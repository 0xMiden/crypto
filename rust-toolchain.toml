[toolchain]
<<<<<<< HEAD
channel = "1.90"
components = ["rustfmt", "rust-src", "clippy"]
targets = ["wasm32-unknown-unknown"]
profile = "minimal"
=======
channel    = "1.90"
components = ["clippy", "rust-src", "rustfmt"]
profile    = "minimal"
targets    = ["wasm32-unknown-unknown"]
>>>>>>> 7d0c2e60
<|MERGE_RESOLUTION|>--- conflicted
+++ resolved
@@ -1,12 +1,5 @@
 [toolchain]
-<<<<<<< HEAD
-channel = "1.90"
-components = ["rustfmt", "rust-src", "clippy"]
-targets = ["wasm32-unknown-unknown"]
-profile = "minimal"
-=======
 channel    = "1.90"
 components = ["clippy", "rust-src", "rustfmt"]
 profile    = "minimal"
-targets    = ["wasm32-unknown-unknown"]
->>>>>>> 7d0c2e60
+targets    = ["wasm32-unknown-unknown"]