--- conflicted
+++ resolved
@@ -1,15 +1,14 @@
-<<<<<<< HEAD
 ## 0.11.0 (TBD)
 
 - [BREAKING]: renamed `Mmr::open()` into `Mmr::open_at()` and `Mmr::peaks()` into `Mmr::peaks_at()` (#234).
 - Added `Mmr::open()` and `Mmr::peaks()` which rely on `Mmr::open_at()` and `Mmr::peaks()` respectively (#234).
 - Standardised CI and Makefile across Miden repos (#323).
 - Added `Smt::compute_mutations()` and `Smt::apply_mutations()` for validation-checked insertions (#327).
-=======
+
 ## 0.10.1 (2024-09-13)
 
 * Added `Serializable` and `Deserializable` implementations for `PartialMmr` and `InOrderIndex` (#329).
->>>>>>> e34900c7
+
 
 ## 0.10.0 (2024-08-06)
 
