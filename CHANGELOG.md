--- conflicted
+++ resolved
@@ -1,4 +1,3 @@
-<<<<<<< HEAD
 ## 0.11.0 (TBD)
 
 - [BREAKING]: renamed `Mmr::open()` into `Mmr::open_at()` and `Mmr::peaks()` into `Mmr::peaks_at()` (#234).
@@ -8,15 +7,14 @@
 - Changed padding rule for RPO/RPX hash functions (#318).
 - [BREAKING] Changed return value of the `Mmr::verify()` and `MerklePath::verify()` from `bool` to `Result<>` (#335).
 - Added `is_empty()` functions to the `SimpleSmt` and `Smt` structures. Added `EMPTY_ROOT` constant to the `SparseMerkleTree` trait (#337).
-=======
+
 ## 0.10.3 (2024-09-25)
 
-* Implement `get_size_hint` for `Smt` (#331).
+- Implement `get_size_hint` for `Smt` (#331).
 
 ## 0.10.2 (2024-09-25)
 
-* Implement `get_size_hint` for `RpoDigest` and `RpxDigest` and expose constants for their serialized size (#330).
->>>>>>> 876d1bf9
+- Implement `get_size_hint` for `RpoDigest` and `RpxDigest` and expose constants for their serialized size (#330).
 
 ## 0.10.1 (2024-09-13)
 
