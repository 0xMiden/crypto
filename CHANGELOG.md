## 0.18.0 (TBD)

- [BREAKING] Incremented MSRV to 1.89.
<<<<<<< HEAD
- Added `AVX512` acceleration for RPO and RPX hash functions, including parallelized E-rounds for RPX ([#551](https://github.com/0xMiden/crypto/pull/551)).
=======
- [BREAKING] Adds DSA (EdDSA25519) and ECDH (X25519) using Curve25519 ([#537](https://github.com/0xMiden/crypto/pull/537)).
>>>>>>> 7d0c2e60

## 0.17.0 (2025-09-12)

- Added `LargeSmt`, SMT backed by RocksDB ([#438](https://github.com/0xMiden/miden-crypto/pull/438)).
- Added ECDSA and ECDH modules ([#475](https://github.com/0xMiden/crypto/pull/475)).
- added arithmetization oriented authenticated encryption with associated data (AEAD) scheme ([#480](https://github.com/0xMiden/crypto/pull/480)).
- Added XChaCha20-Poly1305 AEAD scheme ([#484](https://github.com/0xMiden/crypto/pull/484)).
- [BREAKING] `SmtLeaf::entries()` now returns a slice ([#521](https://github.com/0xMiden/crypto/pull/521)).

## 0.16.1 (2025-08-21)

- Fix broken imports in CPU-specific `rescue` implementations (AVX2, SVE) ([#492](https://github.com/0xMiden/crypto/pull/492/)).
- Added `{Smt,PartialSmt}::inner_node_indices` to make inner nodes accessible ([#494](https://github.com/0xMiden/crypto/pull/494)).
- Added various benchmarks & related bench utilities ([#503](https://github.com/0xMiden/crypto/pull/503))

## 0.16.0 (2025-08-15)

- [BREAKING] Incremented MSRV to 1.88.
- Added implementation of Poseidon2 hash function ([#429](https://github.com/0xMiden/crypto/issues/429)).
- [BREAKING] Make Falcon DSA deterministic ([#436](https://github.com/0xMiden/crypto/pull/436)).
- [BREAKING] Remove generics from `MerkleStore` and remove `KvMap` and `RecordingMap` ([#442](https://github.com/0xMiden/crypto/issues/442)).
- [BREAKING] Rename `smt_hashmaps` feature to `hashmaps` ([#442](https://github.com/0xMiden/crypto/issues/442)).
- [BREAKING] Refactor `parse_hex_string_as_word()` to `Word::parse()` ([#450](https://github.com/0xMiden/crypto/issues/450)).
- `Smt.insert_inner_nodes` does not store empty subtrees ([#452](https://github.com/0xMiden/crypto/pull/452)).
- Optimized `Smt::num_entries()` ([#455](https://github.com/0xMiden/crypto/pull/455)).
- [BREAKING] Disallow leaves with more than 2^16 entries ([#455](https://github.com/0xMiden/crypto/pull/455), [#462](https://github.com/0xMiden/crypto/pull/462)).
-  Add ECDSA over secp256k1 curve ([#475](https://github.com/0xMiden/crypto/pull/475)).
- [BREAKING] Modified the public key in Falcon DSA to be the polynomial instead of the commitment ([#460](https://github.com/0xMiden/crypto/pull/460)).
- [BREAKING] Use `SparseMerklePath` in SMT proofs for better memory efficiency ([#477](https://github.com/0xMiden/crypto/pull/477)).
- [BREAKING] Rename `SparseValuePath` to `SimpleSmtProof` ([#477](https://github.com/0xMiden/crypto/pull/477)).
- Validate `NodeIndex` depth ([#482](https://github.com/0xMiden/crypto/pull/482)).
- [BREAKING] Rename `ValuePath` to `MerkleProof` ([#483](https://github.com/0xMiden/crypto/pull/483)).
- Added an implementation of Keccak256 hash function ([#487](https://github.com/0xMiden/crypto/pull/487)).

# 0.15.9 (2025-07-24)

- Added serialization for `Mmr` and `Forest` ([#466](https://github.com/0xMiden/crypto/pull/466)).

# 0.15.8 (2025-07-21)

- Added constructor for `SparseMerklePath` that accepts a bitmask and a vector of nodes ([#457](https://github.com/0xMiden/crypto/pull/457)).

## 0.15.7 (2025-07-18)

- Fix empty SMT serialization check in testing mode ([#456](https://github.com/0xMiden/crypto/pull/456)).

## 0.15.6 (2025-07-15)

- Added conversions and serialization for `PartialSmt` ([#451](https://github.com/0xMiden/crypto/pull/451/), [#453](https://github.com/0xMiden/crypto/pull/453/)).

## 0.15.5 (2025-07-10)

- Added `empty()` and `is_empty()` methods to `Word`.

## 0.15.4 (2025-07-07)

- Implemented `LexicographicWord` struct ([#443](https://github.com/0xMiden/crypto/pull/443/)).
- Added `SequentialCommit` trait ([#443](https://github.com/0xMiden/crypto/pull/443/)).

## 0.15.3 (2025-06-18)

- Fixed conversion error from a slice of bytes into `Word`.
- Added from element slice into `Word` conversion.

## 0.15.2 (2025-06-18)

- Added `to_vec()` method to `Word`.

## 0.15.1 (2025-06-18)

- Implemented `DerefMut`, `Index`, and `IndexMut` for `Word` (#434).

## 0.15.0 (2025-06-17)

- [BREAKING] Use a rich newtype for Merkle mountain range types' forest values (#400).
- Allow pre-sorted entries in `Smt` (#406).
- Added module and function documentation. (#408).
- Added default constructors to `MmrPeaks` and `PartialMmr` (#409).
- Added module and function documentation-2 (#410).
- [BREAKING] Replaced `RpoDigest` with `Word` struct (#411).
- Replaced deprecated #[clap(...)] with #[command(...)] and #[arg(...)] (#413).
- [BREAKING] Renamed `MerklePath::inner_nodes()` to `authenticated_nodes()` to better reflect its functionality (#415).
- Added `compute_root()`, `verify()`, and `authenticated_nodes()` to `SparseMerklePath` for parity with `MerklePath` (#415).
- [BREAKING] Replaced `RpxDigest` with `Word` struct (#420).
- Added `word!` macro to `miden-crypto` (#423).
- Added test vectors for RpoFalcon512 (#425).
- [BREAKING] Updated Winterfell dependency to v0.13 and licensed the project under the Apache 2.0 license (in addition to the MIT)(#433).
- [BREAKING] Incremented MSRV to 1.87.

## 0.14.1 (2025-05-31)

- Add module and function documentation. (#408).
- Added missing `PartialSmt` APIs (#417).

## 0.14.0 (2025-03-15)

- Added parallel implementation of `Smt::compute_mutations` with better performance (#365).
- Implemented parallel leaf hashing in `Smt::process_sorted_pairs_to_leaves` (#365).
- Removed duplicated check in RpoFalcon512 verification (#368).
- [BREAKING] Updated Winterfell dependency to v0.12 (#374).
- Added debug-only duplicate column check in `build_subtree` (#378).
- Filter out empty values in concurrent version of `Smt::with_entries` to fix a panic (#383).
- Added property-based testing (proptest) and fuzzing for `Smt::with_entries` and `Smt::compute_mutations` (#385).
- Sort keys in a leaf in the concurrent implementation of `Smt::with_entries`, ensuring consistency with the sequential version (#385).
- Skip unchanged leaves in the concurrent implementation of `Smt::compute_mutations` (#385).
- Added range checks to `ntru_gen` for Falcon DSA (#391).
- Optimized duplicate key detection in `Smt::with_entries_concurrent` (#395).
- [BREAKING] Moved `rand` to version `0.9` removing the `try_fill_bytes` method (#398).
- [BREAKING] Increment minimum supported Rust version to 1.85 (#399).
- Added `SparseMerklePath`, a compact representation of `MerklePath` which compacts empty nodes into a bitmask (#389).

## 0.13.3 (2025-02-18)

- Implement `PartialSmt` (#372, #381).
- Fix panic in `PartialMmr::untrack` (#382).

## 0.13.2 (2025-01-24)

- Made `InnerNode` and `NodeMutation` public. Implemented (de)serialization of `LeafIndex` (#367).

## 0.13.1 (2024-12-26)

- Generate reverse mutations set on applying of mutations set, implemented serialization of `MutationsSet` (#355).

## 0.13.0 (2024-11-24)

- Fixed a bug in the implementation of `draw_integers` for `RpoRandomCoin` (#343).
- [BREAKING] Refactor error messages and use `thiserror` to derive errors (#344).
- [BREAKING] Updated Winterfell dependency to v0.11 (#346).
- Added support for hashmaps in `Smt` and `SimpleSmt` which gives up to 10x boost in some operations (#363).

## 0.12.0 (2024-10-30)

- [BREAKING] Updated Winterfell dependency to v0.10 (#338).
- Added parallel implementation of `Smt::with_entries()` with significantly better performance when the `concurrent` feature is enabled (#341).

## 0.11.0 (2024-10-17)

- [BREAKING]: renamed `Mmr::open()` into `Mmr::open_at()` and `Mmr::peaks()` into `Mmr::peaks_at()` (#234).
- Added `Mmr::open()` and `Mmr::peaks()` which rely on `Mmr::open_at()` and `Mmr::peaks()` respectively (#234).
- Standardized CI and Makefile across Miden repos (#323).
- Added `Smt::compute_mutations()` and `Smt::apply_mutations()` for validation-checked insertions (#327).
- Changed padding rule for RPO/RPX hash functions (#318).
- [BREAKING] Changed return value of the `Mmr::verify()` and `MerklePath::verify()` from `bool` to `Result<>` (#335).
- Added `is_empty()` functions to the `SimpleSmt` and `Smt` structures. Added `EMPTY_ROOT` constant to the `SparseMerkleTree` trait (#337).

## 0.10.3 (2024-09-25)

- Implement `get_size_hint` for `Smt` (#331).

## 0.10.2 (2024-09-25)

- Implement `get_size_hint` for `RpoDigest` and `RpxDigest` and expose constants for their serialized size (#330).

## 0.10.1 (2024-09-13)

- Added `Serializable` and `Deserializable` implementations for `PartialMmr` and `InOrderIndex` (#329).

## 0.10.0 (2024-08-06)

- Added more `RpoDigest` and `RpxDigest` conversions (#311).
- [BREAKING] Migrated to Winterfell v0.9 (#315).
- Fixed encoding of Falcon secret key (#319).

## 0.9.3 (2024-04-24)

- Added `RpxRandomCoin` struct (#307).

## 0.9.2 (2024-04-21)

- Implemented serialization for the `Smt` struct (#304).
- Fixed a bug in Falcon signature generation (#305).

## 0.9.1 (2024-04-02)

- Added `num_leaves()` method to `SimpleSmt` (#302).

## 0.9.0 (2024-03-24)

- [BREAKING] Removed deprecated re-exports from liballoc/libstd (#290).
- [BREAKING] Refactored RpoFalcon512 signature to work with pure Rust (#285).
- [BREAKING] Added `RngCore` as supertrait for `FeltRng` (#299).

# 0.8.4 (2024-03-17)

- Re-added unintentionally removed re-exported liballoc macros (`vec` and `format` macros).

# 0.8.3 (2024-03-17)

- Re-added unintentionally removed re-exported liballoc macros (#292).

# 0.8.2 (2024-03-17)

- Updated `no-std` approach to be in sync with winterfell v0.8.3 release (#290).

## 0.8.1 (2024-02-21)

- Fixed clippy warnings (#280)

## 0.8.0 (2024-02-14)

- Implemented the `PartialMmr` data structure (#195).
- Implemented RPX hash function (#201).
- Added `FeltRng` and `RpoRandomCoin` (#237).
- Accelerated RPO/RPX hash functions using AVX512 instructions (#234).
- Added `inner_nodes()` method to `PartialMmr` (#238).
- Improved `PartialMmr::apply_delta()` (#242).
- Refactored `SimpleSmt` struct (#245).
- Replaced `TieredSmt` struct with `Smt` struct (#254, #277).
- Updated Winterfell dependency to v0.8 (#275).

## 0.7.1 (2023-10-10)

- Fixed RPO Falcon signature build on Windows.

## 0.7.0 (2023-10-05)

- Replaced `MerklePathSet` with `PartialMerkleTree` (#165).
- Implemented clearing of nodes in `TieredSmt` (#173).
- Added ability to generate inclusion proofs for `TieredSmt` (#174).
- Implemented Falcon DSA (#179).
- Added conditional `serde`` support for various structs (#180).
- Implemented benchmarking for `TieredSmt` (#182).
- Added more leaf traversal methods for `MerkleStore` (#185).
- Added SVE acceleration for RPO hash function (#189).

## 0.6.0 (2023-06-25)

- [BREAKING] Added support for recording capabilities for `MerkleStore` (#162).
- [BREAKING] Refactored Merkle struct APIs to use `RpoDigest` instead of `Word` (#157).
- Added initial implementation of `PartialMerkleTree` (#156).

## 0.5.0 (2023-05-26)

- Implemented `TieredSmt` (#152, #153).
- Implemented ability to extract a subset of a `MerkleStore` (#151).
- Cleaned up `SimpleSmt` interface (#149).
- Decoupled hashing and padding of peaks in `Mmr` (#148).
- Added `inner_nodes()` to `MerkleStore` (#146).

## 0.4.0 (2023-04-21)

- Exported `MmrProof` from the crate (#137).
- Allowed merging of leaves in `MerkleStore` (#138).
- [BREAKING] Refactored how existing data structures are added to `MerkleStore` (#139).

## 0.3.0 (2023-04-08)

- Added `depth` parameter to SMT constructors in `MerkleStore` (#115).
- Optimized MMR peak hashing for Miden VM (#120).
- Added `get_leaf_depth` method to `MerkleStore` (#119).
- Added inner node iterators to `MerkleTree`, `SimpleSmt`, and `Mmr` (#117, #118, #121).

## 0.2.0 (2023-03-24)

- Implemented `Mmr` and related structs (#67).
- Implemented `MerkleStore` (#93, #94, #95, #107 #112).
- Added benchmarks for `MerkleStore` vs. other structs (#97).
- Added Merkle path containers (#99).
- Fixed depth handling in `MerklePathSet` (#110).
- Updated Winterfell dependency to v0.6.

## 0.1.4 (2023-02-22)

- Re-export winter-crypto Hasher, Digest & ElementHasher (#72)

## 0.1.3 (2023-02-20)

- Updated Winterfell dependency to v0.5.1 (#68)

## 0.1.2 (2023-02-17)

- Fixed `Rpo256::hash` pad that was panicking on input (#44)
- Added `MerklePath` wrapper to encapsulate Merkle opening verification and root computation (#53)
- Added `NodeIndex` Merkle wrapper to encapsulate Merkle tree traversal and mappings (#54)

## 0.1.1 (2023-02-06)

- Introduced `merge_in_domain` for the RPO hash function, to allow using a specified domain value in the second capacity register when hashing two digests together.
- Added a simple sparse Merkle tree implementation.
- Added re-exports of Winterfell RandomCoin and RandomCoinError.

## 0.1.0 (2022-12-02)

- Initial release on crates.io containing the cryptographic primitives used in Miden VM and the Miden Rollup.
- Hash module with the BLAKE3 and Rescue Prime Optimized hash functions.
  - BLAKE3 is implemented with 256-bit, 192-bit, or 160-bit output.
  - RPO is implemented with 256-bit output.
- Merkle module, with a set of data structures related to Merkle trees, implemented using the RPO hash function.<|MERGE_RESOLUTION|>--- conflicted
+++ resolved
@@ -1,11 +1,8 @@
 ## 0.18.0 (TBD)
 
 - [BREAKING] Incremented MSRV to 1.89.
-<<<<<<< HEAD
 - Added `AVX512` acceleration for RPO and RPX hash functions, including parallelized E-rounds for RPX ([#551](https://github.com/0xMiden/crypto/pull/551)).
-=======
 - [BREAKING] Adds DSA (EdDSA25519) and ECDH (X25519) using Curve25519 ([#537](https://github.com/0xMiden/crypto/pull/537)).
->>>>>>> 7d0c2e60
 
 ## 0.17.0 (2025-09-12)
 
