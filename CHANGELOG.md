--- conflicted
+++ resolved
@@ -1,4 +1,3 @@
-<<<<<<< HEAD
 ## 0.14.0 (TBD)
 
 - [BREAKING] Increment minimum supported Rust version to 1.84.
@@ -6,11 +5,10 @@
 - Added parallel implementation of `Smt::compute_mutations` with better performance (#365).
 - Implemented parallel leaf hashing in `Smt::process_sorted_pairs_to_leaves` (#365).
 - [BREAKING] Updated Winterfell dependency to v0.12 (#374).
-=======
-## 0.13.3 (tbd)
+
+## 0.13.3 (2025-02-12)
 
 - Implement `PartialSmt` (#372).
->>>>>>> 12d0eefe
 
 ## 0.13.2 (2025-01-24)
 
@@ -26,7 +24,6 @@
 - [BREAKING] Refactor error messages and use `thiserror` to derive errors (#344).
 - [BREAKING] Updated Winterfell dependency to v0.11 (#346).
 - Added support for hashmaps in `Smt` and `SimpleSmt` which gives up to 10x boost in some operations (#363).
-
 
 ## 0.12.0 (2024-10-30)
 
