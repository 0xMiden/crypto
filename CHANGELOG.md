--- conflicted
+++ resolved
@@ -13,12 +13,9 @@
 - Added `word!` macro to `miden-crypto` (#423).
 - Added test vectors for RpoFalcon512 (#425).
 - [BREAKING] Incremented MSRV to 1.87.
-<<<<<<< HEAD
 - [BREAKING] Renamed `MerklePath::inner_nodes()` to `authenticated_nodes()` to better reflect its functionality (#415).
 - Added `compute_root()`, `verify()`, and `authenticated_nodes()` to `SparseMerklePath` for parity with `MerklePath` (#415).
 - Added module and function documentation-3 (#427).
-=======
->>>>>>> fa74cd65
 
 ## 0.14.1 (2025-05-31)
 
