## 0.16.0 (TBD)

<<<<<<< HEAD
- Added implementation of Poseidon2 hash function ([#429](https://github.com/0xMiden/crypto/issues/429)).
=======
- [BREAKING] Incremented MSRV to 1.88.
- [BREAKING] Remove generics from `MerkleStore` and remove `KvMap` and `RecordingMap` (#442).
- [BREAKING] Rename `smt_hashmaps` feature to `hashmaps` (#442).

## 0.15.4 (2025-07-07)

- Implemented `LexicographicWord` struct ([#443](https://github.com/0xMiden/crypto/pull/443/)).
- Added `SequentialCommit` trait ([#443](https://github.com/0xMiden/crypto/pull/443/)).
>>>>>>> 3a8013c1

## 0.15.3 (2025-06-18)

- Fixed conversion error from a slice of bytes into `Word`.
- Added from element slice into `Word` conversion.

## 0.15.2 (2025-06-18)

- Added `to_vec()` method to `Word`.

## 0.15.1 (2025-06-18)

- Implemented `DerefMut`, `Index`, and `IndexMut` for `Word` (#434).

## 0.15.0 (2025-06-17)

- [BREAKING] Use a rich newtype for Merkle mountain range types' forest values (#400).
- Allow pre-sorted entries in `Smt` (#406).
- Added module and function documentation. (#408).
- Added default constructors to `MmrPeaks` and `PartialMmr` (#409).
- Added module and function documentation-2 (#410).
- [BREAKING] Replaced `RpoDigest` with `Word` struct (#411).
- Replaced deprecated #[clap(...)] with #[command(...)] and #[arg(...)] (#413).
- [BREAKING] Renamed `MerklePath::inner_nodes()` to `authenticated_nodes()` to better reflect its functionality (#415).
- Added `compute_root()`, `verify()`, and `authenticated_nodes()` to `SparseMerklePath` for parity with `MerklePath` (#415).
- [BREAKING] Replaced `RpxDigest` with `Word` struct (#420).
- Added `word!` macro to `miden-crypto` (#423).
- Added test vectors for RpoFalcon512 (#425).
- [BREAKING] Updated Winterfell dependency to v0.13 and licensed the project under the Apache 2.0 license (in addition to the MIT)(#433).
- [BREAKING] Incremented MSRV to 1.87.

## 0.14.1 (2025-05-31)

- Add module and function documentation. (#408).
- Added missing `PartialSmt` APIs (#417).

## 0.14.0 (2025-03-15)

- Added parallel implementation of `Smt::compute_mutations` with better performance (#365).
- Implemented parallel leaf hashing in `Smt::process_sorted_pairs_to_leaves` (#365).
- Removed duplicated check in RpoFalcon512 verification (#368).
- [BREAKING] Updated Winterfell dependency to v0.12 (#374).
- Added debug-only duplicate column check in `build_subtree` (#378).
- Filter out empty values in concurrent version of `Smt::with_entries` to fix a panic (#383).
- Added property-based testing (proptest) and fuzzing for `Smt::with_entries` and `Smt::compute_mutations` (#385).
- Sort keys in a leaf in the concurrent implementation of `Smt::with_entries`, ensuring consistency with the sequential version (#385).
- Skip unchanged leaves in the concurrent implementation of `Smt::compute_mutations` (#385).
- Added range checks to `ntru_gen` for Falcon DSA (#391).
- Optimized duplicate key detection in `Smt::with_entries_concurrent` (#395).
- [BREAKING] Moved `rand` to version `0.9` removing the `try_fill_bytes` method (#398).
- [BREAKING] Increment minimum supported Rust version to 1.85 (#399).
- Added `SparseMerklePath`, a compact representation of `MerklePath` which compacts empty nodes into a bitmask (#389).

## 0.13.3 (2025-02-18)

- Implement `PartialSmt` (#372, #381).
- Fix panic in `PartialMmr::untrack` (#382).

## 0.13.2 (2025-01-24)

- Made `InnerNode` and `NodeMutation` public. Implemented (de)serialization of `LeafIndex` (#367).

## 0.13.1 (2024-12-26)

- Generate reverse mutations set on applying of mutations set, implemented serialization of `MutationsSet` (#355).

## 0.13.0 (2024-11-24)

- Fixed a bug in the implementation of `draw_integers` for `RpoRandomCoin` (#343).
- [BREAKING] Refactor error messages and use `thiserror` to derive errors (#344).
- [BREAKING] Updated Winterfell dependency to v0.11 (#346).
- Added support for hashmaps in `Smt` and `SimpleSmt` which gives up to 10x boost in some operations (#363).

## 0.12.0 (2024-10-30)

- [BREAKING] Updated Winterfell dependency to v0.10 (#338).
- Added parallel implementation of `Smt::with_entries()` with significantly better performance when the `concurrent` feature is enabled (#341).

## 0.11.0 (2024-10-17)

- [BREAKING]: renamed `Mmr::open()` into `Mmr::open_at()` and `Mmr::peaks()` into `Mmr::peaks_at()` (#234).
- Added `Mmr::open()` and `Mmr::peaks()` which rely on `Mmr::open_at()` and `Mmr::peaks()` respectively (#234).
- Standardized CI and Makefile across Miden repos (#323).
- Added `Smt::compute_mutations()` and `Smt::apply_mutations()` for validation-checked insertions (#327).
- Changed padding rule for RPO/RPX hash functions (#318).
- [BREAKING] Changed return value of the `Mmr::verify()` and `MerklePath::verify()` from `bool` to `Result<>` (#335).
- Added `is_empty()` functions to the `SimpleSmt` and `Smt` structures. Added `EMPTY_ROOT` constant to the `SparseMerkleTree` trait (#337).

## 0.10.3 (2024-09-25)

- Implement `get_size_hint` for `Smt` (#331).

## 0.10.2 (2024-09-25)

- Implement `get_size_hint` for `RpoDigest` and `RpxDigest` and expose constants for their serialized size (#330).

## 0.10.1 (2024-09-13)

- Added `Serializable` and `Deserializable` implementations for `PartialMmr` and `InOrderIndex` (#329).

## 0.10.0 (2024-08-06)

- Added more `RpoDigest` and `RpxDigest` conversions (#311).
- [BREAKING] Migrated to Winterfell v0.9 (#315).
- Fixed encoding of Falcon secret key (#319).

## 0.9.3 (2024-04-24)

- Added `RpxRandomCoin` struct (#307).

## 0.9.2 (2024-04-21)

- Implemented serialization for the `Smt` struct (#304).
- Fixed a bug in Falcon signature generation (#305).

## 0.9.1 (2024-04-02)

- Added `num_leaves()` method to `SimpleSmt` (#302).

## 0.9.0 (2024-03-24)

- [BREAKING] Removed deprecated re-exports from liballoc/libstd (#290).
- [BREAKING] Refactored RpoFalcon512 signature to work with pure Rust (#285).
- [BREAKING] Added `RngCore` as supertrait for `FeltRng` (#299).

# 0.8.4 (2024-03-17)

- Re-added unintentionally removed re-exported liballoc macros (`vec` and `format` macros).

# 0.8.3 (2024-03-17)

- Re-added unintentionally removed re-exported liballoc macros (#292).

# 0.8.2 (2024-03-17)

- Updated `no-std` approach to be in sync with winterfell v0.8.3 release (#290).

## 0.8.1 (2024-02-21)

- Fixed clippy warnings (#280)

## 0.8.0 (2024-02-14)

- Implemented the `PartialMmr` data structure (#195).
- Implemented RPX hash function (#201).
- Added `FeltRng` and `RpoRandomCoin` (#237).
- Accelerated RPO/RPX hash functions using AVX512 instructions (#234).
- Added `inner_nodes()` method to `PartialMmr` (#238).
- Improved `PartialMmr::apply_delta()` (#242).
- Refactored `SimpleSmt` struct (#245).
- Replaced `TieredSmt` struct with `Smt` struct (#254, #277).
- Updated Winterfell dependency to v0.8 (#275).

## 0.7.1 (2023-10-10)

- Fixed RPO Falcon signature build on Windows.

## 0.7.0 (2023-10-05)

- Replaced `MerklePathSet` with `PartialMerkleTree` (#165).
- Implemented clearing of nodes in `TieredSmt` (#173).
- Added ability to generate inclusion proofs for `TieredSmt` (#174).
- Implemented Falcon DSA (#179).
- Added conditional `serde`` support for various structs (#180).
- Implemented benchmarking for `TieredSmt` (#182).
- Added more leaf traversal methods for `MerkleStore` (#185).
- Added SVE acceleration for RPO hash function (#189).

## 0.6.0 (2023-06-25)

- [BREAKING] Added support for recording capabilities for `MerkleStore` (#162).
- [BREAKING] Refactored Merkle struct APIs to use `RpoDigest` instead of `Word` (#157).
- Added initial implementation of `PartialMerkleTree` (#156).

## 0.5.0 (2023-05-26)

- Implemented `TieredSmt` (#152, #153).
- Implemented ability to extract a subset of a `MerkleStore` (#151).
- Cleaned up `SimpleSmt` interface (#149).
- Decoupled hashing and padding of peaks in `Mmr` (#148).
- Added `inner_nodes()` to `MerkleStore` (#146).

## 0.4.0 (2023-04-21)

- Exported `MmrProof` from the crate (#137).
- Allowed merging of leaves in `MerkleStore` (#138).
- [BREAKING] Refactored how existing data structures are added to `MerkleStore` (#139).

## 0.3.0 (2023-04-08)

- Added `depth` parameter to SMT constructors in `MerkleStore` (#115).
- Optimized MMR peak hashing for Miden VM (#120).
- Added `get_leaf_depth` method to `MerkleStore` (#119).
- Added inner node iterators to `MerkleTree`, `SimpleSmt`, and `Mmr` (#117, #118, #121).

## 0.2.0 (2023-03-24)

- Implemented `Mmr` and related structs (#67).
- Implemented `MerkleStore` (#93, #94, #95, #107 #112).
- Added benchmarks for `MerkleStore` vs. other structs (#97).
- Added Merkle path containers (#99).
- Fixed depth handling in `MerklePathSet` (#110).
- Updated Winterfell dependency to v0.6.

## 0.1.4 (2023-02-22)

- Re-export winter-crypto Hasher, Digest & ElementHasher (#72)

## 0.1.3 (2023-02-20)

- Updated Winterfell dependency to v0.5.1 (#68)

## 0.1.2 (2023-02-17)

- Fixed `Rpo256::hash` pad that was panicking on input (#44)
- Added `MerklePath` wrapper to encapsulate Merkle opening verification and root computation (#53)
- Added `NodeIndex` Merkle wrapper to encapsulate Merkle tree traversal and mappings (#54)

## 0.1.1 (2023-02-06)

- Introduced `merge_in_domain` for the RPO hash function, to allow using a specified domain value in the second capacity register when hashing two digests together.
- Added a simple sparse Merkle tree implementation.
- Added re-exports of Winterfell RandomCoin and RandomCoinError.

## 0.1.0 (2022-12-02)

- Initial release on crates.io containing the cryptographic primitives used in Miden VM and the Miden Rollup.
- Hash module with the BLAKE3 and Rescue Prime Optimized hash functions.
  - BLAKE3 is implemented with 256-bit, 192-bit, or 160-bit output.
  - RPO is implemented with 256-bit output.
- Merkle module, with a set of data structures related to Merkle trees, implemented using the RPO hash function.<|MERGE_RESOLUTION|>--- conflicted
+++ resolved
@@ -1,8 +1,6 @@
 ## 0.16.0 (TBD)
 
-<<<<<<< HEAD
 - Added implementation of Poseidon2 hash function ([#429](https://github.com/0xMiden/crypto/issues/429)).
-=======
 - [BREAKING] Incremented MSRV to 1.88.
 - [BREAKING] Remove generics from `MerkleStore` and remove `KvMap` and `RecordingMap` (#442).
 - [BREAKING] Rename `smt_hashmaps` feature to `hashmaps` (#442).
@@ -11,7 +9,6 @@
 
 - Implemented `LexicographicWord` struct ([#443](https://github.com/0xMiden/crypto/pull/443/)).
 - Added `SequentialCommit` trait ([#443](https://github.com/0xMiden/crypto/pull/443/)).
->>>>>>> 3a8013c1
 
 ## 0.15.3 (2025-06-18)
 
