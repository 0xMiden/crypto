## 0.18.0 (TBD)

- [BREAKING] Incremented MSRV to 1.89.
- [BREAKING] Adds DSA (EdDSA25519) and ECDH (X25519) using Curve25519 ([#537](https://github.com/0xMiden/crypto/pull/537)).
<<<<<<< HEAD
- Add implementation of sealed box primitive ([#514](https://github.com/0xMiden/crypto/pull/514)).
=======
- Added `AVX512` acceleration for RPO and RPX hash functions, including parallelized E-rounds for RPX ([#551](https://github.com/0xMiden/crypto/pull/551)).
>>>>>>> 1358a23a
- Adds `HasherExt` trait to provide ability to hash using an iterator of slices. ([#565](https://github.com/0xMiden/crypto/pull/565)).
- Add zeroization of secret key structs for DSA-s ([#590](https://github.com/0xMiden/crypto/pull/590)).
- Add `Debug`, `Clone`, `Eq` and `PartialEq` derives to secret key structs for DSA-s ([#589](https://github.com/0xMiden/crypto/pull/589)).
- [BREAKING] Refactor `PartialSmt` to be constructible from a root ([#569](https://github.com/0xMiden/crypto/pull/569)).
- Added `SmtProof::authenticated_nodes()` delegating to `SparseMerklePath::authenticated_nodes` ([#585](https://github.com/0xMiden/crypto/pull/585)).
- Add benchmarks for ECDSA-k256 and EdDSA-25519 ([#598](https://github.com/0xMiden/crypto/pull/598)).

## 0.17.1 (2025-10-10)

- Support ECDSA signing/verifying with prehashed messages ([#573](https://github.com/0xMiden/crypto/pull/573)).

## 0.17.0 (2025-09-12)

- Added `LargeSmt`, SMT backed by RocksDB ([#438](https://github.com/0xMiden/miden-crypto/pull/438)).
- Added ECDSA and ECDH modules ([#475](https://github.com/0xMiden/crypto/pull/475)).
- added arithmetization oriented authenticated encryption with associated data (AEAD) scheme ([#480](https://github.com/0xMiden/crypto/pull/480)).
- Added XChaCha20-Poly1305 AEAD scheme ([#484](https://github.com/0xMiden/crypto/pull/484)).
- [BREAKING] `SmtLeaf::entries()` now returns a slice ([#521](https://github.com/0xMiden/crypto/pull/521)).

## 0.16.1 (2025-08-21)

- Fix broken imports in CPU-specific `rescue` implementations (AVX2, SVE) ([#492](https://github.com/0xMiden/crypto/pull/492/)).
- Added `{Smt,PartialSmt}::inner_node_indices` to make inner nodes accessible ([#494](https://github.com/0xMiden/crypto/pull/494)).
- Added various benchmarks & related bench utilities ([#503](https://github.com/0xMiden/crypto/pull/503))

## 0.16.0 (2025-08-15)

- [BREAKING] Incremented MSRV to 1.88.
- Added implementation of Poseidon2 hash function ([#429](https://github.com/0xMiden/crypto/issues/429)).
- [BREAKING] Make Falcon DSA deterministic ([#436](https://github.com/0xMiden/crypto/pull/436)).
- [BREAKING] Remove generics from `MerkleStore` and remove `KvMap` and `RecordingMap` ([#442](https://github.com/0xMiden/crypto/issues/442)).
- [BREAKING] Rename `smt_hashmaps` feature to `hashmaps` ([#442](https://github.com/0xMiden/crypto/issues/442)).
- [BREAKING] Refactor `parse_hex_string_as_word()` to `Word::parse()` ([#450](https://github.com/0xMiden/crypto/issues/450)).
- `Smt.insert_inner_nodes` does not store empty subtrees ([#452](https://github.com/0xMiden/crypto/pull/452)).
- Optimized `Smt::num_entries()` ([#455](https://github.com/0xMiden/crypto/pull/455)).
- [BREAKING] Disallow leaves with more than 2^16 entries ([#455](https://github.com/0xMiden/crypto/pull/455), [#462](https://github.com/0xMiden/crypto/pull/462)).
-  Add ECDSA over secp256k1 curve ([#475](https://github.com/0xMiden/crypto/pull/475)).
- [BREAKING] Modified the public key in Falcon DSA to be the polynomial instead of the commitment ([#460](https://github.com/0xMiden/crypto/pull/460)).
- [BREAKING] Use `SparseMerklePath` in SMT proofs for better memory efficiency ([#477](https://github.com/0xMiden/crypto/pull/477)).
- [BREAKING] Rename `SparseValuePath` to `SimpleSmtProof` ([#477](https://github.com/0xMiden/crypto/pull/477)).
- Validate `NodeIndex` depth ([#482](https://github.com/0xMiden/crypto/pull/482)).
- [BREAKING] Rename `ValuePath` to `MerkleProof` ([#483](https://github.com/0xMiden/crypto/pull/483)).
- Added an implementation of Keccak256 hash function ([#487](https://github.com/0xMiden/crypto/pull/487)).

# 0.15.9 (2025-07-24)

- Added serialization for `Mmr` and `Forest` ([#466](https://github.com/0xMiden/crypto/pull/466)).

# 0.15.8 (2025-07-21)

- Added constructor for `SparseMerklePath` that accepts a bitmask and a vector of nodes ([#457](https://github.com/0xMiden/crypto/pull/457)).

## 0.15.7 (2025-07-18)

- Fix empty SMT serialization check in testing mode ([#456](https://github.com/0xMiden/crypto/pull/456)).

## 0.15.6 (2025-07-15)

- Added conversions and serialization for `PartialSmt` ([#451](https://github.com/0xMiden/crypto/pull/451/), [#453](https://github.com/0xMiden/crypto/pull/453/)).

## 0.15.5 (2025-07-10)

- Added `empty()` and `is_empty()` methods to `Word`.

## 0.15.4 (2025-07-07)

- Implemented `LexicographicWord` struct ([#443](https://github.com/0xMiden/crypto/pull/443/)).
- Added `SequentialCommit` trait ([#443](https://github.com/0xMiden/crypto/pull/443/)).

## 0.15.3 (2025-06-18)

- Fixed conversion error from a slice of bytes into `Word`.
- Added from element slice into `Word` conversion.

## 0.15.2 (2025-06-18)

- Added `to_vec()` method to `Word`.

## 0.15.1 (2025-06-18)

- Implemented `DerefMut`, `Index`, and `IndexMut` for `Word` (#434).

## 0.15.0 (2025-06-17)

- [BREAKING] Use a rich newtype for Merkle mountain range types' forest values (#400).
- Allow pre-sorted entries in `Smt` (#406).
- Added module and function documentation. (#408).
- Added default constructors to `MmrPeaks` and `PartialMmr` (#409).
- Added module and function documentation-2 (#410).
- [BREAKING] Replaced `RpoDigest` with `Word` struct (#411).
- Replaced deprecated #[clap(...)] with #[command(...)] and #[arg(...)] (#413).
- [BREAKING] Renamed `MerklePath::inner_nodes()` to `authenticated_nodes()` to better reflect its functionality (#415).
- Added `compute_root()`, `verify()`, and `authenticated_nodes()` to `SparseMerklePath` for parity with `MerklePath` (#415).
- [BREAKING] Replaced `RpxDigest` with `Word` struct (#420).
- Added `word!` macro to `miden-crypto` (#423).
- Added test vectors for RpoFalcon512 (#425).
- [BREAKING] Updated Winterfell dependency to v0.13 and licensed the project under the Apache 2.0 license (in addition to the MIT)(#433).
- [BREAKING] Incremented MSRV to 1.87.

## 0.14.1 (2025-05-31)

- Add module and function documentation. (#408).
- Added missing `PartialSmt` APIs (#417).

## 0.14.0 (2025-03-15)

- Added parallel implementation of `Smt::compute_mutations` with better performance (#365).
- Implemented parallel leaf hashing in `Smt::process_sorted_pairs_to_leaves` (#365).
- Removed duplicated check in RpoFalcon512 verification (#368).
- [BREAKING] Updated Winterfell dependency to v0.12 (#374).
- Added debug-only duplicate column check in `build_subtree` (#378).
- Filter out empty values in concurrent version of `Smt::with_entries` to fix a panic (#383).
- Added property-based testing (proptest) and fuzzing for `Smt::with_entries` and `Smt::compute_mutations` (#385).
- Sort keys in a leaf in the concurrent implementation of `Smt::with_entries`, ensuring consistency with the sequential version (#385).
- Skip unchanged leaves in the concurrent implementation of `Smt::compute_mutations` (#385).
- Added range checks to `ntru_gen` for Falcon DSA (#391).
- Optimized duplicate key detection in `Smt::with_entries_concurrent` (#395).
- [BREAKING] Moved `rand` to version `0.9` removing the `try_fill_bytes` method (#398).
- [BREAKING] Increment minimum supported Rust version to 1.85 (#399).
- Added `SparseMerklePath`, a compact representation of `MerklePath` which compacts empty nodes into a bitmask (#389).

## 0.13.3 (2025-02-18)

- Implement `PartialSmt` (#372, #381).
- Fix panic in `PartialMmr::untrack` (#382).

## 0.13.2 (2025-01-24)

- Made `InnerNode` and `NodeMutation` public. Implemented (de)serialization of `LeafIndex` (#367).

## 0.13.1 (2024-12-26)

- Generate reverse mutations set on applying of mutations set, implemented serialization of `MutationsSet` (#355).

## 0.13.0 (2024-11-24)

- Fixed a bug in the implementation of `draw_integers` for `RpoRandomCoin` (#343).
- [BREAKING] Refactor error messages and use `thiserror` to derive errors (#344).
- [BREAKING] Updated Winterfell dependency to v0.11 (#346).
- Added support for hashmaps in `Smt` and `SimpleSmt` which gives up to 10x boost in some operations (#363).

## 0.12.0 (2024-10-30)

- [BREAKING] Updated Winterfell dependency to v0.10 (#338).
- Added parallel implementation of `Smt::with_entries()` with significantly better performance when the `concurrent` feature is enabled (#341).

## 0.11.0 (2024-10-17)

- [BREAKING]: renamed `Mmr::open()` into `Mmr::open_at()` and `Mmr::peaks()` into `Mmr::peaks_at()` (#234).
- Added `Mmr::open()` and `Mmr::peaks()` which rely on `Mmr::open_at()` and `Mmr::peaks()` respectively (#234).
- Standardized CI and Makefile across Miden repos (#323).
- Added `Smt::compute_mutations()` and `Smt::apply_mutations()` for validation-checked insertions (#327).
- Changed padding rule for RPO/RPX hash functions (#318).
- [BREAKING] Changed return value of the `Mmr::verify()` and `MerklePath::verify()` from `bool` to `Result<>` (#335).
- Added `is_empty()` functions to the `SimpleSmt` and `Smt` structures. Added `EMPTY_ROOT` constant to the `SparseMerkleTree` trait (#337).

## 0.10.3 (2024-09-25)

- Implement `get_size_hint` for `Smt` (#331).

## 0.10.2 (2024-09-25)

- Implement `get_size_hint` for `RpoDigest` and `RpxDigest` and expose constants for their serialized size (#330).

## 0.10.1 (2024-09-13)

- Added `Serializable` and `Deserializable` implementations for `PartialMmr` and `InOrderIndex` (#329).

## 0.10.0 (2024-08-06)

- Added more `RpoDigest` and `RpxDigest` conversions (#311).
- [BREAKING] Migrated to Winterfell v0.9 (#315).
- Fixed encoding of Falcon secret key (#319).

## 0.9.3 (2024-04-24)

- Added `RpxRandomCoin` struct (#307).

## 0.9.2 (2024-04-21)

- Implemented serialization for the `Smt` struct (#304).
- Fixed a bug in Falcon signature generation (#305).

## 0.9.1 (2024-04-02)

- Added `num_leaves()` method to `SimpleSmt` (#302).

## 0.9.0 (2024-03-24)

- [BREAKING] Removed deprecated re-exports from liballoc/libstd (#290).
- [BREAKING] Refactored RpoFalcon512 signature to work with pure Rust (#285).
- [BREAKING] Added `RngCore` as supertrait for `FeltRng` (#299).

# 0.8.4 (2024-03-17)

- Re-added unintentionally removed re-exported liballoc macros (`vec` and `format` macros).

# 0.8.3 (2024-03-17)

- Re-added unintentionally removed re-exported liballoc macros (#292).

# 0.8.2 (2024-03-17)

- Updated `no-std` approach to be in sync with winterfell v0.8.3 release (#290).

## 0.8.1 (2024-02-21)

- Fixed clippy warnings (#280)

## 0.8.0 (2024-02-14)

- Implemented the `PartialMmr` data structure (#195).
- Implemented RPX hash function (#201).
- Added `FeltRng` and `RpoRandomCoin` (#237).
- Accelerated RPO/RPX hash functions using AVX512 instructions (#234).
- Added `inner_nodes()` method to `PartialMmr` (#238).
- Improved `PartialMmr::apply_delta()` (#242).
- Refactored `SimpleSmt` struct (#245).
- Replaced `TieredSmt` struct with `Smt` struct (#254, #277).
- Updated Winterfell dependency to v0.8 (#275).

## 0.7.1 (2023-10-10)

- Fixed RPO Falcon signature build on Windows.

## 0.7.0 (2023-10-05)

- Replaced `MerklePathSet` with `PartialMerkleTree` (#165).
- Implemented clearing of nodes in `TieredSmt` (#173).
- Added ability to generate inclusion proofs for `TieredSmt` (#174).
- Implemented Falcon DSA (#179).
- Added conditional `serde`` support for various structs (#180).
- Implemented benchmarking for `TieredSmt` (#182).
- Added more leaf traversal methods for `MerkleStore` (#185).
- Added SVE acceleration for RPO hash function (#189).

## 0.6.0 (2023-06-25)

- [BREAKING] Added support for recording capabilities for `MerkleStore` (#162).
- [BREAKING] Refactored Merkle struct APIs to use `RpoDigest` instead of `Word` (#157).
- Added initial implementation of `PartialMerkleTree` (#156).

## 0.5.0 (2023-05-26)

- Implemented `TieredSmt` (#152, #153).
- Implemented ability to extract a subset of a `MerkleStore` (#151).
- Cleaned up `SimpleSmt` interface (#149).
- Decoupled hashing and padding of peaks in `Mmr` (#148).
- Added `inner_nodes()` to `MerkleStore` (#146).

## 0.4.0 (2023-04-21)

- Exported `MmrProof` from the crate (#137).
- Allowed merging of leaves in `MerkleStore` (#138).
- [BREAKING] Refactored how existing data structures are added to `MerkleStore` (#139).

## 0.3.0 (2023-04-08)

- Added `depth` parameter to SMT constructors in `MerkleStore` (#115).
- Optimized MMR peak hashing for Miden VM (#120).
- Added `get_leaf_depth` method to `MerkleStore` (#119).
- Added inner node iterators to `MerkleTree`, `SimpleSmt`, and `Mmr` (#117, #118, #121).

## 0.2.0 (2023-03-24)

- Implemented `Mmr` and related structs (#67).
- Implemented `MerkleStore` (#93, #94, #95, #107 #112).
- Added benchmarks for `MerkleStore` vs. other structs (#97).
- Added Merkle path containers (#99).
- Fixed depth handling in `MerklePathSet` (#110).
- Updated Winterfell dependency to v0.6.

## 0.1.4 (2023-02-22)

- Re-export winter-crypto Hasher, Digest & ElementHasher (#72)

## 0.1.3 (2023-02-20)

- Updated Winterfell dependency to v0.5.1 (#68)

## 0.1.2 (2023-02-17)

- Fixed `Rpo256::hash` pad that was panicking on input (#44)
- Added `MerklePath` wrapper to encapsulate Merkle opening verification and root computation (#53)
- Added `NodeIndex` Merkle wrapper to encapsulate Merkle tree traversal and mappings (#54)

## 0.1.1 (2023-02-06)

- Introduced `merge_in_domain` for the RPO hash function, to allow using a specified domain value in the second capacity register when hashing two digests together.
- Added a simple sparse Merkle tree implementation.
- Added re-exports of Winterfell RandomCoin and RandomCoinError.

## 0.1.0 (2022-12-02)

- Initial release on crates.io containing the cryptographic primitives used in Miden VM and the Miden Rollup.
- Hash module with the BLAKE3 and Rescue Prime Optimized hash functions.
  - BLAKE3 is implemented with 256-bit, 192-bit, or 160-bit output.
  - RPO is implemented with 256-bit output.
- Merkle module, with a set of data structures related to Merkle trees, implemented using the RPO hash function.<|MERGE_RESOLUTION|>--- conflicted
+++ resolved
@@ -2,11 +2,8 @@
 
 - [BREAKING] Incremented MSRV to 1.89.
 - [BREAKING] Adds DSA (EdDSA25519) and ECDH (X25519) using Curve25519 ([#537](https://github.com/0xMiden/crypto/pull/537)).
-<<<<<<< HEAD
 - Add implementation of sealed box primitive ([#514](https://github.com/0xMiden/crypto/pull/514)).
-=======
 - Added `AVX512` acceleration for RPO and RPX hash functions, including parallelized E-rounds for RPX ([#551](https://github.com/0xMiden/crypto/pull/551)).
->>>>>>> 1358a23a
 - Adds `HasherExt` trait to provide ability to hash using an iterator of slices. ([#565](https://github.com/0xMiden/crypto/pull/565)).
 - Add zeroization of secret key structs for DSA-s ([#590](https://github.com/0xMiden/crypto/pull/590)).
 - Add `Debug`, `Clone`, `Eq` and `PartialEq` derives to secret key structs for DSA-s ([#589](https://github.com/0xMiden/crypto/pull/589)).
