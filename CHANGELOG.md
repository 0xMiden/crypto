--- conflicted
+++ resolved
@@ -7,15 +7,12 @@
 - Added module and function documentation-2 (#410).
 - [BREAKING] Replaced `RpoDigest` with `Word` struct (#411).
 - Replaced deprecated #[clap(...)] with #[command(...)] and #[arg(...)] (#413).
+- [BREAKING] Renamed `MerklePath::inner_nodes()` to `authenticated_nodes()` to better reflect its functionality (#415).
+- Added `compute_root()`, `verify()`, and `authenticated_nodes()` to `SparseMerklePath` for parity with `MerklePath` (#415).
 - [BREAKING] Replaced `RpxDigest` with `Word` struct (#420).
 - Added `word!` macro to `miden-crypto` (#423).
+- Added test vectors for RpoFalcon512 (#425).
 - [BREAKING] Incremented MSRV to 1.87.
-<<<<<<< HEAD
-- Added test vectors for RpoFalcon512 (#425).
-=======
-- [BREAKING] Renamed `MerklePath::inner_nodes()` to `authenticated_nodes()` to better reflect its functionality (#415).
-- Added `compute_root()`, `verify()`, and `authenticated_nodes()` to `SparseMerklePath` for parity with `MerklePath` (#415).
->>>>>>> 78fe19f9
 
 ## 0.14.1 (2025-05-31)
 
