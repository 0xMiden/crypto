--- conflicted
+++ resolved
@@ -1,13 +1,11 @@
-<<<<<<< HEAD
 ## 0.18.0 (TBD)
 
 - [BREAKING] Incremented MSRV to 1.89.
 - Added `AVX512` acceleration for RPO and RPX hash functions, including parallelized E-rounds for RPX ([#551](https://github.com/0xMiden/crypto/pull/551)).
 - [BREAKING] Adds DSA (EdDSA25519) and ECDH (X25519) using Curve25519 ([#537](https://github.com/0xMiden/crypto/pull/537)).
-=======
+
 ## 0.17.1 (2025-10-10)
 
->>>>>>> 77f92cc3
 - Support ECDSA signing/verifying with prehashed messages ([#573](https://github.com/0xMiden/crypto/pull/573)).
 
 ## 0.17.0 (2025-09-12)
