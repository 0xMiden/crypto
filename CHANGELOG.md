## 0.14.0 (TBD)

- [BREAKING] Increment minimum supported Rust version to 1.84.
- Removed duplicated check in RpoFalcon512 verification (#368).
- Added parallel implementation of `Smt::compute_mutations` with better performance (#365).
- Implemented parallel leaf hashing in `Smt::process_sorted_pairs_to_leaves` (#365).
- [BREAKING] Updated Winterfell dependency to v0.12 (#374).
- Added debug-only duplicate column check in `build_subtree` (#378).
- Filter out empty values in concurrent version of `Smt::with_entries` to fix a panic (#383).
- Added property-based testing (proptest) and fuzzing for `Smt::with_entries` and `Smt::compute_mutations` (#385).
- Sort keys in a leaf in the concurrent implementation of `Smt::with_entries`, ensuring consistency with the sequential version (#385).
- Skip unchanged leaves in the concurrent implementation of `Smt::compute_mutations` (#385).
- Add range checks to `ntru_gen` for Falcon DSA (#391).
<<<<<<< HEAD
- [BREAKING] Moved `rand` to version `0.9` removing the `try_fill_bytes` method (#398).
=======
- Optimized duplicate key detection in `Smt::with_entries_concurrent` (#395).
>>>>>>> 222197d0

## 0.13.3 (2025-02-18)

- Implement `PartialSmt` (#372, #381).
- Fix panic in `PartialMmr::untrack` (#382).

## 0.13.2 (2025-01-24)

- Made `InnerNode` and `NodeMutation` public. Implemented (de)serialization of `LeafIndex` (#367).

## 0.13.1 (2024-12-26)

- Generate reverse mutations set on applying of mutations set, implemented serialization of `MutationsSet` (#355).

## 0.13.0 (2024-11-24)

- Fixed a bug in the implementation of `draw_integers` for `RpoRandomCoin` (#343).
- [BREAKING] Refactor error messages and use `thiserror` to derive errors (#344).
- [BREAKING] Updated Winterfell dependency to v0.11 (#346).
- Added support for hashmaps in `Smt` and `SimpleSmt` which gives up to 10x boost in some operations (#363).

## 0.12.0 (2024-10-30)

- [BREAKING] Updated Winterfell dependency to v0.10 (#338).
- Added parallel implementation of `Smt::with_entries()` with significantly better performance when the `concurrent` feature is enabled (#341).

## 0.11.0 (2024-10-17)

- [BREAKING]: renamed `Mmr::open()` into `Mmr::open_at()` and `Mmr::peaks()` into `Mmr::peaks_at()` (#234).
- Added `Mmr::open()` and `Mmr::peaks()` which rely on `Mmr::open_at()` and `Mmr::peaks()` respectively (#234).
- Standardized CI and Makefile across Miden repos (#323).
- Added `Smt::compute_mutations()` and `Smt::apply_mutations()` for validation-checked insertions (#327).
- Changed padding rule for RPO/RPX hash functions (#318).
- [BREAKING] Changed return value of the `Mmr::verify()` and `MerklePath::verify()` from `bool` to `Result<>` (#335).
- Added `is_empty()` functions to the `SimpleSmt` and `Smt` structures. Added `EMPTY_ROOT` constant to the `SparseMerkleTree` trait (#337).

## 0.10.3 (2024-09-25)

- Implement `get_size_hint` for `Smt` (#331).

## 0.10.2 (2024-09-25)

- Implement `get_size_hint` for `RpoDigest` and `RpxDigest` and expose constants for their serialized size (#330).

## 0.10.1 (2024-09-13)

- Added `Serializable` and `Deserializable` implementations for `PartialMmr` and `InOrderIndex` (#329).

## 0.10.0 (2024-08-06)

- Added more `RpoDigest` and `RpxDigest` conversions (#311).
- [BREAKING] Migrated to Winterfell v0.9 (#315).
- Fixed encoding of Falcon secret key (#319).

## 0.9.3 (2024-04-24)

- Added `RpxRandomCoin` struct (#307).

## 0.9.2 (2024-04-21)

- Implemented serialization for the `Smt` struct (#304).
- Fixed a bug in Falcon signature generation (#305).

## 0.9.1 (2024-04-02)

- Added `num_leaves()` method to `SimpleSmt` (#302).

## 0.9.0 (2024-03-24)

- [BREAKING] Removed deprecated re-exports from liballoc/libstd (#290).
- [BREAKING] Refactored RpoFalcon512 signature to work with pure Rust (#285).
- [BREAKING] Added `RngCore` as supertrait for `FeltRng` (#299).

# 0.8.4 (2024-03-17)

- Re-added unintentionally removed re-exported liballoc macros (`vec` and `format` macros).

# 0.8.3 (2024-03-17)

- Re-added unintentionally removed re-exported liballoc macros (#292).

# 0.8.2 (2024-03-17)

- Updated `no-std` approach to be in sync with winterfell v0.8.3 release (#290).

## 0.8.1 (2024-02-21)

- Fixed clippy warnings (#280)

## 0.8.0 (2024-02-14)

- Implemented the `PartialMmr` data structure (#195).
- Implemented RPX hash function (#201).
- Added `FeltRng` and `RpoRandomCoin` (#237).
- Accelerated RPO/RPX hash functions using AVX512 instructions (#234).
- Added `inner_nodes()` method to `PartialMmr` (#238).
- Improved `PartialMmr::apply_delta()` (#242).
- Refactored `SimpleSmt` struct (#245).
- Replaced `TieredSmt` struct with `Smt` struct (#254, #277).
- Updated Winterfell dependency to v0.8 (#275).

## 0.7.1 (2023-10-10)

- Fixed RPO Falcon signature build on Windows.

## 0.7.0 (2023-10-05)

- Replaced `MerklePathSet` with `PartialMerkleTree` (#165).
- Implemented clearing of nodes in `TieredSmt` (#173).
- Added ability to generate inclusion proofs for `TieredSmt` (#174).
- Implemented Falcon DSA (#179).
- Added conditional `serde`` support for various structs (#180).
- Implemented benchmarking for `TieredSmt` (#182).
- Added more leaf traversal methods for `MerkleStore` (#185).
- Added SVE acceleration for RPO hash function (#189).

## 0.6.0 (2023-06-25)

- [BREAKING] Added support for recording capabilities for `MerkleStore` (#162).
- [BREAKING] Refactored Merkle struct APIs to use `RpoDigest` instead of `Word` (#157).
- Added initial implementation of `PartialMerkleTree` (#156).

## 0.5.0 (2023-05-26)

- Implemented `TieredSmt` (#152, #153).
- Implemented ability to extract a subset of a `MerkleStore` (#151).
- Cleaned up `SimpleSmt` interface (#149).
- Decoupled hashing and padding of peaks in `Mmr` (#148).
- Added `inner_nodes()` to `MerkleStore` (#146).

## 0.4.0 (2023-04-21)

- Exported `MmrProof` from the crate (#137).
- Allowed merging of leaves in `MerkleStore` (#138).
- [BREAKING] Refactored how existing data structures are added to `MerkleStore` (#139).

## 0.3.0 (2023-04-08)

- Added `depth` parameter to SMT constructors in `MerkleStore` (#115).
- Optimized MMR peak hashing for Miden VM (#120).
- Added `get_leaf_depth` method to `MerkleStore` (#119).
- Added inner node iterators to `MerkleTree`, `SimpleSmt`, and `Mmr` (#117, #118, #121).

## 0.2.0 (2023-03-24)

- Implemented `Mmr` and related structs (#67).
- Implemented `MerkleStore` (#93, #94, #95, #107 #112).
- Added benchmarks for `MerkleStore` vs. other structs (#97).
- Added Merkle path containers (#99).
- Fixed depth handling in `MerklePathSet` (#110).
- Updated Winterfell dependency to v0.6.

## 0.1.4 (2023-02-22)

- Re-export winter-crypto Hasher, Digest & ElementHasher (#72)

## 0.1.3 (2023-02-20)

- Updated Winterfell dependency to v0.5.1 (#68)

## 0.1.2 (2023-02-17)

- Fixed `Rpo256::hash` pad that was panicking on input (#44)
- Added `MerklePath` wrapper to encapsulate Merkle opening verification and root computation (#53)
- Added `NodeIndex` Merkle wrapper to encapsulate Merkle tree traversal and mappings (#54)

## 0.1.1 (2023-02-06)

- Introduced `merge_in_domain` for the RPO hash function, to allow using a specified domain value in the second capacity register when hashing two digests together.
- Added a simple sparse Merkle tree implementation.
- Added re-exports of Winterfell RandomCoin and RandomCoinError.

## 0.1.0 (2022-12-02)

- Initial release on crates.io containing the cryptographic primitives used in Miden VM and the Miden Rollup.
- Hash module with the BLAKE3 and Rescue Prime Optimized hash functions.
  - BLAKE3 is implemented with 256-bit, 192-bit, or 160-bit output.
  - RPO is implemented with 256-bit output.
- Merkle module, with a set of data structures related to Merkle trees, implemented using the RPO hash function.<|MERGE_RESOLUTION|>--- conflicted
+++ resolved
@@ -11,11 +11,8 @@
 - Sort keys in a leaf in the concurrent implementation of `Smt::with_entries`, ensuring consistency with the sequential version (#385).
 - Skip unchanged leaves in the concurrent implementation of `Smt::compute_mutations` (#385).
 - Add range checks to `ntru_gen` for Falcon DSA (#391).
-<<<<<<< HEAD
+- Optimized duplicate key detection in `Smt::with_entries_concurrent` (#395).
 - [BREAKING] Moved `rand` to version `0.9` removing the `try_fill_bytes` method (#398).
-=======
-- Optimized duplicate key detection in `Smt::with_entries_concurrent` (#395).
->>>>>>> 222197d0
 
 ## 0.13.3 (2025-02-18)
 
