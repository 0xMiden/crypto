[package]
name = "miden-crypto"
version = "0.13.0"
description = "Miden Cryptographic primitives"
authors = ["miden contributors"]
readme = "README.md"
license = "MIT"
repository = "https://github.com/0xPolygonMiden/crypto"
documentation = "https://docs.rs/miden-crypto/0.13.0"
categories = ["cryptography", "no-std"]
keywords = ["miden", "crypto", "hash", "merkle"]
edition = "2021"
rust-version = "1.82"

[[bin]]
name = "miden-crypto"
path = "src/main.rs"
bench = false
doctest = false
required-features = ["executable"]

[[bench]]
name = "hash"
harness = false

[[bench]]
name = "smt"
harness = false

[[bench]]
name = "smt-subtree"
harness = false
required-features = ["internal"]

[[bench]]
name = "merkle"
harness = false

[[bench]]
name = "smt-with-entries"
harness = false

[[bench]]
name = "store"
harness = false

[features]
concurrent = ["dep:rayon"]
default = ["std", "concurrent"]
executable = ["dep:clap", "dep:rand-utils", "std"]
internal = []
serde = ["dep:serde", "serde?/alloc", "winter-math/serde"]
std = [
    "blake3/std",
    "dep:cc",
    "rand/std",
    "rand/std_rng",
    "winter-crypto/std",
    "winter-math/std",
    "winter-utils/std",
]

[dependencies]
blake3 = { version = "1.5", default-features = false }
clap = { version = "4.5", optional = true, features = ["derive"] }
num = { version = "0.4", default-features = false, features = ["alloc", "libm"] }
num-complex = { version = "0.4", default-features = false }
rand = { version = "0.8", default-features = false }
rand_core = { version = "0.6", default-features = false }
<<<<<<< HEAD
rand-utils = { version = "0.10", package = "winter-rand-utils", optional = true }
rayon = { version = "1.10", optional = true }
=======
rand-utils = { version = "0.11", package = "winter-rand-utils", optional = true }
>>>>>>> 1867f842
serde = { version = "1.0", default-features = false, optional = true, features = ["derive"] }
sha3 = { version = "0.10", default-features = false }
thiserror = { version = "2.0", default-features = false }
winter-crypto = { version = "0.11", default-features = false }
winter-math = { version = "0.11", default-features = false }
winter-utils = { version = "0.11", default-features = false }

[dev-dependencies]
assert_matches = { version = "1.5", default-features = false }
criterion = { version = "0.5", features = ["html_reports"] }
getrandom = { version = "0.2", features = ["js"] }
hex = { version = "0.4", default-features = false, features = ["alloc"] }
proptest = "1.5"
rand_chacha = { version = "0.3", default-features = false }
rand-utils = { version = "0.11", package = "winter-rand-utils" }
seq-macro = { version = "0.3" }

[build-dependencies]
cc = { version = "1.2", optional = true, features = ["parallel"] }
glob = "0.3"<|MERGE_RESOLUTION|>--- conflicted
+++ resolved
@@ -67,12 +67,8 @@
 num-complex = { version = "0.4", default-features = false }
 rand = { version = "0.8", default-features = false }
 rand_core = { version = "0.6", default-features = false }
-<<<<<<< HEAD
-rand-utils = { version = "0.10", package = "winter-rand-utils", optional = true }
+rand-utils = { version = "0.11", package = "winter-rand-utils", optional = true }
 rayon = { version = "1.10", optional = true }
-=======
-rand-utils = { version = "0.11", package = "winter-rand-utils", optional = true }
->>>>>>> 1867f842
 serde = { version = "1.0", default-features = false, optional = true, features = ["derive"] }
 sha3 = { version = "0.10", default-features = false }
 thiserror = { version = "2.0", default-features = false }
