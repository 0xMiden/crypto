.DEFAULT_GOAL := help

.PHONY: help
help:
	@grep -E '^[a-zA-Z_-]+:.*?## .*$$' $(MAKEFILE_LIST) | sort | awk 'BEGIN {FS = ":.*?## "}; {printf "\033[36m%-30s\033[0m %s\n", $$1, $$2}'

# -- variables --------------------------------------------------------------------------------------

WARNINGS=RUSTDOCFLAGS="-D warnings"
DEBUG_OVERFLOW_INFO=RUSTFLAGS="-C debug-assertions -C overflow-checks -C debuginfo=2"

# -- linting --------------------------------------------------------------------------------------

.PHONY: clippy
clippy: ## Run Clippy with configs
	$(WARNINGS) cargo +nightly clippy --workspace --all-targets --all-features


.PHONY: fix
fix: ## Run Fix with configs
	cargo +nightly fix --allow-staged --allow-dirty --all-targets --all-features


.PHONY: format
format: ## Run Format using nightly toolchain
	cargo +nightly fmt --all


.PHONY: format-check
format-check: ## Run Format using nightly toolchain but only in check mode
	cargo +nightly fmt --all --check


.PHONY: lint
lint: format fix clippy ## Run all linting tasks at once (Clippy, fixing, formatting)

# --- docs ----------------------------------------------------------------------------------------

.PHONY: doc
doc: ## Generate and check documentation
	$(WARNINGS) cargo doc --all-features --keep-going --release

# --- testing -------------------------------------------------------------------------------------

.PHONY: test-default
test-default: ## Run tests with default features
	$(DEBUG_OVERFLOW_INFO) cargo nextest run --profile default --release --all-features

.PHONY: test-smt-hashmaps
test-smt-hashmaps: ## Run tests with `smt_hashmaps` feature enabled
	$(DEBUG_OVERFLOW_INFO) cargo nextest run --profile default --release --features smt_hashmaps

.PHONY: test-no-std
test-no-std: ## Run tests with `no-default-features` (std)
	$(DEBUG_OVERFLOW_INFO) cargo nextest run --profile default --release --no-default-features

.PHONY: test-smt-concurrent
test-smt-concurrent: ## Run only concurrent SMT tests
	$(DEBUG_OVERFLOW_INFO) cargo nextest run --profile smt-concurrent --release --all-features

<<<<<<< HEAD
.PHONY: test-large-smt
test-large-smt: ## Run only large SMT tests
	$(DEBUG_OVERFLOW_INFO) cargo nextest run --success-output immediate  --profile large-smt --release --all-features

.PHONY: test
test: test-default test-smt-hashmaps test-no-std test-large-smt ## Run all tests except concurrent SMT tests
=======
.PHONY: test-docs
test-docs:
	$(DEBUG_OVERFLOW_INFO) cargo test --doc --all-features

.PHONY: test
test: test-default test-smt-hashmaps test-no-std test-docs ## Run all tests except concurrent SMT tests
>>>>>>> 80389c4b

# --- checking ------------------------------------------------------------------------------------

.PHONY: check
check: ## Check all targets and features for errors without code generation
	cargo check --all-targets --all-features

# --- building ------------------------------------------------------------------------------------

.PHONY: build
build: ## Build with default features enabled
	cargo build --release

.PHONY: build-no-std
build-no-std: ## Build without the standard library
	cargo build --release --no-default-features --target wasm32-unknown-unknown

.PHONY: build-avx2
build-avx2: ## Build with avx2 support
	RUSTFLAGS="-C target-feature=+avx2" cargo build --release

.PHONY: build-sve
build-sve: ## Build with sve support
	RUSTFLAGS="-C target-feature=+sve" cargo build --release

# --- benchmarking --------------------------------------------------------------------------------

.PHONY: bench
bench: ## Run crypto benchmarks
	cargo bench --features concurrent

.PHONY: bench-smt-concurrent
bench-smt-concurrent: ## Run SMT benchmarks with concurrent feature
	cargo run --release --features concurrent,executable -- --size 1000000

.PHONY: bench-large-smt-memory
bench-large-smt-memory: ## Run large SMT benchmarks with memory storage
	cargo run --release --features concurrent,smt_hashmaps,executable -- --size 1000000

.PHONY: bench-large-smt-rocksdb
bench-large-smt-rocksdb: ## Run large SMT benchmarks with rocksdb storage
	cargo run --release --features concurrent,smt_hashmaps,rocksdb,executable -- --size 1000000

.PHONY: bench-large-smt-rocksdb-open
bench-large-smt-rocksdb-open: ## Run large SMT benchmarks with rocksdb storage and open existing database
	cargo run --release --features concurrent,smt_hashmaps,rocksdb,executable -- --open

# --- fuzzing --------------------------------------------------------------------------------

.PHONY: fuzz-smt
fuzz-smt: ## Run fuzzing for SMT
	cargo +nightly fuzz run smt --release --fuzz-dir miden-crypto-fuzz -- -max_len=10485760<|MERGE_RESOLUTION|>--- conflicted
+++ resolved
@@ -58,21 +58,16 @@
 test-smt-concurrent: ## Run only concurrent SMT tests
 	$(DEBUG_OVERFLOW_INFO) cargo nextest run --profile smt-concurrent --release --all-features
 
-<<<<<<< HEAD
+.PHONY: test-docs
+test-docs:
+	$(DEBUG_OVERFLOW_INFO) cargo test --doc --all-features
+
 .PHONY: test-large-smt
 test-large-smt: ## Run only large SMT tests
 	$(DEBUG_OVERFLOW_INFO) cargo nextest run --success-output immediate  --profile large-smt --release --all-features
 
 .PHONY: test
-test: test-default test-smt-hashmaps test-no-std test-large-smt ## Run all tests except concurrent SMT tests
-=======
-.PHONY: test-docs
-test-docs:
-	$(DEBUG_OVERFLOW_INFO) cargo test --doc --all-features
-
-.PHONY: test
-test: test-default test-smt-hashmaps test-no-std test-docs ## Run all tests except concurrent SMT tests
->>>>>>> 80389c4b
+test: test-default test-smt-hashmaps test-no-std test-docs test-large-smt ## Run all tests except concurrent SMT tests
 
 # --- checking ------------------------------------------------------------------------------------
 
