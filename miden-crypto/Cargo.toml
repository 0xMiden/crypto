--- conflicted
+++ resolved
@@ -48,12 +48,8 @@
 concurrent = ["dep:rayon", "hashbrown?/rayon"]
 default = ["std", "concurrent", "serde"]
 executable = ["dep:clap", "dep:rand-utils", "std"]
-<<<<<<< HEAD
 rocksdb = ["concurrent", "dep:rocksdb"]
-smt_hashmaps = ["dep:hashbrown"]
-=======
 hashmaps = ["dep:hashbrown"]
->>>>>>> 6646227a
 internal = []
 serde = ["dep:serde", "serde?/alloc", "winter-math/serde"]
 std = [
