[package]
authors.workspace      = true
categories.workspace   = true
description            = "Miden Cryptographic primitives"
documentation          = "https://docs.rs/miden-crypto/0.17.0"
edition.workspace      = true
keywords.workspace     = true
license.workspace      = true
name                   = "miden-crypto"
readme                 = "../README.md"
repository.workspace   = true
rust-version.workspace = true
version                = "0.17.0"

[[bin]]
bench             = false
doctest           = false
name              = "miden-crypto"
path              = "src/main.rs"
required-features = ["executable"]

[[bench]]
harness = false
name    = "hash"

[[bench]]
harness = false
name    = "smt"

[[bench]]
harness           = false
name              = "smt-subtree"
required-features = ["internal"]

[[bench]]
harness = false
name    = "merkle"

[[bench]]
harness = false
name    = "smt-with-entries"

[[bench]]
harness = false
name    = "store"

[[bench]]
harness = false
name    = "dsa"

[[bench]]
harness = false
name    = "word"

[[bench]]
harness = false
name    = "rand"

[features]
concurrent = ["dep:rayon", "hashbrown?/rayon"]
default = ["concurrent", "std"]
executable = ["dep:clap", "dep:rand-utils", "std"]
hashmaps = ["dep:hashbrown"]
internal = []
serde = ["dep:serde", "serde?/alloc", "winter-math/serde"]
std = [
  "blake3/std",
  "dep:cc",
  "rand/std",
  "rand/thread_rng",
  "winter-crypto/std",
  "winter-math/std",
  "winter-utils/std",
]

[dependencies]
<<<<<<< HEAD
blake3        = { default-features = false, version = "1.8" }
clap          = { features = ["derive"], optional = true, version = "4.5" }
hashbrown     = { features = ["serde"], optional = true, version = "0.15" }
num           = { default-features = false, features = ["alloc", "libm"], version = "0.4" }
num-complex   = { default-features = false, version = "0.4" }
rand          = { default-features = false, version = "0.9" }
rand-utils    = { optional = true, package = "winter-rand-utils", version = "0.13" }
rand_chacha   = { default-features = false, version = "0.9" }
rand_core     = { default-features = false, version = "0.9" }
rayon         = { optional = true, version = "1.10" }
serde         = { default-features = false, features = ["derive"], optional = true, version = "1.0" }
sha3          = { default-features = false, version = "0.10" }
thiserror     = { default-features = false, version = "2.0" }
winter-crypto = { default-features = false, version = "0.13" }
winter-math   = { default-features = false, version = "0.13" }
winter-utils  = { default-features = false, version = "0.13" }

[dev-dependencies]
assert_matches = { default-features = false, version = "1.5" }
criterion      = { features = ["html_reports"], version = "0.7" }
getrandom      = { default-features = false, version = "0.3" }
hex            = { default-features = false, features = ["alloc"], version = "0.4" }
itertools      = { version = "0.14" }
proptest       = { default-features = false, features = ["alloc"], version = "1.7" }
rand-utils     = { package = "winter-rand-utils", version = "0.13" }
rand_chacha    = { default-features = false, version = "0.9" }
rstest         = { version = "0.26" }
seq-macro      = { version = "0.3" }
=======
blake3 = { version = "1.8", default-features = false }
clap = { version = "4.5", optional = true, features = ["derive"] }
getrandom = { version = "0.2", features = ["js"] }
hashbrown = { version = "0.15", optional = true, features = ["serde"] }
hkdf = { version = "0.12", default-features = false }
k256 = { version = "0.13", features = ["ecdsa", "ecdh"] }
num = { version = "0.4", default-features = false, features = ["alloc", "libm"] }
num-complex = { version = "0.4", default-features = false }
rand = { version = "0.9", default-features = false }
rand_chacha = { version = "0.9", default-features = false }
rand_core = { version = "0.9", default-features = false }
rand_hc = { version = "0.3" }
rand-utils = { version = "0.13", package = "winter-rand-utils", optional = true }
rayon = { version = "1.10", optional = true }
serde = { version = "1.0", default-features = false, optional = true, features = ["derive"] }
sha3 = { version = "0.10", default-features = false }
thiserror = { version = "2.0", default-features = false }
winter-crypto = { version = "0.13", default-features = false }
winter-math = { version = "0.13", default-features = false }
winter-utils = { version = "0.13", default-features = false }

[dev-dependencies]
assert_matches = { version = "1.5", default-features = false }
criterion = { version = "0.7", features = ["html_reports"] }
hex = { version = "0.4", default-features = false, features = ["alloc"] }
itertools = { version = "0.14" }
proptest = { version = "1.7", default-features = false, features = ["alloc"] }
rand_chacha = { version = "0.9", default-features = false }
rand-utils = { version = "0.13", package = "winter-rand-utils" }
rstest = { version = "0.26" }
seq-macro = { version = "0.3" }
>>>>>>> 8ae10db0

[build-dependencies]
cc   = { features = ["parallel"], optional = true, version = "1.2" }
glob = "0.3"

[lints]
workspace = true<|MERGE_RESOLUTION|>--- conflicted
+++ resolved
@@ -74,16 +74,19 @@
 ]
 
 [dependencies]
-<<<<<<< HEAD
 blake3        = { default-features = false, version = "1.8" }
 clap          = { features = ["derive"], optional = true, version = "4.5" }
+getrandom     = { features = ["js"], version = "0.2" }
 hashbrown     = { features = ["serde"], optional = true, version = "0.15" }
+hkdf          = { default-features = false, version = "0.12" }
+k256          = { features = ["ecdh", "ecdsa"], version = "0.13" }
 num           = { default-features = false, features = ["alloc", "libm"], version = "0.4" }
 num-complex   = { default-features = false, version = "0.4" }
 rand          = { default-features = false, version = "0.9" }
 rand-utils    = { optional = true, package = "winter-rand-utils", version = "0.13" }
 rand_chacha   = { default-features = false, version = "0.9" }
 rand_core     = { default-features = false, version = "0.9" }
+rand_hc       = { version = "0.3" }
 rayon         = { optional = true, version = "1.10" }
 serde         = { default-features = false, features = ["derive"], optional = true, version = "1.0" }
 sha3          = { default-features = false, version = "0.10" }
@@ -95,7 +98,6 @@
 [dev-dependencies]
 assert_matches = { default-features = false, version = "1.5" }
 criterion      = { features = ["html_reports"], version = "0.7" }
-getrandom      = { default-features = false, version = "0.3" }
 hex            = { default-features = false, features = ["alloc"], version = "0.4" }
 itertools      = { version = "0.14" }
 proptest       = { default-features = false, features = ["alloc"], version = "1.7" }
@@ -103,39 +105,6 @@
 rand_chacha    = { default-features = false, version = "0.9" }
 rstest         = { version = "0.26" }
 seq-macro      = { version = "0.3" }
-=======
-blake3 = { version = "1.8", default-features = false }
-clap = { version = "4.5", optional = true, features = ["derive"] }
-getrandom = { version = "0.2", features = ["js"] }
-hashbrown = { version = "0.15", optional = true, features = ["serde"] }
-hkdf = { version = "0.12", default-features = false }
-k256 = { version = "0.13", features = ["ecdsa", "ecdh"] }
-num = { version = "0.4", default-features = false, features = ["alloc", "libm"] }
-num-complex = { version = "0.4", default-features = false }
-rand = { version = "0.9", default-features = false }
-rand_chacha = { version = "0.9", default-features = false }
-rand_core = { version = "0.9", default-features = false }
-rand_hc = { version = "0.3" }
-rand-utils = { version = "0.13", package = "winter-rand-utils", optional = true }
-rayon = { version = "1.10", optional = true }
-serde = { version = "1.0", default-features = false, optional = true, features = ["derive"] }
-sha3 = { version = "0.10", default-features = false }
-thiserror = { version = "2.0", default-features = false }
-winter-crypto = { version = "0.13", default-features = false }
-winter-math = { version = "0.13", default-features = false }
-winter-utils = { version = "0.13", default-features = false }
-
-[dev-dependencies]
-assert_matches = { version = "1.5", default-features = false }
-criterion = { version = "0.7", features = ["html_reports"] }
-hex = { version = "0.4", default-features = false, features = ["alloc"] }
-itertools = { version = "0.14" }
-proptest = { version = "1.7", default-features = false, features = ["alloc"] }
-rand_chacha = { version = "0.9", default-features = false }
-rand-utils = { version = "0.13", package = "winter-rand-utils" }
-rstest = { version = "0.26" }
-seq-macro = { version = "0.3" }
->>>>>>> 8ae10db0
 
 [build-dependencies]
 cc   = { features = ["parallel"], optional = true, version = "1.2" }
