[package]
name = "miden-crypto"
<<<<<<< HEAD
version = "0.15.0"
=======
version = "0.14.1"
>>>>>>> 1a4ee314
description = "Miden Cryptographic primitives"
authors.workspace = true
readme = "../README.md"
license.workspace = true
repository.workspace = true
<<<<<<< HEAD
documentation = "https://docs.rs/miden-crypto/0.15.0"
=======
documentation = "https://docs.rs/miden-crypto/0.14.1"
>>>>>>> 1a4ee314
categories.workspace = true
keywords.workspace = true
edition.workspace = true
rust-version.workspace = true

[[bin]]
name = "miden-crypto"
path = "src/main.rs"
bench = false
doctest = false
required-features = ["executable"]

[[bench]]
name = "hash"
harness = false

[[bench]]
name = "smt"
harness = false

[[bench]]
name = "smt-subtree"
harness = false
required-features = ["internal"]

[[bench]]
name = "merkle"
harness = false

[[bench]]
name = "smt-with-entries"
harness = false

[[bench]]
name = "store"
harness = false

[features]
concurrent = ["dep:rayon", "hashbrown?/rayon"]
default = ["std", "concurrent"]
executable = ["dep:clap", "dep:rand-utils", "std"]
smt_hashmaps = ["dep:hashbrown"]
internal = []
serde = ["dep:serde", "serde?/alloc", "winter-math/serde"]
std = [
    "blake3/std",
    "dep:cc",
    "rand/std",
    "rand/thread_rng",
    "winter-crypto/std",
    "winter-math/std",
    "winter-utils/std",
]

[dependencies]
blake3 = { version = "1.6", default-features = false }
clap = { version = "4.5", optional = true, features = ["derive"] }
hashbrown = { version = "0.15", optional = true, features = ["serde"] }
num = { version = "0.4", default-features = false, features = ["alloc", "libm"] }
num-complex = { version = "0.4", default-features = false }
rand = { version = "0.9", default-features = false }
rand_core = { version = "0.9", default-features = false }
rand-utils = { version = "0.12", package = "winter-rand-utils", optional = true }
rayon = { version = "1.10", optional = true }
serde = { version = "1.0", default-features = false, optional = true, features = ["derive"] }
sha3 = { version = "0.10", default-features = false }
thiserror = { version = "2.0", default-features = false }
winter-crypto = { version = "0.12", default-features = false }
winter-math = { version = "0.12", default-features = false }
winter-utils = { version = "0.12", default-features = false }

[dev-dependencies]
assert_matches = { version = "1.5", default-features = false }
criterion = { version = "0.5", features = ["html_reports"] }
getrandom = { version = "0.3", default-features = false }
hex = { version = "0.4", default-features = false, features = ["alloc"] }
itertools = { version = "0.14" }
proptest = { version = "1.6", default-features = false, features = ["alloc"]}
rand_chacha = { version = "0.9", default-features = false }
rand-utils = { version = "0.12", package = "winter-rand-utils" }
rstest = { version = "0.25" }
seq-macro = { version = "0.3" }

[build-dependencies]
cc = { version = "1.2", optional = true, features = ["parallel"] }
glob = "0.3"

[lints.rust]
# Suppress warnings about `cfg(fuzzing)`, which is automatically set when using `cargo-fuzz`.
unexpected_cfgs = { level = "warn", check-cfg = ['cfg(fuzzing)'] }<|MERGE_RESOLUTION|>--- conflicted
+++ resolved
@@ -1,20 +1,12 @@
 [package]
 name = "miden-crypto"
-<<<<<<< HEAD
 version = "0.15.0"
-=======
-version = "0.14.1"
->>>>>>> 1a4ee314
 description = "Miden Cryptographic primitives"
 authors.workspace = true
 readme = "../README.md"
 license.workspace = true
 repository.workspace = true
-<<<<<<< HEAD
 documentation = "https://docs.rs/miden-crypto/0.15.0"
-=======
-documentation = "https://docs.rs/miden-crypto/0.14.1"
->>>>>>> 1a4ee314
 categories.workspace = true
 keywords.workspace = true
 edition.workspace = true
