[package]
authors.workspace      = true
categories.workspace   = true
description            = "Miden Cryptographic primitives"
documentation          = "https://docs.rs/miden-crypto/0.17.0"
edition.workspace      = true
keywords.workspace     = true
license.workspace      = true
name                   = "miden-crypto"
readme                 = "../README.md"
repository.workspace   = true
rust-version.workspace = true
version                = "0.17.0"

[[bin]]
bench             = false
doctest           = false
name              = "miden-crypto"
path              = "src/main.rs"
required-features = ["executable"]

[[bench]]
<<<<<<< HEAD
name = "encryption"
harness = false

[[bench]]
name = "hash"
=======
>>>>>>> fb6ff6dc
harness = false
name    = "encryption"

[[bench]]
harness = false
name    = "hash"

[[bench]]
harness = false
name    = "smt"

[[bench]]
harness           = false
name              = "smt-subtree"
required-features = ["internal"]

[[bench]]
harness = false
name    = "merkle"

[[bench]]
harness = false
name    = "smt-with-entries"

[[bench]]
harness           = false
name              = "large-smt"
required-features = ["rocksdb"]

[[bench]]
harness = false
name    = "store"

[[bench]]
harness = false
name    = "dsa"

[[bench]]
harness = false
name    = "word"

[[bench]]
harness = false
name    = "rand"

[features]
concurrent = ["dep:rayon", "hashbrown?/rayon"]
default = ["concurrent", "std"]
executable = ["dep:clap", "dep:rand-utils", "std"]
hashmaps = ["dep:hashbrown"]
internal = []
rocksdb = ["concurrent", "dep:rocksdb"]
serde = ["dep:serde", "serde?/alloc", "winter-math/serde"]
std = [
  "blake3/std",
  "dep:cc",
  "rand/std",
  "rand/thread_rng",
  "winter-crypto/std",
  "winter-math/std",
  "winter-utils/std",
]

[dependencies]
<<<<<<< HEAD
blake3 = { version = "1.8", default-features = false }
chacha20 = { version = "0.9", default-features = false }
chacha20poly1305  = { version = "0.10", features = ["alloc", "stream"] }
clap = { version = "4.5", optional = true, features = ["derive"] }
hashbrown = { version = "0.15", optional = true, features = ["serde"] }
getrandom = { version = "0.2", features = ["js"] }
hkdf = { version = "0.12", default-features = false }
k256 = { version = "0.13", features = ["ecdsa", "ecdh"] }
num = { version = "0.4", default-features = false, features = ["alloc", "libm"] }
num-complex = { version = "0.4", default-features = false }
rand = { version = "0.9", default-features = false }
rand_chacha = { version = "0.9", default-features = false }
rand_core = { version = "0.9", default-features = false }
rand_hc = { version = "0.3" }
rand-utils = { version = "0.13", package = "winter-rand-utils", optional = true }
rayon = { version = "1.10", optional = true }
serde = { version = "1.0", default-features = false, optional = true, features = ["derive"] }
sha3 = { version = "0.10", default-features = false }
thiserror = { version = "2.0", default-features = false }
winter-crypto = { version = "0.13", default-features = false }
winter-math = { version = "0.13", default-features = false }
winter-utils = { version = "0.13", default-features = false }
zeroize = { version = "1.8", default-features = false }

[dev-dependencies]
assert_matches = { version = "1.5", default-features = false }
criterion = { version = "0.7", features = ["html_reports"] }
hex = { version = "0.4", default-features = false, features = ["alloc"] }
itertools = { version = "0.14" }
paste = { version = "1.0" }
proptest = { version = "1.7", default-features = false, features = ["alloc"] }
rand_chacha = { version = "0.9", default-features = false }
rand-utils = { version = "0.13", package = "winter-rand-utils" }
rstest = { version = "0.26" }
seq-macro = { version = "0.3" }
=======
blake3           = { default-features = false, version = "1.8" }
chacha20poly1305 = { features = ["alloc", "stream"], version = "0.10" }
clap             = { features = ["derive"], optional = true, version = "4.5" }
flume            = { version = "0.11" }
getrandom        = { features = ["js"], version = "0.2" }
hashbrown        = { features = ["serde"], optional = true, version = "0.15" }
hkdf             = { default-features = false, version = "0.12" }
k256             = { features = ["ecdh", "ecdsa"], version = "0.13" }
num              = { default-features = false, features = ["alloc", "libm"], version = "0.4" }
num-complex      = { default-features = false, version = "0.4" }
rand             = { default-features = false, version = "0.9" }
rand-utils       = { optional = true, package = "winter-rand-utils", version = "0.13" }
rand_chacha      = { default-features = false, version = "0.9" }
rand_core        = { default-features = false, version = "0.9" }
rand_hc          = { version = "0.3" }
rayon            = { optional = true, version = "1.10" }
rocksdb          = { default-features = false, features = ["lz4"], optional = true, version = "0.23" }
serde            = { default-features = false, features = ["derive"], optional = true, version = "1.0" }
sha3             = { default-features = false, version = "0.10" }
thiserror        = { default-features = false, version = "2.0" }
winter-crypto    = { default-features = false, version = "0.13" }
winter-math      = { default-features = false, version = "0.13" }
winter-utils     = { default-features = false, version = "0.13" }
zeroize          = { default-features = false, version = "1.8" }

[dev-dependencies]
assert_matches = { default-features = false, version = "1.5" }
criterion      = { features = ["html_reports"], version = "0.7" }
hex            = { default-features = false, features = ["alloc"], version = "0.4" }
itertools      = { version = "0.14" }
proptest       = { default-features = false, features = ["alloc"], version = "1.7" }
rand-utils     = { package = "winter-rand-utils", version = "0.13" }
rand_chacha    = { default-features = false, version = "0.9" }
rstest         = { version = "0.26" }
seq-macro      = { version = "0.3" }
tempfile       = { version = "3.20" }
>>>>>>> fb6ff6dc

[build-dependencies]
cc   = { features = ["parallel"], optional = true, version = "1.2" }
glob = "0.3"

[lints]
workspace = true

[package.metadata.cargo-machete]
ignored = ["getrandom"]

[[test]]
name              = "rocksdb_large_smt"
required-features = ["concurrent", "rocksdb"]<|MERGE_RESOLUTION|>--- conflicted
+++ resolved
@@ -20,14 +20,6 @@
 required-features = ["executable"]
 
 [[bench]]
-<<<<<<< HEAD
-name = "encryption"
-harness = false
-
-[[bench]]
-name = "hash"
-=======
->>>>>>> fb6ff6dc
 harness = false
 name    = "encryption"
 
@@ -92,43 +84,6 @@
 ]
 
 [dependencies]
-<<<<<<< HEAD
-blake3 = { version = "1.8", default-features = false }
-chacha20 = { version = "0.9", default-features = false }
-chacha20poly1305  = { version = "0.10", features = ["alloc", "stream"] }
-clap = { version = "4.5", optional = true, features = ["derive"] }
-hashbrown = { version = "0.15", optional = true, features = ["serde"] }
-getrandom = { version = "0.2", features = ["js"] }
-hkdf = { version = "0.12", default-features = false }
-k256 = { version = "0.13", features = ["ecdsa", "ecdh"] }
-num = { version = "0.4", default-features = false, features = ["alloc", "libm"] }
-num-complex = { version = "0.4", default-features = false }
-rand = { version = "0.9", default-features = false }
-rand_chacha = { version = "0.9", default-features = false }
-rand_core = { version = "0.9", default-features = false }
-rand_hc = { version = "0.3" }
-rand-utils = { version = "0.13", package = "winter-rand-utils", optional = true }
-rayon = { version = "1.10", optional = true }
-serde = { version = "1.0", default-features = false, optional = true, features = ["derive"] }
-sha3 = { version = "0.10", default-features = false }
-thiserror = { version = "2.0", default-features = false }
-winter-crypto = { version = "0.13", default-features = false }
-winter-math = { version = "0.13", default-features = false }
-winter-utils = { version = "0.13", default-features = false }
-zeroize = { version = "1.8", default-features = false }
-
-[dev-dependencies]
-assert_matches = { version = "1.5", default-features = false }
-criterion = { version = "0.7", features = ["html_reports"] }
-hex = { version = "0.4", default-features = false, features = ["alloc"] }
-itertools = { version = "0.14" }
-paste = { version = "1.0" }
-proptest = { version = "1.7", default-features = false, features = ["alloc"] }
-rand_chacha = { version = "0.9", default-features = false }
-rand-utils = { version = "0.13", package = "winter-rand-utils" }
-rstest = { version = "0.26" }
-seq-macro = { version = "0.3" }
-=======
 blake3           = { default-features = false, version = "1.8" }
 chacha20poly1305 = { features = ["alloc", "stream"], version = "0.10" }
 clap             = { features = ["derive"], optional = true, version = "4.5" }
@@ -165,7 +120,6 @@
 rstest         = { version = "0.26" }
 seq-macro      = { version = "0.3" }
 tempfile       = { version = "3.20" }
->>>>>>> fb6ff6dc
 
 [build-dependencies]
 cc   = { features = ["parallel"], optional = true, version = "1.2" }
