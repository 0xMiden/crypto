[package]
authors.workspace      = true
categories.workspace   = true
description            = "Miden Cryptographic primitives"
documentation          = "https://docs.rs/miden-crypto/0.17.0"
edition.workspace      = true
keywords.workspace     = true
license.workspace      = true
name                   = "miden-crypto"
readme                 = "../README.md"
repository.workspace   = true
rust-version.workspace = true
version                = "0.17.0"

[[bin]]
bench             = false
doctest           = false
name              = "miden-crypto"
path              = "src/main.rs"
required-features = ["executable"]

[[bench]]
harness = false
name    = "encryption"

[[bench]]
harness = false
name    = "hash"

[[bench]]
harness = false
name    = "smt"

[[bench]]
harness           = false
name              = "smt-subtree"
required-features = ["internal"]

[[bench]]
harness = false
name    = "merkle"

[[bench]]
harness = false
name    = "smt-with-entries"

[[bench]]
harness = false
name    = "store"

[[bench]]
harness = false
name    = "dsa"

[[bench]]
harness = false
name    = "word"

[[bench]]
harness = false
name    = "rand"

[features]
concurrent = ["dep:rayon", "hashbrown?/rayon"]
<<<<<<< HEAD
default = ["std", "concurrent", "serde"]
=======
default = ["concurrent", "std"]
>>>>>>> a65eb539
executable = ["dep:clap", "dep:rand-utils", "std"]
rocksdb = ["concurrent", "dep:rocksdb"]
hashmaps = ["dep:hashbrown"]
internal = []
serde = ["dep:serde", "serde?/alloc", "winter-math/serde"]
std = [
  "blake3/std",
  "dep:cc",
  "rand/std",
  "rand/thread_rng",
  "winter-crypto/std",
  "winter-math/std",
  "winter-utils/std",
]

[dependencies]
<<<<<<< HEAD
blake3 = { version = "1.8", default-features = false }
clap = { version = "4.5", optional = true, features = ["derive"] }
flume = { version = "0.11"}
hashbrown = { version = "0.15", optional = true, features = ["serde"] }
num = { version = "0.4", default-features = false, features = ["alloc", "libm"] }
num-complex = { version = "0.4", default-features = false }
rand = { version = "0.9", default-features = false }
rand_chacha = { version = "0.9", default-features = false }
rand_core = { version = "0.9", default-features = false }
rand-utils = { version = "0.13", package = "winter-rand-utils", optional = true }
rayon = { version = "1.10", optional = true }
rocksdb = { version = "0.23", optional = true, default-features = false, features = ["lz4"] }
serde = { version = "1.0", default-features = false, optional = true, features = ["derive"] }
sha3 = { version = "0.10", default-features = false }
thiserror = { version = "2.0", default-features = false }
winter-crypto = { version = "0.13", default-features = false }
winter-math = { version = "0.13", default-features = false }
winter-utils = { version = "0.13", default-features = false }

[dev-dependencies]
assert_matches = { version = "1.5", default-features = false }
criterion = { version = "0.7", features = ["html_reports"] }
getrandom = { version = "0.3", default-features = false }
hex = { version = "0.4", default-features = false, features = ["alloc"] }
itertools = { version = "0.14" }
proptest = { version = "1.7", default-features = false, features = ["alloc"] }
rand_chacha = { version = "0.9", default-features = false }
rand-utils = { version = "0.13", package = "winter-rand-utils" }
rstest = { version = "0.26" }
seq-macro = { version = "0.3" }
tempfile = { version = "3.20" }
=======
blake3           = { default-features = false, version = "1.8" }
chacha20poly1305 = { features = ["alloc", "stream"], version = "0.10" }
clap             = { features = ["derive"], optional = true, version = "4.5" }
getrandom        = { features = ["js"], version = "0.2" }
hashbrown        = { features = ["serde"], optional = true, version = "0.15" }
hkdf             = { default-features = false, version = "0.12" }
k256             = { features = ["ecdh", "ecdsa"], version = "0.13" }
num              = { default-features = false, features = ["alloc", "libm"], version = "0.4" }
num-complex      = { default-features = false, version = "0.4" }
rand             = { default-features = false, version = "0.9" }
rand-utils       = { optional = true, package = "winter-rand-utils", version = "0.13" }
rand_chacha      = { default-features = false, version = "0.9" }
rand_core        = { default-features = false, version = "0.9" }
rand_hc          = { version = "0.3" }
rayon            = { optional = true, version = "1.10" }
serde            = { default-features = false, features = ["derive"], optional = true, version = "1.0" }
sha3             = { default-features = false, version = "0.10" }
thiserror        = { default-features = false, version = "2.0" }
winter-crypto    = { default-features = false, version = "0.13" }
winter-math      = { default-features = false, version = "0.13" }
winter-utils     = { default-features = false, version = "0.13" }
zeroize          = { default-features = false, version = "1.8" }

[dev-dependencies]
assert_matches = { default-features = false, version = "1.5" }
criterion      = { features = ["html_reports"], version = "0.7" }
hex            = { default-features = false, features = ["alloc"], version = "0.4" }
itertools      = { version = "0.14" }
proptest       = { default-features = false, features = ["alloc"], version = "1.7" }
rand-utils     = { package = "winter-rand-utils", version = "0.13" }
rand_chacha    = { default-features = false, version = "0.9" }
rstest         = { version = "0.26" }
seq-macro      = { version = "0.3" }
>>>>>>> a65eb539

[build-dependencies]
cc   = { features = ["parallel"], optional = true, version = "1.2" }
glob = "0.3"

<<<<<<< HEAD
[lints.rust]
# Suppress warnings about `cfg(fuzzing)`, which is automatically set when using `cargo-fuzz`.
unexpected_cfgs = { level = "warn", check-cfg = ['cfg(fuzzing)'] }


[[test]]
name = "rocksdb_large_smt"
required-features = ["concurrent", "rocksdb", "internal"]
=======
[lints]
workspace = true

[package.metadata.cargo-machete]
ignored = ["getrandom"]
>>>>>>> a65eb539
<|MERGE_RESOLUTION|>--- conflicted
+++ resolved
@@ -62,15 +62,11 @@
 
 [features]
 concurrent = ["dep:rayon", "hashbrown?/rayon"]
-<<<<<<< HEAD
-default = ["std", "concurrent", "serde"]
-=======
 default = ["concurrent", "std"]
->>>>>>> a65eb539
 executable = ["dep:clap", "dep:rand-utils", "std"]
-rocksdb = ["concurrent", "dep:rocksdb"]
 hashmaps = ["dep:hashbrown"]
 internal = []
+rocksdb = ["concurrent", "dep:rocksdb"]
 serde = ["dep:serde", "serde?/alloc", "winter-math/serde"]
 std = [
   "blake3/std",
@@ -83,42 +79,10 @@
 ]
 
 [dependencies]
-<<<<<<< HEAD
-blake3 = { version = "1.8", default-features = false }
-clap = { version = "4.5", optional = true, features = ["derive"] }
-flume = { version = "0.11"}
-hashbrown = { version = "0.15", optional = true, features = ["serde"] }
-num = { version = "0.4", default-features = false, features = ["alloc", "libm"] }
-num-complex = { version = "0.4", default-features = false }
-rand = { version = "0.9", default-features = false }
-rand_chacha = { version = "0.9", default-features = false }
-rand_core = { version = "0.9", default-features = false }
-rand-utils = { version = "0.13", package = "winter-rand-utils", optional = true }
-rayon = { version = "1.10", optional = true }
-rocksdb = { version = "0.23", optional = true, default-features = false, features = ["lz4"] }
-serde = { version = "1.0", default-features = false, optional = true, features = ["derive"] }
-sha3 = { version = "0.10", default-features = false }
-thiserror = { version = "2.0", default-features = false }
-winter-crypto = { version = "0.13", default-features = false }
-winter-math = { version = "0.13", default-features = false }
-winter-utils = { version = "0.13", default-features = false }
-
-[dev-dependencies]
-assert_matches = { version = "1.5", default-features = false }
-criterion = { version = "0.7", features = ["html_reports"] }
-getrandom = { version = "0.3", default-features = false }
-hex = { version = "0.4", default-features = false, features = ["alloc"] }
-itertools = { version = "0.14" }
-proptest = { version = "1.7", default-features = false, features = ["alloc"] }
-rand_chacha = { version = "0.9", default-features = false }
-rand-utils = { version = "0.13", package = "winter-rand-utils" }
-rstest = { version = "0.26" }
-seq-macro = { version = "0.3" }
-tempfile = { version = "3.20" }
-=======
 blake3           = { default-features = false, version = "1.8" }
 chacha20poly1305 = { features = ["alloc", "stream"], version = "0.10" }
 clap             = { features = ["derive"], optional = true, version = "4.5" }
+flume            = { version = "0.11" }
 getrandom        = { features = ["js"], version = "0.2" }
 hashbrown        = { features = ["serde"], optional = true, version = "0.15" }
 hkdf             = { default-features = false, version = "0.12" }
@@ -131,6 +95,7 @@
 rand_core        = { default-features = false, version = "0.9" }
 rand_hc          = { version = "0.3" }
 rayon            = { optional = true, version = "1.10" }
+rocksdb          = { default-features = false, features = ["lz4"], optional = true, version = "0.23" }
 serde            = { default-features = false, features = ["derive"], optional = true, version = "1.0" }
 sha3             = { default-features = false, version = "0.10" }
 thiserror        = { default-features = false, version = "2.0" }
@@ -149,25 +114,18 @@
 rand_chacha    = { default-features = false, version = "0.9" }
 rstest         = { version = "0.26" }
 seq-macro      = { version = "0.3" }
->>>>>>> a65eb539
+tempfile       = { version = "3.20" }
 
 [build-dependencies]
 cc   = { features = ["parallel"], optional = true, version = "1.2" }
 glob = "0.3"
 
-<<<<<<< HEAD
-[lints.rust]
-# Suppress warnings about `cfg(fuzzing)`, which is automatically set when using `cargo-fuzz`.
-unexpected_cfgs = { level = "warn", check-cfg = ['cfg(fuzzing)'] }
-
-
-[[test]]
-name = "rocksdb_large_smt"
-required-features = ["concurrent", "rocksdb", "internal"]
-=======
 [lints]
 workspace = true
 
 [package.metadata.cargo-machete]
 ignored = ["getrandom"]
->>>>>>> a65eb539
+
+[[test]]
+name              = "rocksdb_large_smt"
+required-features = ["concurrent", "rocksdb"]