[package]
authors.workspace      = true
categories.workspace   = true
description            = "Miden Cryptographic primitives"
documentation          = "https://docs.rs/miden-crypto/0.18.0"
edition.workspace      = true
keywords.workspace     = true
license.workspace      = true
name                   = "miden-crypto"
readme                 = "../README.md"
repository.workspace   = true
rust-version.workspace = true
version                = "0.18.0"

[[bin]]
bench             = false
doctest           = false
name              = "miden-crypto"
path              = "src/main.rs"
required-features = ["executable"]

[[bench]]
harness = false
name    = "encryption"

[[bench]]
harness = false
name    = "hash"

[[bench]]
harness           = false
name              = "smt"
required-features = ["internal"]

[[bench]]
harness = false
name    = "merkle"

[[bench]]
harness           = false
name              = "large-smt"
required-features = ["rocksdb"]

[[bench]]
harness = false
name    = "store"

[[bench]]
harness = false
name    = "dsa"

[[bench]]
harness = false
name    = "word"

[[bench]]
harness = false
name    = "rand"

[features]
concurrent = ["dep:rayon", "hashbrown?/rayon"]
default = ["concurrent", "std"]
executable = ["dep:clap", "dep:rand-utils", "std"]
hashmaps = ["dep:hashbrown"]
internal = []
<<<<<<< HEAD
serde = ["dep:serde", "serde?/alloc"]
std = [
    "blake3/std",
    "dep:cc",
    "rand/std",
    "rand/thread_rng",
    "winter-utils/std",
]

[dependencies]
blake3 = { version = "1.6", default-features = false }
clap = { version = "4.5", optional = true, features = ["derive"] }
hashbrown = { version = "0.15", optional = true, features = ["serde"] }
num = { version = "0.4", default-features = false, features = ["alloc", "libm"] }
num-complex = { version = "0.4", default-features = false }
rand = { version = "0.9", default-features = false }
rand_core = { version = "0.9", default-features = false }
rand-utils = { version = "0.12", package = "winter-rand-utils", optional = true }
rayon = { version = "1.10", optional = true }
serde = { version = "1.0", default-features = false, optional = true, features = ["derive"] }
sha3 = { version = "0.10", default-features = false }
thiserror = { version = "2.0", default-features = false }
winter-crypto = { version = "0.12", default-features = false }
winter-utils = { version = "0.12", default-features = false }
=======
rocksdb = ["concurrent", "dep:rocksdb"]
serde = ["dep:serde", "serde?/alloc", "winter-math/serde"]
std = [
  "blake3/std",
  "dep:cc",
  "rand/std",
  "rand/thread_rng",
  "winter-crypto/std",
  "winter-math/std",
  "winter-utils/std",
]

[dependencies]
blake3           = { default-features = false, version = "1.8" }
chacha20poly1305 = { features = ["alloc", "stream"], version = "0.10" }
clap             = { features = ["derive"], optional = true, version = "4.5" }
ed25519-dalek    = { features = ["zeroize"], version = "2" }
flume            = { version = "0.11" }
getrandom        = { features = ["js"], version = "0.2" }
hashbrown        = { features = ["serde"], optional = true, version = "0.15" }
hkdf             = { default-features = false, version = "0.12" }
k256             = { features = ["ecdh", "ecdsa"], version = "0.13" }
num              = { default-features = false, features = ["alloc", "libm"], version = "0.4" }
num-complex      = { default-features = false, version = "0.4" }
rand             = { default-features = false, version = "0.9" }
rand-utils       = { optional = true, package = "winter-rand-utils", version = "0.13" }
rand_chacha      = { default-features = false, version = "0.9" }
rand_core        = { default-features = false, version = "0.9" }
rand_hc          = { version = "0.3" }
rayon            = { optional = true, version = "1.10" }
rocksdb          = { default-features = false, features = ["lz4"], optional = true, version = "0.23" }
serde            = { default-features = false, features = ["derive"], optional = true, version = "1.0" }
sha3             = { default-features = false, version = "0.10" }
thiserror        = { default-features = false, version = "2.0" }
winter-crypto    = { default-features = false, version = "0.13" }
winter-math      = { default-features = false, version = "0.13" }
winter-utils     = { default-features = false, version = "0.13" }
x25519-dalek     = { default-features = false, features = ["static_secrets"], version = "2.0" }
zeroize          = { default-features = false, version = "1.8" }
>>>>>>> 7d0c2e60

# FIXME: switch to release version of plonky3 once the changes are upstreamed
# p3-field = { version = "0.3.0" }
# p3-goldilocks = { version = "0.3.0" }
# p3-symmetric = { version = "0.3.0" }
# p3-merkle-tree = { version = "0.3.0" }
# p3-air = { version = "0.3.0" }
# p3-challenger = { version = "0.3.0" }

# FIXME: Remove
p3-field = { git = "https://github.com/pqstrate/Plonky3/", default-features =  false, branch = "plonky3-migration" }
p3-goldilocks = { git = "https://github.com/pqstrate/Plonky3/", default-features =  false, branch = "plonky3-migration" }
p3-symmetric = { git = "https://github.com/pqstrate/Plonky3/", default-features =  false, branch = "plonky3-migration" }
p3-merkle-tree = { git = "https://github.com/pqstrate/Plonky3/", default-features =  false, branch = "plonky3-migration" }
p3-air = { git = "https://github.com/pqstrate/Plonky3/", default-features =  false, branch = "plonky3-migration" }
p3-challenger = { git = "https://github.com/pqstrate/Plonky3/", default-features =  false, branch = "plonky3-migration" }


lazy_static = "1.4"

[dev-dependencies]
assert_matches = { default-features = false, version = "1.5" }
criterion      = { features = ["html_reports"], version = "0.7" }
hex            = { default-features = false, features = ["alloc"], version = "0.4" }
itertools      = { version = "0.14" }
proptest       = { default-features = false, features = ["alloc"], version = "1.7" }
rand-utils     = { package = "winter-rand-utils", version = "0.13" }
rand_chacha    = { default-features = false, version = "0.9" }
rstest         = { version = "0.26" }
seq-macro      = { version = "0.3" }
tempfile       = { version = "3.20" }

[build-dependencies]
cc   = { features = ["parallel"], optional = true, version = "1.2" }
glob = "0.3"

[lints]
workspace = true

[package.metadata.cargo-machete]
ignored = ["getrandom"]

[[test]]
name              = "rocksdb_large_smt"
required-features = ["concurrent", "rocksdb"]<|MERGE_RESOLUTION|>--- conflicted
+++ resolved
@@ -63,32 +63,6 @@
 executable = ["dep:clap", "dep:rand-utils", "std"]
 hashmaps = ["dep:hashbrown"]
 internal = []
-<<<<<<< HEAD
-serde = ["dep:serde", "serde?/alloc"]
-std = [
-    "blake3/std",
-    "dep:cc",
-    "rand/std",
-    "rand/thread_rng",
-    "winter-utils/std",
-]
-
-[dependencies]
-blake3 = { version = "1.6", default-features = false }
-clap = { version = "4.5", optional = true, features = ["derive"] }
-hashbrown = { version = "0.15", optional = true, features = ["serde"] }
-num = { version = "0.4", default-features = false, features = ["alloc", "libm"] }
-num-complex = { version = "0.4", default-features = false }
-rand = { version = "0.9", default-features = false }
-rand_core = { version = "0.9", default-features = false }
-rand-utils = { version = "0.12", package = "winter-rand-utils", optional = true }
-rayon = { version = "1.10", optional = true }
-serde = { version = "1.0", default-features = false, optional = true, features = ["derive"] }
-sha3 = { version = "0.10", default-features = false }
-thiserror = { version = "2.0", default-features = false }
-winter-crypto = { version = "0.12", default-features = false }
-winter-utils = { version = "0.12", default-features = false }
-=======
 rocksdb = ["concurrent", "dep:rocksdb"]
 serde = ["dep:serde", "serde?/alloc", "winter-math/serde"]
 std = [
@@ -128,7 +102,6 @@
 winter-utils     = { default-features = false, version = "0.13" }
 x25519-dalek     = { default-features = false, features = ["static_secrets"], version = "2.0" }
 zeroize          = { default-features = false, version = "1.8" }
->>>>>>> 7d0c2e60
 
 # FIXME: switch to release version of plonky3 once the changes are upstreamed
 # p3-field = { version = "0.3.0" }
@@ -138,13 +111,13 @@
 # p3-air = { version = "0.3.0" }
 # p3-challenger = { version = "0.3.0" }
 
-# FIXME: Remove
-p3-field = { git = "https://github.com/pqstrate/Plonky3/", default-features =  false, branch = "plonky3-migration" }
-p3-goldilocks = { git = "https://github.com/pqstrate/Plonky3/", default-features =  false, branch = "plonky3-migration" }
-p3-symmetric = { git = "https://github.com/pqstrate/Plonky3/", default-features =  false, branch = "plonky3-migration" }
-p3-merkle-tree = { git = "https://github.com/pqstrate/Plonky3/", default-features =  false, branch = "plonky3-migration" }
-p3-air = { git = "https://github.com/pqstrate/Plonky3/", default-features =  false, branch = "plonky3-migration" }
-p3-challenger = { git = "https://github.com/pqstrate/Plonky3/", default-features =  false, branch = "plonky3-migration" }
+# FIXME: switch to main branch
+p3-field = { git = "https://github.com/0xMiden/Plonky3/", default-features =  false, branch = "zz/migrate-plonky3" }
+p3-goldilocks = { git = "https://github.com/0xMiden/Plonky3/", default-features =  false, branch = "zz/migrate-plonky3" }
+p3-symmetric = { git = "https://github.com/0xMiden/Plonky3/", default-features =  false, branch = "zz/migrate-plonky3" }
+p3-merkle-tree = { git = "https://github.com/0xMiden/Plonky3/", default-features =  false, branch = "zz/migrate-plonky3" }
+p3-air = { git = "https://github.com/0xMiden/Plonky3/", default-features =  false, branch = "zz/migrate-plonky3" }
+p3-challenger = { git = "https://github.com/0xMiden/Plonky3/", default-features =  false, branch = "zz/migrate-plonky3" }
 
 
 lazy_static = "1.4"
