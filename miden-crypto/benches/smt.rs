<<<<<<< HEAD
use criterion::{Criterion, black_box, criterion_group, criterion_main};
use miden_crypto::{
    Felt, PrimeCharacteristicRing, Word,
    merkle::{LeafIndex, SimpleSmt},
};
use rand::{RngCore, SeedableRng};
use rand_chacha::ChaCha20Rng;
use seq_macro::seq;

fn smt_rpo(c: &mut Criterion) {
    // setup trees

    let seed = [0u8; 32];
    let mut rng = ChaCha20Rng::from_seed(seed);
    let leaf = generate_word(&mut rng);

    seq!(DEPTH in 14..=20 {
        let leaves = ((1 << DEPTH) - 1) as u64;
        for count in [1, leaves / 2, leaves] {

            let entries: Vec<_> = (0..count)
                .map(|i| {
                    let word = generate_word(&mut rng);
                    (i, word)
                })
                .collect();
            let mut tree = SimpleSmt::<DEPTH>::with_leaves(entries).unwrap();

            // benchmark 1
            let mut insert = c.benchmark_group("smt update_leaf".to_string());
            {
                let depth = DEPTH;
                let key = count >> 2;
                insert.bench_with_input(
                    format!("simple smt(depth:{depth},count:{count})"),
                    &(key, leaf),
                    |b, (key, leaf)| {
                        b.iter(|| {
                            let _ = tree.insert(black_box(LeafIndex::<DEPTH>::new(*key).unwrap()), black_box(*leaf));
                        });
                    },
                );
=======
//! Comprehensive Sparse Merkle Tree (SMT) operation benchmarks
//!
//! This module benchmarks all public APIs of the SMT implementations
//! with a focus on tree creation, updates, proofs, and mutations.
//!
//! # Organization
//!
//! The benchmarks are organized by:
//! 1. Full SMT benchmarks (Smt struct)
//! 2. Simple SMT benchmarks (SimpleSmt const-generic)
//! 3. SMT subtree construction benchmarks
//! 4. Proof verification benchmarks
//! 5. Mutation computation and application
//! 6. Batch operations
//!
//! # Benchmarking Strategy
//!
//! - Tree creation benchmarks use `benchmark_with_setup_data!` for efficient setup
//! - Multi-size benchmarks use `benchmark_multi!` for scalability testing
//! - Batch operations use `benchmark_batch!` for performance analysis
//!
//! # Adding New SMT Benchmarks
//!
//! To add benchmarks for new SMT operations:
//! 1. Add the operation to the appropriate benchmark group
//! 2. Follow naming conventions: `smt_<struct>_<operation>_<parameter>`
//! 3. Use the appropriate macro for benchmark type
//! 4. Update input size arrays if needed

use std::hint;

use criterion::{Criterion, criterion_group, criterion_main};
use miden_crypto::{
    Felt, ONE, Word,
    merkle::{LeafIndex, SimpleSmt, Smt, SmtLeaf, SubtreeLeaf, build_subtree_for_bench},
};
>>>>>>> 7d0c2e60

mod common;
use common::*;

// === Test Data Generation ===
use crate::{
    config::{DEFAULT_MEASUREMENT_TIME, DEFAULT_SAMPLE_SIZE},
    data::{
        WordPattern, generate_simple_smt_entries_sequential as generate_simple_smt_entries,
        generate_smt_entries_mixed, generate_smt_entries_sequential as generate_smt_entries,
        generate_test_keys_sequential as generate_test_keys, generate_value, generate_word,
        generate_word_pattern,
    },
};

// === Full Smt Benchmarks ===

// Smt::new() tree creation
benchmark_with_setup! {
    smt_new,
    DEFAULT_MEASUREMENT_TIME,
    DEFAULT_SAMPLE_SIZE,
    "new",
    || {},
    |b: &mut criterion::Bencher| {
        b.iter(|| {
            // Prevent dead code elimination of tree creation
            hint::black_box(Smt::new());
        })
    },
}

// Smt::with_entries() tree creation with initial data
benchmark_with_setup_data! {
    smt_with_entries,
    DEFAULT_MEASUREMENT_TIME,
    DEFAULT_SAMPLE_SIZE,
    "with_entries",
    || {
        generate_smt_entries(256)
    },
    |b: &mut criterion::Bencher, entries: &Vec<(Word, Word)>| {
        b.iter(|| {
            // Prevent dead code elimination of tree creation with entries
            hint::black_box(Smt::with_entries(entries.clone()).unwrap());
        })
    },
}

// Smt root computation
benchmark_with_setup_data! {
    smt_root,
    DEFAULT_MEASUREMENT_TIME,
    DEFAULT_SAMPLE_SIZE,
    "root",
    || {
        let entries: Vec<(Word, Word)> = generate_smt_entries(256);
        Smt::with_entries(entries).unwrap()
    },
    |b: &mut criterion::Bencher, smt: &Smt| {
        b.iter(|| {
            hint::black_box(smt.root());
        })
    },
}

// Smt get_value operations
benchmark_with_setup_data! {
    smt_get_value,
    DEFAULT_MEASUREMENT_TIME,
    DEFAULT_SAMPLE_SIZE,
    "get_value",
    || {
        let entries = generate_smt_entries(256);
        let keys: Vec<Word> = generate_test_keys(100);
        let smt = Smt::with_entries(entries).unwrap();
        (smt, keys)
    },
    |b: &mut criterion::Bencher, (smt, keys): &(Smt, Vec<Word>)| {
        b.iter(|| {
            for key in keys {
                hint::black_box(smt.get_value(key));
            }
        })
    },
}

// Smt insert operations with multiple input sizes
benchmark_batch! {
    smt_insert,
    &[1, 16, 32, 64, 128],
    |b: &mut criterion::Bencher, insert_count: usize| {
        let entries = generate_smt_entries(256);
        let mut smt = Smt::with_entries(entries).unwrap();
        let new_key = Word::new([Felt::new(999), Felt::new(1000), Felt::new(1001), Felt::new(1002)]);
        let new_value = Word::new([Felt::new(1003), Felt::new(1004), Felt::new(1005), Felt::new(1006)]);

        b.iter(|| {
            for _ in 0..insert_count {
                smt.insert(new_key, new_value).unwrap();
            }
        })
    },
    |size| Some(criterion::Throughput::Elements(size as u64))
}

// Smt open operations (proof generation)
benchmark_with_setup_data! {
    smt_open,
    DEFAULT_MEASUREMENT_TIME,
    DEFAULT_SAMPLE_SIZE,
    "open",
    || {
        let entries = generate_smt_entries(256);
        let keys = generate_test_keys(10);
        let smt = Smt::with_entries(entries).unwrap();
        (smt, keys)
    },
    |b: &mut criterion::Bencher, (smt, keys): &(Smt, Vec<Word>)| {
        b.iter(|| {
            for key in keys {
                hint::black_box(smt.open(key));
            }
        })
    },
}

// Smt num_leaves and num_entries accessors
benchmark_with_setup_data! {
    smt_counters,
    DEFAULT_MEASUREMENT_TIME,
    DEFAULT_SAMPLE_SIZE,
    "counters",
    || {
        let entries = generate_smt_entries(512);
        Smt::with_entries(entries).unwrap()
    },
    |b: &mut criterion::Bencher, smt: &Smt| {
        b.iter(|| {
            hint::black_box(smt.num_leaves());
            hint::black_box(smt.num_entries());
        })
    },
}

// Multi-size Smt tree creation
benchmark_multi! {
    smt_creation_sizes,
    "creation-sizes",
    &[16, 64, 256, 1024, 4096, 65536, 1_048_576],
    |b: &mut criterion::Bencher, num_entries: &usize| {
        b.iter_batched(
            || {
                let entries = if *num_entries <= 4096 {
                    generate_smt_entries(*num_entries)
                } else {
                    // Use mixed pattern for larger datasets to be more realistic
                    generate_smt_entries_mixed(*num_entries)
                };
                entries
            },
            |entries| {
                Smt::with_entries(hint::black_box(entries)).unwrap()
            },
            criterion::BatchSize::SmallInput,
        )
    }
}

// === SimpleSmt Benchmarks ===

// SimpleSmt::new() tree creation
benchmark_with_setup! {
    simple_smt_new,
    DEFAULT_MEASUREMENT_TIME,
    DEFAULT_SAMPLE_SIZE,
    "new",
    || {},
    |b: &mut criterion::Bencher| {
        b.iter(|| {
            // Prevent dead code elimination of tree creation
            hint::black_box(SimpleSmt::<32>::new().unwrap());
        })
    },
}

// SimpleSmt::with_leaves() tree creation with initial data
benchmark_with_setup_data! {
    simple_smt_with_leaves,
    DEFAULT_MEASUREMENT_TIME,
    DEFAULT_SAMPLE_SIZE,
    "with_leaves",
    || {
        generate_simple_smt_entries(256)
    },
    |b: &mut criterion::Bencher, entries: &Vec<(u64, Word)>| {
        b.iter(|| {
            // Prevent dead code elimination of tree creation with leaves
            hint::black_box(SimpleSmt::<32>::with_leaves(entries.clone()).unwrap());
        })
    },
}

// SimpleSmt root computation
benchmark_with_setup_data! {
    simple_smt_root,
    DEFAULT_MEASUREMENT_TIME,
    DEFAULT_SAMPLE_SIZE,
    "root",
    || {
        let entries = generate_simple_smt_entries(256);
        SimpleSmt::<32>::with_leaves(entries).unwrap()
    },
    |b: &mut criterion::Bencher, smt: &SimpleSmt<32>| {
        b.iter(|| {
            hint::black_box(smt.root());
        })
    },
}

// SimpleSmt get_leaf operations
benchmark_with_setup_data! {
    simple_smt_get_leaf,
    DEFAULT_MEASUREMENT_TIME,
    DEFAULT_SAMPLE_SIZE,
    "get_leaf",
    || {
        let entries = generate_simple_smt_entries(256);
        let indices: Vec<LeafIndex<32>> = (0..100)
            .map(|i| LeafIndex::<32>::new(i).unwrap())
            .collect();
        let smt = SimpleSmt::<32>::with_leaves(entries).unwrap();
        (smt, indices)
    },
    |b: &mut criterion::Bencher, (smt, indices): &(SimpleSmt<32>, Vec<LeafIndex<32>>)| {
        b.iter(|| {
            for index in indices {
                hint::black_box(smt.get_leaf(index));
            }
        })
    },
}

// SimpleSmt insert operations with multiple input sizes
benchmark_batch! {
    simple_smt_insert,
    &[1, 16, 32, 64, 128],
    |b: &mut criterion::Bencher, insert_count: usize| {
        let entries = generate_simple_smt_entries(256);
        let mut smt = SimpleSmt::<32>::with_leaves(entries).unwrap();
        let new_index = LeafIndex::<32>::new(999).unwrap();
        let new_value = Word::new([Felt::new(1000), Felt::new(1001), Felt::new(1002), Felt::new(1003)]);

        b.iter(|| {
            for _ in 0..insert_count {
                smt.insert(new_index, new_value);
            }
        })
    },
    |size| Some(criterion::Throughput::Elements(size as u64))
}

// SimpleSmt open operations
benchmark_with_setup_data! {
    simple_smt_open,
    DEFAULT_MEASUREMENT_TIME,
    DEFAULT_SAMPLE_SIZE,
    "open",
    || {
        let entries = generate_simple_smt_entries(256);
        let indices: Vec<LeafIndex<32>> = (0..10)
            .map(|i| LeafIndex::<32>::new(i).unwrap())
            .collect();
        let smt = SimpleSmt::<32>::with_leaves(entries).unwrap();
        (smt, indices)
    },
    |b: &mut criterion::Bencher, (smt, indices): &(SimpleSmt<32>, Vec<LeafIndex<32>>)| {
        b.iter(|| {
            for index in indices {
                hint::black_box(smt.open(index));
            }
        })
    },
}

// SimpleSmt leaves iteration
benchmark_with_setup_data! {
    simple_smt_leaves,
    DEFAULT_MEASUREMENT_TIME,
    DEFAULT_SAMPLE_SIZE,
    "leaves",
    || {
        let entries = generate_simple_smt_entries(256);
        SimpleSmt::<32>::with_leaves(entries).unwrap()
    },
    |b: &mut criterion::Bencher, smt: &SimpleSmt<32>| {
        b.iter(|| {
            // Prevent dead code elimination of leaves counting
            hint::black_box(smt.leaves().count());
        })
    },
}

// === Mutation Benchmarks ===

// Smt compute_mutations
benchmark_with_setup_data! {
    smt_compute_mutations,
    DEFAULT_MEASUREMENT_TIME,
    DEFAULT_SAMPLE_SIZE,
    "compute_mutations",
    || {
        let entries = generate_smt_entries(256);
        let smt = Smt::with_entries(entries).unwrap();
        let new_entries = generate_smt_entries(32);
        (smt, new_entries)
    },
    |b: &mut criterion::Bencher, (smt, new_entries): &(Smt, Vec<(Word, Word)>)| {
        b.iter(|| {
            hint::black_box(smt.compute_mutations(new_entries.clone()).unwrap());
        })
    },
}

// Smt apply_mutations with multiple input sizes
benchmark_batch! {
    smt_apply_mutations,
    &[1, 16, 32, 64, 128],
    |b: &mut criterion::Bencher, mutation_count: usize| {
        let base_entries = generate_smt_entries(256);
        let mut smt = Smt::with_entries(base_entries).unwrap();

        b.iter(|| {
            for _ in 0..mutation_count {
                let new_entries = generate_smt_entries(32);
                let mutations = smt.compute_mutations(new_entries).unwrap();
                smt.apply_mutations(mutations).unwrap();
            }
        })
    },
    |size| Some(criterion::Throughput::Elements(size as u64))
}

// === Batch Operations Benchmarks ===

// Batch Smt updates
benchmark_batch! {
    smt_batch_updates,
    &[1, 16, 32, 64, 128],
    |b: &mut criterion::Bencher, update_count: usize| {
        let entries = generate_smt_entries(256);
        let mut smt = Smt::with_entries(entries).unwrap();
        let update_pairs: Vec<(Word, Word)> = (0..update_count)
            .map(|i| {
                let key = generate_word_pattern((1000 + i) as u64, WordPattern::Sequential);
                let value = generate_word_pattern((1004 + i) as u64, WordPattern::Sequential);
                (key, value)
            })
            .collect();

        b.iter(|| {
            for (key, value) in &update_pairs {
                smt.insert(*key, *value).unwrap();
            }
        })
    },
    |size| Some(criterion::Throughput::Elements(size as u64))
}

// Batch SimpleSmt updates
benchmark_batch! {
    simple_smt_batch_updates,
    &[1, 16, 32, 64, 128],
    |b: &mut criterion::Bencher, update_count: usize| {
        let entries = generate_simple_smt_entries(256);
        let mut smt = SimpleSmt::<32>::with_leaves(entries).unwrap();
        let updates: Vec<(LeafIndex<32>, Word)> = (0..update_count)
            .map(|i| {
                let index = LeafIndex::<32>::new(1000u64 + i as u64).unwrap();
                let value = Word::new([
                    Felt::new((1000 + i) as u64),
                    Felt::new((1001 + i) as u64),
                    Felt::new((1002 + i) as u64),
                    Felt::new((1003 + i) as u64),
                ]);
                (index, value)
            })
            .collect();

        b.iter(|| {
            for (index, value) in &updates {
                smt.insert(*index, *value);
            }
        })
    },
    |size| Some(criterion::Throughput::Elements(size as u64))
}

// === SMT Subtree Benchmarks ===

const PAIR_COUNTS: [u64; 5] = [1, 64, 128, 192, 256];

// SMT subtree construction with even distribution
benchmark_multi! {
    smt_subtree_even,
    "subtree8-even",
    &PAIR_COUNTS,
    |b: &mut criterion::Bencher, &pair_count: &u64| {
        let mut seed = [0u8; 32];

        b.iter_batched(
            || {
                let entries: Vec<(Word, Word)> = (0..pair_count)
                    .map(|n| {
                        // A single depth-8 subtree can have a maximum of 255 leaves.
                        let leaf_index = ((n as f64 / pair_count as f64) * 255.0) as u64;
                        let key = Word::new([
                            generate_value(&mut seed),
                            ONE,
                            Felt::new(n as u64),
                            Felt::new(leaf_index),
                        ]);
                        let value = generate_word(&mut seed);
                        (key, value)
                    })
                    .collect();

                let mut leaves: Vec<_> = entries
                    .iter()
                    .map(|(key, value)| {
                        let leaf = SmtLeaf::new_single(*key, *value);
                        let col = leaf.index().value();
                        let hash = leaf.hash();
                        SubtreeLeaf { col, hash }
                    })
                    .collect();
                leaves.sort();
                leaves.dedup_by_key(|leaf| leaf.col);
                leaves
            },
            |leaves| {
                let (subtree, _) = build_subtree_for_bench(
                    hint::black_box(leaves),
                    hint::black_box(8),  // SMT_DEPTH
                    hint::black_box(8),   // SMT_DEPTH
                );
                assert!(!subtree.is_empty());
            },
            criterion::BatchSize::SmallInput,
        );
    }
}

// SMT subtree construction with random distribution
benchmark_multi! {
    smt_subtree_random,
    "subtree8-rand",
    &PAIR_COUNTS,
    |b: &mut criterion::Bencher, &pair_count: &u64| {
        let mut seed = [0u8; 32];

        b.iter_batched(
            || {
                let entries: Vec<(Word, Word)> = (0..pair_count)
                    .map(|i| {
                        let leaf_index: u8 = generate_value(&mut seed);
                        let key = Word::new([ONE, ONE, Felt::new(i as u64), Felt::new(leaf_index as u64)]);
                        let value = generate_word(&mut seed);
                        (key, value)
                    })
                    .collect();

                let mut leaves: Vec<_> = entries
                    .iter()
                    .map(|(key, value)| {
                        let leaf = SmtLeaf::new_single(*key, *value);
                        let col = leaf.index().value();
                        let hash = leaf.hash();
                        SubtreeLeaf { col, hash }
                    })
                    .collect();
                leaves.sort();
                leaves.dedup_by_key(|leaf| leaf.col);
                leaves
            },
            |leaves| {
                let (subtree, _) = build_subtree_for_bench(
                    hint::black_box(leaves),
                    hint::black_box(8),  // SMT_DEPTH
                    hint::black_box(8),   // SMT_DEPTH
                );
                assert!(!subtree.is_empty());
            },
            criterion::BatchSize::SmallInput,
        );
    }
}

// === Benchmark Group Configuration ===

criterion_group!(
    smt_benchmark_group,
    // Full Smt benchmarks
    smt_new,
    smt_with_entries,
    smt_root,
    smt_get_value,
    smt_insert,
    smt_open,
    smt_counters,
    smt_creation_sizes,
    // SimpleSmt benchmarks
    simple_smt_new,
    simple_smt_with_leaves,
    simple_smt_root,
    simple_smt_get_leaf,
    simple_smt_insert,
    simple_smt_open,
    simple_smt_leaves,
    // SMT subtree benchmarks
    smt_subtree_even,
    smt_subtree_random,
    // Mutation benchmarks
    smt_compute_mutations,
    smt_apply_mutations,
    // Batch operations
    smt_batch_updates,
    simple_smt_batch_updates,
);

<<<<<<< HEAD
fn generate_word<R: RngCore>(rng: &mut R) -> Word {
    [
        Felt::from_u64(rng.next_u64()),
        Felt::from_u64(rng.next_u64()),
        Felt::from_u64(rng.next_u64()),
        Felt::from_u64(rng.next_u64()),
    ]
}
=======
criterion_main!(smt_benchmark_group);
>>>>>>> 7d0c2e60
<|MERGE_RESOLUTION|>--- conflicted
+++ resolved
@@ -1,47 +1,3 @@
-<<<<<<< HEAD
-use criterion::{Criterion, black_box, criterion_group, criterion_main};
-use miden_crypto::{
-    Felt, PrimeCharacteristicRing, Word,
-    merkle::{LeafIndex, SimpleSmt},
-};
-use rand::{RngCore, SeedableRng};
-use rand_chacha::ChaCha20Rng;
-use seq_macro::seq;
-
-fn smt_rpo(c: &mut Criterion) {
-    // setup trees
-
-    let seed = [0u8; 32];
-    let mut rng = ChaCha20Rng::from_seed(seed);
-    let leaf = generate_word(&mut rng);
-
-    seq!(DEPTH in 14..=20 {
-        let leaves = ((1 << DEPTH) - 1) as u64;
-        for count in [1, leaves / 2, leaves] {
-
-            let entries: Vec<_> = (0..count)
-                .map(|i| {
-                    let word = generate_word(&mut rng);
-                    (i, word)
-                })
-                .collect();
-            let mut tree = SimpleSmt::<DEPTH>::with_leaves(entries).unwrap();
-
-            // benchmark 1
-            let mut insert = c.benchmark_group("smt update_leaf".to_string());
-            {
-                let depth = DEPTH;
-                let key = count >> 2;
-                insert.bench_with_input(
-                    format!("simple smt(depth:{depth},count:{count})"),
-                    &(key, leaf),
-                    |b, (key, leaf)| {
-                        b.iter(|| {
-                            let _ = tree.insert(black_box(LeafIndex::<DEPTH>::new(*key).unwrap()), black_box(*leaf));
-                        });
-                    },
-                );
-=======
 //! Comprehensive Sparse Merkle Tree (SMT) operation benchmarks
 //!
 //! This module benchmarks all public APIs of the SMT implementations
@@ -73,12 +29,14 @@
 
 use std::hint;
 
-use criterion::{Criterion, criterion_group, criterion_main};
+use criterion::{Criterion, black_box, criterion_group, criterion_main};
 use miden_crypto::{
-    Felt, ONE, Word,
+    Felt, ONE, PrimeCharacteristicRing, Word,
     merkle::{LeafIndex, SimpleSmt, Smt, SmtLeaf, SubtreeLeaf, build_subtree_for_bench},
 };
->>>>>>> 7d0c2e60
+use rand::{RngCore, SeedableRng};
+use rand_chacha::ChaCha20Rng;
+use seq_macro::seq;
 
 mod common;
 use common::*;
@@ -609,15 +567,4 @@
     simple_smt_batch_updates,
 );
 
-<<<<<<< HEAD
-fn generate_word<R: RngCore>(rng: &mut R) -> Word {
-    [
-        Felt::from_u64(rng.next_u64()),
-        Felt::from_u64(rng.next_u64()),
-        Felt::from_u64(rng.next_u64()),
-        Felt::from_u64(rng.next_u64()),
-    ]
-}
-=======
-criterion_main!(smt_benchmark_group);
->>>>>>> 7d0c2e60
+criterion_main!(smt_benchmark_group);