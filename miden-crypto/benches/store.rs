use std::hint::black_box;

use criterion::{BatchSize, BenchmarkId, Criterion, criterion_group, criterion_main};
use miden_crypto::{
<<<<<<< HEAD
    Felt, PrimeCharacteristicRing, Word,
    hash::rpo::RpoDigest,
    merkle::{
        DefaultMerkleStore as MerkleStore, LeafIndex, MerkleTree, NodeIndex, SMT_MAX_DEPTH,
        SimpleSmt,
    },
=======
    Felt, Word,
    merkle::{LeafIndex, MerkleStore, MerkleTree, NodeIndex, SMT_MAX_DEPTH, SimpleSmt},
>>>>>>> 7d0c2e60
};
use rand::{RngCore, SeedableRng};
use rand_chacha::ChaCha20Rng;
use rand_utils::rand_value;

/// Since MerkleTree can only be created when a power-of-two number of elements is used, the sample
/// sizes are limited to that.
static BATCH_SIZES: [usize; 3] = [2usize.pow(4), 2usize.pow(7), 2usize.pow(10)];

<<<<<<< HEAD
/// Generates a random `RpoDigest`.
fn random_rpo_digest<R: RngCore>(rng: &mut R) -> RpoDigest {
    [
        Felt::from_u64(rng.next_u64()),
        Felt::from_u64(rng.next_u64()),
        Felt::from_u64(rng.next_u64()),
        Felt::from_u64(rng.next_u64()),
    ]
    .into()
}

/// Generates a random `Word`.
fn random_word<R: RngCore>(rng: &mut R) -> Word {
    [
        Felt::from_u64(rng.next_u64()),
        Felt::from_u64(rng.next_u64()),
        Felt::from_u64(rng.next_u64()),
        Felt::from_u64(rng.next_u64()),
    ]
=======
/// Generates a random `Word`.
fn random_word() -> Word {
    rand_array::<Felt, 4>().into()
>>>>>>> 7d0c2e60
}

/// Generates an index at the specified depth in `0..range`.
fn random_index(range: u64, depth: u8) -> NodeIndex {
    let value = rand_value::<u64>() % range;
    NodeIndex::new(depth, value).unwrap()
}

/// Benchmarks getting an empty leaf from the SMT and MerkleStore backends.
fn get_empty_leaf_simplesmt(c: &mut Criterion) {
    let mut group = c.benchmark_group("get_empty_leaf_simplesmt");

    const DEPTH: u8 = SMT_MAX_DEPTH;
    let size = u64::MAX;

    // both SMT and the store are pre-populated with empty hashes, accessing these values is what is
    // being benchmarked here, so no values are inserted into the backends
    let smt = SimpleSmt::<DEPTH>::new().unwrap();
    let store = MerkleStore::from(&smt);
    let root = smt.root();

    group.bench_function(BenchmarkId::new("SimpleSmt", DEPTH), |b| {
        b.iter_batched(
            || random_index(size, DEPTH),
            |index| black_box(smt.get_node(index)),
            BatchSize::SmallInput,
        )
    });

    group.bench_function(BenchmarkId::new("MerkleStore", DEPTH), |b| {
        b.iter_batched(
            || random_index(size, DEPTH),
            |index| black_box(store.get_node(root, index)),
            BatchSize::SmallInput,
        )
    });
}

/// Benchmarks getting a leaf on Merkle trees and Merkle stores of varying power-of-two sizes.
fn get_leaf_merkletree(c: &mut Criterion) {
    let mut group = c.benchmark_group("get_leaf_merkletree");

    let seed = [0u8; 32];
    let mut rng = ChaCha20Rng::from_seed(seed);

    let random_data_size = BATCH_SIZES.into_iter().max().unwrap();
<<<<<<< HEAD
    let random_data: Vec<RpoDigest> =
        (0..random_data_size).map(|_| random_rpo_digest(&mut rng)).collect();
=======
    let random_data: Vec<Word> = (0..random_data_size).map(|_| random_word()).collect();
>>>>>>> 7d0c2e60

    for size in BATCH_SIZES {
        let leaves = &random_data[..size];

        let mtree = MerkleTree::new(leaves).unwrap();
        let store = MerkleStore::from(&mtree);
        let depth = mtree.depth();
        let root = mtree.root();
        let size_u64 = size as u64;

        group.bench_function(BenchmarkId::new("MerkleTree", size), |b| {
            b.iter_batched(
                || random_index(size_u64, depth),
                |index| black_box(mtree.get_node(index)),
                BatchSize::SmallInput,
            )
        });

        group.bench_function(BenchmarkId::new("MerkleStore", size), |b| {
            b.iter_batched(
                || random_index(size_u64, depth),
                |index| black_box(store.get_node(root, index)),
                BatchSize::SmallInput,
            )
        });
    }
}

/// Benchmarks getting a leaf on SMT and Merkle stores of varying power-of-two sizes.
fn get_leaf_simplesmt(c: &mut Criterion) {
    let mut group = c.benchmark_group("get_leaf_simplesmt");

    let seed = [0u8; 32];
    let mut rng = ChaCha20Rng::from_seed(seed);
    let random_data_size = BATCH_SIZES.into_iter().max().unwrap();
<<<<<<< HEAD
    let random_data: Vec<RpoDigest> =
        (0..random_data_size).map(|_| random_rpo_digest(&mut rng)).collect();
=======
    let random_data: Vec<Word> = (0..random_data_size).map(|_| random_word()).collect();
>>>>>>> 7d0c2e60

    for size in BATCH_SIZES {
        let leaves = &random_data[..size];

        let smt_leaves = leaves
            .iter()
            .enumerate()
            .map(|(c, &v)| (c.try_into().unwrap(), v))
            .collect::<Vec<(u64, Word)>>();
        let smt = SimpleSmt::<SMT_MAX_DEPTH>::with_leaves(smt_leaves.clone()).unwrap();
        let store = MerkleStore::from(&smt);
        let root = smt.root();
        let size_u64 = size as u64;

        group.bench_function(BenchmarkId::new("SimpleSmt", size), |b| {
            b.iter_batched(
                || random_index(size_u64, SMT_MAX_DEPTH),
                |index| black_box(smt.get_node(index)),
                BatchSize::SmallInput,
            )
        });

        group.bench_function(BenchmarkId::new("MerkleStore", size), |b| {
            b.iter_batched(
                || random_index(size_u64, SMT_MAX_DEPTH),
                |index| black_box(store.get_node(root, index)),
                BatchSize::SmallInput,
            )
        });
    }
}

/// Benchmarks getting a node at half of the depth of an empty SMT and an empty Merkle store.
fn get_node_of_empty_simplesmt(c: &mut Criterion) {
    let mut group = c.benchmark_group("get_node_of_empty_simplesmt");

    const DEPTH: u8 = SMT_MAX_DEPTH;

    // both SMT and the store are pre-populated with the empty hashes, accessing the internal nodes
    // of these values is what is being benchmarked here, so no values are inserted into the
    // backends.
    let smt = SimpleSmt::<DEPTH>::new().unwrap();
    let store = MerkleStore::from(&smt);
    let root = smt.root();
    let half_depth = DEPTH / 2;
    let half_size = 2_u64.pow(half_depth as u32);

    group.bench_function(BenchmarkId::new("SimpleSmt", DEPTH), |b| {
        b.iter_batched(
            || random_index(half_size, half_depth),
            |index| black_box(smt.get_node(index)),
            BatchSize::SmallInput,
        )
    });

    group.bench_function(BenchmarkId::new("MerkleStore", DEPTH), |b| {
        b.iter_batched(
            || random_index(half_size, half_depth),
            |index| black_box(store.get_node(root, index)),
            BatchSize::SmallInput,
        )
    });
}

/// Benchmarks getting a node at half of the depth of a Merkle tree and Merkle store of varying
/// power-of-two sizes.
fn get_node_merkletree(c: &mut Criterion) {
    let mut group = c.benchmark_group("get_node_merkletree");

    let seed = [0u8; 32];
    let mut rng = ChaCha20Rng::from_seed(seed);
    let random_data_size = BATCH_SIZES.into_iter().max().unwrap();
<<<<<<< HEAD
    let random_data: Vec<RpoDigest> =
        (0..random_data_size).map(|_| random_rpo_digest(&mut rng)).collect();
=======
    let random_data: Vec<Word> = (0..random_data_size).map(|_| random_word()).collect();
>>>>>>> 7d0c2e60

    for size in BATCH_SIZES {
        let leaves = &random_data[..size];

        let mtree = MerkleTree::new(leaves).unwrap();
        let store = MerkleStore::from(&mtree);
        let root = mtree.root();
        let half_depth = mtree.depth() / 2;
        let half_size = 2_u64.pow(half_depth as u32);

        group.bench_function(BenchmarkId::new("MerkleTree", size), |b| {
            b.iter_batched(
                || random_index(half_size, half_depth),
                |index| black_box(mtree.get_node(index)),
                BatchSize::SmallInput,
            )
        });

        group.bench_function(BenchmarkId::new("MerkleStore", size), |b| {
            b.iter_batched(
                || random_index(half_size, half_depth),
                |index| black_box(store.get_node(root, index)),
                BatchSize::SmallInput,
            )
        });
    }
}

/// Benchmarks getting a node at half the depth on SMT and Merkle stores of varying power-of-two
/// sizes.
fn get_node_simplesmt(c: &mut Criterion) {
    let mut group = c.benchmark_group("get_node_simplesmt");

    let seed = [0u8; 32];
    let mut rng = ChaCha20Rng::from_seed(seed);
    let random_data_size = BATCH_SIZES.into_iter().max().unwrap();
<<<<<<< HEAD
    let random_data: Vec<RpoDigest> =
        (0..random_data_size).map(|_| random_rpo_digest(&mut rng)).collect();
=======
    let random_data: Vec<Word> = (0..random_data_size).map(|_| random_word()).collect();
>>>>>>> 7d0c2e60

    for size in BATCH_SIZES {
        let leaves = &random_data[..size];

        let smt_leaves = leaves
            .iter()
            .enumerate()
            .map(|(c, &v)| (c.try_into().unwrap(), v))
            .collect::<Vec<(u64, Word)>>();
        let smt = SimpleSmt::<SMT_MAX_DEPTH>::with_leaves(smt_leaves.clone()).unwrap();
        let store = MerkleStore::from(&smt);
        let root = smt.root();
        let half_depth = SMT_MAX_DEPTH / 2;
        let half_size = 2_u64.pow(half_depth as u32);

        group.bench_function(BenchmarkId::new("SimpleSmt", size), |b| {
            b.iter_batched(
                || random_index(half_size, half_depth),
                |index| black_box(smt.get_node(index)),
                BatchSize::SmallInput,
            )
        });

        group.bench_function(BenchmarkId::new("MerkleStore", size), |b| {
            b.iter_batched(
                || random_index(half_size, half_depth),
                |index| black_box(store.get_node(root, index)),
                BatchSize::SmallInput,
            )
        });
    }
}

/// Benchmarks getting a path of a leaf on the Merkle tree and Merkle store backends.
fn get_leaf_path_merkletree(c: &mut Criterion) {
    let mut group = c.benchmark_group("get_leaf_path_merkletree");

    let seed = [0u8; 32];
    let mut rng = ChaCha20Rng::from_seed(seed);
    let random_data_size = BATCH_SIZES.into_iter().max().unwrap();
<<<<<<< HEAD
    let random_data: Vec<RpoDigest> =
        (0..random_data_size).map(|_| random_rpo_digest(&mut rng)).collect();
=======
    let random_data: Vec<Word> = (0..random_data_size).map(|_| random_word()).collect();
>>>>>>> 7d0c2e60

    for size in BATCH_SIZES {
        let leaves = &random_data[..size];

        let mtree = MerkleTree::new(leaves).unwrap();
        let store = MerkleStore::from(&mtree);
        let depth = mtree.depth();
        let root = mtree.root();
        let size_u64 = size as u64;

        group.bench_function(BenchmarkId::new("MerkleTree", size), |b| {
            b.iter_batched(
                || random_index(size_u64, depth),
                |index| black_box(mtree.get_path(index)),
                BatchSize::SmallInput,
            )
        });

        group.bench_function(BenchmarkId::new("MerkleStore", size), |b| {
            b.iter_batched(
                || random_index(size_u64, depth),
                |index| black_box(store.get_path(root, index)),
                BatchSize::SmallInput,
            )
        });
    }
}

/// Benchmarks getting a path of a leaf on the SMT and Merkle store backends.
fn get_leaf_path_simplesmt(c: &mut Criterion) {
    let mut group = c.benchmark_group("get_leaf_path_simplesmt");

    let seed = [0u8; 32];
    let mut rng = ChaCha20Rng::from_seed(seed);
    let random_data_size = BATCH_SIZES.into_iter().max().unwrap();
<<<<<<< HEAD
    let random_data: Vec<RpoDigest> =
        (0..random_data_size).map(|_| random_rpo_digest(&mut rng)).collect();
=======
    let random_data: Vec<Word> = (0..random_data_size).map(|_| random_word()).collect();
>>>>>>> 7d0c2e60

    for size in BATCH_SIZES {
        let leaves = &random_data[..size];

        let smt_leaves = leaves
            .iter()
            .enumerate()
            .map(|(c, &v)| (c.try_into().unwrap(), v))
            .collect::<Vec<(u64, Word)>>();
        let smt = SimpleSmt::<SMT_MAX_DEPTH>::with_leaves(smt_leaves.clone()).unwrap();
        let store = MerkleStore::from(&smt);
        let root = smt.root();
        let size_u64 = size as u64;

        group.bench_function(BenchmarkId::new("SimpleSmt", size), |b| {
            b.iter_batched(
                || random_index(size_u64, SMT_MAX_DEPTH),
                |index| {
                    black_box(smt.open(&LeafIndex::<SMT_MAX_DEPTH>::new(index.value()).unwrap()))
                },
                BatchSize::SmallInput,
            )
        });

        group.bench_function(BenchmarkId::new("MerkleStore", size), |b| {
            b.iter_batched(
                || random_index(size_u64, SMT_MAX_DEPTH),
                |index| black_box(store.get_path(root, index)),
                BatchSize::SmallInput,
            )
        });
    }
}

/// Benchmarks creation of the different storage backends
fn new(c: &mut Criterion) {
    let mut group = c.benchmark_group("new");

    let seed = [0u8; 32];
    let mut rng = ChaCha20Rng::from_seed(seed);
    let random_data_size = BATCH_SIZES.into_iter().max().unwrap();
<<<<<<< HEAD
    let random_data: Vec<RpoDigest> =
        (0..random_data_size).map(|_| random_rpo_digest(&mut rng)).collect();
=======
    let random_data: Vec<Word> = (0..random_data_size).map(|_| random_word()).collect();
>>>>>>> 7d0c2e60

    for size in BATCH_SIZES {
        let leaves = &random_data[..size];

        // MerkleTree constructor is optimized to work with vectors. Create a new copy of the data
        // and pass it to the benchmark function
        group.bench_function(BenchmarkId::new("MerkleTree::new", size), |b| {
            b.iter_batched(|| leaves, |l| black_box(MerkleTree::new(l)), BatchSize::SmallInput)
        });

        // This could be done with `bench_with_input`, however to remove variables while comparing
        // with MerkleTree it is using `iter_batched`
        group.bench_function(BenchmarkId::new("MerkleStore::extend::MerkleTree", size), |b| {
            b.iter_batched(
                || leaves,
                |l| {
                    let mtree = MerkleTree::new(l).unwrap();
                    black_box(MerkleStore::from(&mtree));
                },
                BatchSize::SmallInput,
            )
        });

        group.bench_function(BenchmarkId::new("SimpleSmt::new", size), |b| {
            b.iter_batched(
                || {
                    leaves
                        .iter()
                        .enumerate()
                        .map(|(c, &v)| (c.try_into().unwrap(), v))
                        .collect::<Vec<(u64, Word)>>()
                },
                |l| black_box(SimpleSmt::<SMT_MAX_DEPTH>::with_leaves(l)),
                BatchSize::SmallInput,
            )
        });

        group.bench_function(BenchmarkId::new("MerkleStore::extend::SimpleSmt", size), |b| {
            b.iter_batched(
                || {
                    leaves
                        .iter()
                        .enumerate()
                        .map(|(c, &v)| (c.try_into().unwrap(), v))
                        .collect::<Vec<(u64, Word)>>()
                },
                |l| {
                    let smt = SimpleSmt::<SMT_MAX_DEPTH>::with_leaves(l).unwrap();
                    black_box(MerkleStore::from(&smt));
                },
                BatchSize::SmallInput,
            )
        });
    }
}

/// Benchmarks updating a leaf on MerkleTree and MerkleStore backends.
fn update_leaf_merkletree(c: &mut Criterion) {
    let mut group = c.benchmark_group("update_leaf_merkletree");

    let seed = [0u8; 32];
    let mut rng = ChaCha20Rng::from_seed(seed);
    let random_data_size = BATCH_SIZES.into_iter().max().unwrap();
<<<<<<< HEAD
    let random_data: Vec<RpoDigest> =
        (0..random_data_size).map(|_| random_rpo_digest(&mut rng)).collect();
=======
    let random_data: Vec<Word> = (0..random_data_size).map(|_| random_word()).collect();
>>>>>>> 7d0c2e60

    for size in BATCH_SIZES {
        let leaves = &random_data[..size];

        let mut mtree = MerkleTree::new(leaves).unwrap();
        let mut store = MerkleStore::from(&mtree);
        let depth = mtree.depth();
        let root = mtree.root();
        let size_u64 = size as u64;

        group.bench_function(BenchmarkId::new("MerkleTree", size), |b| {
            b.iter_batched(
                || (rand_value::<u64>() % size_u64, random_word(&mut rng)),
                |(index, value)| black_box(mtree.update_leaf(index, value)),
                BatchSize::SmallInput,
            )
        });

        let mut store_root = root;
        group.bench_function(BenchmarkId::new("MerkleStore", size), |b| {
            b.iter_batched(
                || (random_index(size_u64, depth), random_word(&mut rng)),
                |(index, value)| {
                    // The MerkleTree automatically updates its internal root, the Store maintains
                    // the old root and adds the new one. Here we update the root to have a fair
                    // comparison
                    store_root = store.set_node(root, index, value).unwrap().root;
                    black_box(store_root)
                },
                BatchSize::SmallInput,
            )
        });
    }
}

/// Benchmarks updating a leaf on SMT and MerkleStore backends.
fn update_leaf_simplesmt(c: &mut Criterion) {
    let mut group = c.benchmark_group("update_leaf_simplesmt");

    let seed = [0u8; 32];
    let mut rng = ChaCha20Rng::from_seed(seed);
    let random_data_size = BATCH_SIZES.into_iter().max().unwrap();
<<<<<<< HEAD
    let random_data: Vec<RpoDigest> =
        (0..random_data_size).map(|_| random_rpo_digest(&mut rng)).collect();
=======
    let random_data: Vec<Word> = (0..random_data_size).map(|_| random_word()).collect();
>>>>>>> 7d0c2e60

    for size in BATCH_SIZES {
        let leaves = &random_data[..size];

        let smt_leaves = leaves
            .iter()
            .enumerate()
            .map(|(c, &v)| (c.try_into().unwrap(), v))
            .collect::<Vec<(u64, Word)>>();
        let mut smt = SimpleSmt::<SMT_MAX_DEPTH>::with_leaves(smt_leaves.clone()).unwrap();
        let mut store = MerkleStore::from(&smt);
        let root = smt.root();
        let size_u64 = size as u64;

        group.bench_function(BenchmarkId::new("SimpleSMT", size), |b| {
            b.iter_batched(
                || (rand_value::<u64>() % size_u64, random_word(&mut rng)),
                |(index, value)| {
                    black_box(smt.insert(LeafIndex::<SMT_MAX_DEPTH>::new(index).unwrap(), value))
                },
                BatchSize::SmallInput,
            )
        });

        let mut store_root = root;
        group.bench_function(BenchmarkId::new("MerkleStore", size), |b| {
            b.iter_batched(
                || (random_index(size_u64, SMT_MAX_DEPTH), random_word(&mut rng)),
                |(index, value)| {
                    // The MerkleTree automatically updates its internal root, the Store maintains
                    // the old root and adds the new one. Here we update the root to have a fair
                    // comparison
                    store_root = store.set_node(root, index, value).unwrap().root;
                    black_box(store_root)
                },
                BatchSize::SmallInput,
            )
        });
    }
}

criterion_group!(
    store_group,
    get_empty_leaf_simplesmt,
    get_leaf_merkletree,
    get_leaf_path_merkletree,
    get_leaf_path_simplesmt,
    get_leaf_simplesmt,
    get_node_merkletree,
    get_node_of_empty_simplesmt,
    get_node_simplesmt,
    new,
    update_leaf_merkletree,
    update_leaf_simplesmt,
);
criterion_main!(store_group);<|MERGE_RESOLUTION|>--- conflicted
+++ resolved
@@ -2,17 +2,12 @@
 
 use criterion::{BatchSize, BenchmarkId, Criterion, criterion_group, criterion_main};
 use miden_crypto::{
-<<<<<<< HEAD
     Felt, PrimeCharacteristicRing, Word,
     hash::rpo::RpoDigest,
     merkle::{
         DefaultMerkleStore as MerkleStore, LeafIndex, MerkleTree, NodeIndex, SMT_MAX_DEPTH,
         SimpleSmt,
     },
-=======
-    Felt, Word,
-    merkle::{LeafIndex, MerkleStore, MerkleTree, NodeIndex, SMT_MAX_DEPTH, SimpleSmt},
->>>>>>> 7d0c2e60
 };
 use rand::{RngCore, SeedableRng};
 use rand_chacha::ChaCha20Rng;
@@ -22,7 +17,6 @@
 /// sizes are limited to that.
 static BATCH_SIZES: [usize; 3] = [2usize.pow(4), 2usize.pow(7), 2usize.pow(10)];
 
-<<<<<<< HEAD
 /// Generates a random `RpoDigest`.
 fn random_rpo_digest<R: RngCore>(rng: &mut R) -> RpoDigest {
     [
@@ -42,11 +36,6 @@
         Felt::from_u64(rng.next_u64()),
         Felt::from_u64(rng.next_u64()),
     ]
-=======
-/// Generates a random `Word`.
-fn random_word() -> Word {
-    rand_array::<Felt, 4>().into()
->>>>>>> 7d0c2e60
 }
 
 /// Generates an index at the specified depth in `0..range`.
@@ -93,12 +82,8 @@
     let mut rng = ChaCha20Rng::from_seed(seed);
 
     let random_data_size = BATCH_SIZES.into_iter().max().unwrap();
-<<<<<<< HEAD
-    let random_data: Vec<RpoDigest> =
-        (0..random_data_size).map(|_| random_rpo_digest(&mut rng)).collect();
-=======
-    let random_data: Vec<Word> = (0..random_data_size).map(|_| random_word()).collect();
->>>>>>> 7d0c2e60
+    let random_data: Vec<RpoDigest> =
+        (0..random_data_size).map(|_| random_rpo_digest(&mut rng)).collect();
 
     for size in BATCH_SIZES {
         let leaves = &random_data[..size];
@@ -134,12 +119,8 @@
     let seed = [0u8; 32];
     let mut rng = ChaCha20Rng::from_seed(seed);
     let random_data_size = BATCH_SIZES.into_iter().max().unwrap();
-<<<<<<< HEAD
-    let random_data: Vec<RpoDigest> =
-        (0..random_data_size).map(|_| random_rpo_digest(&mut rng)).collect();
-=======
-    let random_data: Vec<Word> = (0..random_data_size).map(|_| random_word()).collect();
->>>>>>> 7d0c2e60
+    let random_data: Vec<RpoDigest> =
+        (0..random_data_size).map(|_| random_rpo_digest(&mut rng)).collect();
 
     for size in BATCH_SIZES {
         let leaves = &random_data[..size];
@@ -212,12 +193,8 @@
     let seed = [0u8; 32];
     let mut rng = ChaCha20Rng::from_seed(seed);
     let random_data_size = BATCH_SIZES.into_iter().max().unwrap();
-<<<<<<< HEAD
-    let random_data: Vec<RpoDigest> =
-        (0..random_data_size).map(|_| random_rpo_digest(&mut rng)).collect();
-=======
-    let random_data: Vec<Word> = (0..random_data_size).map(|_| random_word()).collect();
->>>>>>> 7d0c2e60
+    let random_data: Vec<RpoDigest> =
+        (0..random_data_size).map(|_| random_rpo_digest(&mut rng)).collect();
 
     for size in BATCH_SIZES {
         let leaves = &random_data[..size];
@@ -254,12 +231,8 @@
     let seed = [0u8; 32];
     let mut rng = ChaCha20Rng::from_seed(seed);
     let random_data_size = BATCH_SIZES.into_iter().max().unwrap();
-<<<<<<< HEAD
-    let random_data: Vec<RpoDigest> =
-        (0..random_data_size).map(|_| random_rpo_digest(&mut rng)).collect();
-=======
-    let random_data: Vec<Word> = (0..random_data_size).map(|_| random_word()).collect();
->>>>>>> 7d0c2e60
+    let random_data: Vec<RpoDigest> =
+        (0..random_data_size).map(|_| random_rpo_digest(&mut rng)).collect();
 
     for size in BATCH_SIZES {
         let leaves = &random_data[..size];
@@ -300,12 +273,8 @@
     let seed = [0u8; 32];
     let mut rng = ChaCha20Rng::from_seed(seed);
     let random_data_size = BATCH_SIZES.into_iter().max().unwrap();
-<<<<<<< HEAD
-    let random_data: Vec<RpoDigest> =
-        (0..random_data_size).map(|_| random_rpo_digest(&mut rng)).collect();
-=======
-    let random_data: Vec<Word> = (0..random_data_size).map(|_| random_word()).collect();
->>>>>>> 7d0c2e60
+    let random_data: Vec<RpoDigest> =
+        (0..random_data_size).map(|_| random_rpo_digest(&mut rng)).collect();
 
     for size in BATCH_SIZES {
         let leaves = &random_data[..size];
@@ -341,12 +310,8 @@
     let seed = [0u8; 32];
     let mut rng = ChaCha20Rng::from_seed(seed);
     let random_data_size = BATCH_SIZES.into_iter().max().unwrap();
-<<<<<<< HEAD
-    let random_data: Vec<RpoDigest> =
-        (0..random_data_size).map(|_| random_rpo_digest(&mut rng)).collect();
-=======
-    let random_data: Vec<Word> = (0..random_data_size).map(|_| random_word()).collect();
->>>>>>> 7d0c2e60
+    let random_data: Vec<RpoDigest> =
+        (0..random_data_size).map(|_| random_rpo_digest(&mut rng)).collect();
 
     for size in BATCH_SIZES {
         let leaves = &random_data[..size];
@@ -388,12 +353,8 @@
     let seed = [0u8; 32];
     let mut rng = ChaCha20Rng::from_seed(seed);
     let random_data_size = BATCH_SIZES.into_iter().max().unwrap();
-<<<<<<< HEAD
-    let random_data: Vec<RpoDigest> =
-        (0..random_data_size).map(|_| random_rpo_digest(&mut rng)).collect();
-=======
-    let random_data: Vec<Word> = (0..random_data_size).map(|_| random_word()).collect();
->>>>>>> 7d0c2e60
+    let random_data: Vec<RpoDigest> =
+        (0..random_data_size).map(|_| random_rpo_digest(&mut rng)).collect();
 
     for size in BATCH_SIZES {
         let leaves = &random_data[..size];
@@ -457,12 +418,8 @@
     let seed = [0u8; 32];
     let mut rng = ChaCha20Rng::from_seed(seed);
     let random_data_size = BATCH_SIZES.into_iter().max().unwrap();
-<<<<<<< HEAD
-    let random_data: Vec<RpoDigest> =
-        (0..random_data_size).map(|_| random_rpo_digest(&mut rng)).collect();
-=======
-    let random_data: Vec<Word> = (0..random_data_size).map(|_| random_word()).collect();
->>>>>>> 7d0c2e60
+    let random_data: Vec<RpoDigest> =
+        (0..random_data_size).map(|_| random_rpo_digest(&mut rng)).collect();
 
     for size in BATCH_SIZES {
         let leaves = &random_data[..size];
@@ -505,12 +462,8 @@
     let seed = [0u8; 32];
     let mut rng = ChaCha20Rng::from_seed(seed);
     let random_data_size = BATCH_SIZES.into_iter().max().unwrap();
-<<<<<<< HEAD
-    let random_data: Vec<RpoDigest> =
-        (0..random_data_size).map(|_| random_rpo_digest(&mut rng)).collect();
-=======
-    let random_data: Vec<Word> = (0..random_data_size).map(|_| random_word()).collect();
->>>>>>> 7d0c2e60
+    let random_data: Vec<RpoDigest> =
+        (0..random_data_size).map(|_| random_rpo_digest(&mut rng)).collect();
 
     for size in BATCH_SIZES {
         let leaves = &random_data[..size];
