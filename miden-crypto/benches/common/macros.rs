--- conflicted
+++ resolved
@@ -955,11 +955,7 @@
     };
 }
 
-<<<<<<< HEAD
-/// Generates comprehensive AEAD benchmarks for both field elements and bytes operations.
-=======
 /// Generates comprehensive AEAD benchmarks for bytes operations.
->>>>>>> 9995b03e
 ///
 /// This macro creates benchmarks for encryption and decryption operations
 /// using the new standardized approach with consistent data generation,
@@ -968,34 +964,20 @@
 /// # Arguments
 /// * `$aead_module` - The AEAD module name (e.g., aead_rpo)
 /// * `$group_prefix` - Human-readable prefix for benchmark group names
-<<<<<<< HEAD
 /// * `$bytes_fn` - The name of the benchmark function to generate for bytes
-/// * `$felts_fn` - The name of the benchmark function to generate for Felts
-=======
-/// * `$bytes_fn` - The name of the benchmark function to generate
->>>>>>> 9995b03e
 /// * `$group_ident` - The identifier for the criterion group
 ///
 /// # Generated benchmarks
 /// - `$bytes_fn` - Function containing byte array encryption/decryption benchmarks
-<<<<<<< HEAD
-/// - `$felts_fn` - Function containing Felt array encryption/decryption benchmarks
 /// - `$group_ident` - Criterion group for the benchmarks
 #[macro_export]
-macro_rules! benchmark_aead {
+macro_rules! benchmark_aead_bytes {
     (
         $aead_module:ident,
         $group_prefix:expr,
         $bytes_fn:ident,
-        $felts_fn:ident,
         $group_ident:ident
     ) => {
-=======
-/// - `$group_ident` - Criterion group for the benchmarks
-#[macro_export]
-macro_rules! benchmark_aead {
-    ($aead_module:ident, $group_prefix:expr, $bytes_fn:ident, $group_ident:ident) => {
->>>>>>> 9995b03e
         /// Benchmark AEAD operations on byte arrays
         fn $bytes_fn(c: &mut Criterion) {
             use miden_crypto::encryption::$aead_module::{Nonce, SecretKey};
@@ -1019,7 +1001,6 @@
                         || Nonce::with_rng(&mut rng),
                         |nonce| {
                             black_box(
-<<<<<<< HEAD
                                 key.encrypt_bytes_with_nonce(
                                     black_box(data),
                                     black_box(&associated_data),
@@ -1058,6 +1039,33 @@
             group.finish();
         }
 
+        criterion_group!($group_ident, $bytes_fn);
+    };
+}
+
+/// Generates comprehensive AEAD benchmarks for field elements.
+///
+/// This macro creates benchmarks for encryption and decryption operations
+/// using the new standardized approach with consistent data generation,
+/// throughput measurement, and reduced boilerplate.
+///
+/// # Arguments
+/// * `$aead_module` - The AEAD module name (e.g., aead_rpo)
+/// * `$group_prefix` - Human-readable prefix for benchmark group names
+/// * `$felts_fn` - The name of the benchmark function to generate for Felts
+/// * `$group_ident` - The identifier for the criterion group
+///
+/// # Generated benchmarks
+/// - `$felts_fn` - Function containing Felt array encryption/decryption benchmarks
+/// - `$group_ident` - Criterion group for the benchmarks
+#[macro_export]
+macro_rules! benchmark_aead_field {
+    (
+        $aead_module:ident,
+        $group_prefix:expr,
+        $felts_fn:ident,
+        $group_ident:ident
+    ) => {
         /// Benchmark AEAD operations on field elements
         fn $felts_fn(c: &mut Criterion) {
             use miden_crypto::encryption::$aead_module::{Nonce, SecretKey};
@@ -1082,8 +1090,6 @@
                         || Nonce::with_rng(&mut rng),
                         |nonce| {
                             black_box(
-=======
->>>>>>> 9995b03e
                                 key.encrypt_with_nonce(
                                     black_box(data),
                                     black_box(&associated_data),
@@ -1122,10 +1128,6 @@
             group.finish();
         }
 
-<<<<<<< HEAD
-        criterion_group!($group_ident, $bytes_fn, $felts_fn);
-=======
-        criterion_group!($group_ident, $bytes_fn);
->>>>>>> 9995b03e
+        criterion_group!($group_ident, $felts_fn);
     };
 }