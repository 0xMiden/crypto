// Benchmark macros to reduce boilerplate code
//
// This module provides procedural macros to eliminate repetitive
// patterns commonly found in benchmark code.

// Creates a unified hash benchmark macro that eliminates duplication
//
// This is the core macro that all other hash macros build upon.
// It supports custom throughput calculation and provides maximum flexibility.
//
// # Usage
// ```no_run
// benchmark_hash_core!(
//     hash_rpo256_elements,
//     "rpo256",
//     "elements",
//     HASH_ELEMENT_COUNTS,
//     |b, count| {
//         let elements = generate_felt_array_sequential(count);
//         b.iter(|| Rpo256::hash_elements(black_box(&elements)))
//     },
//     |count| Some(criterion::Throughput::Elements(count as u64))
// );
// ```
#[macro_export]
macro_rules! benchmark_hash_core {
    (
        $func_name:ident,
        $hasher_name:literal,
        $operation:literal,
        $sizes:expr,
        $closure:expr,
        $throughput:expr
    ) => {
        fn $func_name(c: &mut Criterion) {
            let mut group = c.benchmark_group(concat!("hash-", $hasher_name, "-", $operation));
            group.sample_size(10);

            for size_ref in $sizes {
                let size_val = *size_ref;
                group.bench_with_input(
                    BenchmarkId::new($operation, size_val),
                    &size_val,
                    |b: &mut criterion::Bencher, &size_param: &usize| $closure(b, size_param),
                );

                if size_val > 0 {
                    let throughput_result = $throughput(size_val);
                    if let Some(ref t) = throughput_result {
                        group.throughput(t.clone());
                    }
                }
            }

            group.finish();
        }
    };
}

// Creates a benchmark for hash algorithms with common patterns (simplified interface)
//
// # Usage
// ```no_run
// benchmark_hash_simple!(hash_rpo256_single, "rpo256", "single", HASH_INPUT_SIZES, |b, size| {
//     let data = if size <= 64 {
//         generate_byte_array_sequential(size)
//     } else {
//         generate_byte_array_random(size)
//     };
//     b.iter(|| Rpo256::hash(black_box(&data)))
// });
// ```
#[macro_export]
macro_rules! benchmark_hash_simple {
    ($func_name:ident, $hasher_name:literal, $operation:literal, $sizes:expr, $closure:expr) => {
        $crate::benchmark_hash_core! {
            $func_name,
            $hasher_name,
            $operation,
            $sizes,
            $closure,
            |size| Some(criterion::Throughput::Bytes(size as u64))
        }
    };
}

// Creates a benchmark for hash algorithms with backward compatibility
// This macro maintains the original interface for existing code
//
// # Usage
// ```no_run
// benchmark_hash!(hash_rpo256_bytes, "rpo256", "bytes", HASH_INPUT_SIZES, |b, size| {
//     let data = generate_byte_array_sequential(size);
//     b.iter(|| Rpo256::hash(black_box(&data)))
// });
// ```
#[macro_export]
macro_rules! benchmark_hash {
    (
        $func_name:ident,
        $hasher_name:literal,
        $operation:literal,
        $sizes:expr,
        $closure:expr,
        $size_var:ident,
        $throughput:expr
    ) => {
        $crate::benchmark_hash_core! {
            $func_name,
            $hasher_name,
            $operation,
            $sizes,
            $closure,
            $throughput
        }
    };
    ($func_name:ident, $hasher_name:literal, $operation:literal, $sizes:expr, $closure:expr) => {
        $crate::benchmark_hash_core! {
            $func_name,
            $hasher_name,
            $operation,
            $sizes,
            $closure,
            |size| Some(criterion::Throughput::Bytes(size as u64))
        }
    };
}

// Creates a benchmark with automatic data generation for hash operations
//
// # Usage
// ```rust
// benchmark_hash_auto!(hash_rpo256_single, "rpo256", HASH_INPUT_SIZES, |b, data| {
//     b.iter(|| Rpo256::hash(black_box(data)))
// });
// ```
#[macro_export]
macro_rules! benchmark_hash_auto {
    ($func_name:ident, $hasher_name:literal, $sizes:expr, $closure:expr) => {
        $crate::benchmark_hash_simple!($func_name, $hasher_name, "single", $sizes, |b, size| {
            let data = if size <= 64 {
                $crate::common::data::generate_byte_array_sequential(size)
            } else {
                $crate::common::data::generate_byte_array_random(size)
            };
            $closure(b, &data)
        })
    };
}

// Creates a benchmark for hash merge operations
//
// # Usage
// ```no_run
// benchmark_hash_merge!(hash_rpo_merge, "rpo256", &[1, 2, 4, 8, 16], |b, size| {
//     // merge logic here
// });
// ```
#[macro_export]
macro_rules! benchmark_hash_merge {
    ($func_name:ident, $hasher_name:literal, $sizes:expr, $closure:expr) => {
        fn $func_name(c: &mut Criterion) {
            let mut group = c.benchmark_group(concat!("hash-", $hasher_name, "-merge"));
            group.sample_size(10);

            for size_ref in $sizes {
                let size = *size_ref;
                group.bench_with_input(
                    BenchmarkId::new("merge", size),
                    &size,
                    |b: &mut criterion::Bencher, &size_param: &usize| $closure(b, size_param),
                );
            }

            group.finish();
        }
    };
}

// Creates a benchmark for hash felt operations with automatic throughput
//
// # Usage
// ```no_run
// benchmark_hash_felt!(
//     hash_rpo_elements,
//     "rpo256",
//     &[1, 2, 4, 8, 16, 32, 64, 128],
//     |b, count| {
//         let elements = generate_felt_array_sequential(count);
//         b.iter(|| Rpo256::hash_elements(black_box(&elements)))
//     },
//     |count| Some(criterion::Throughput::Elements(count as u64))
// );
// ```
#[macro_export]
macro_rules! benchmark_hash_felt {
    ($func_name:ident, $hasher_name:literal, $counts:expr, $closure:expr, $throughput:expr) => {
        fn $func_name(c: &mut Criterion) {
            let mut group = c.benchmark_group(concat!("hash-", $hasher_name, "-felt"));
            group.sample_size(10);

            for count_ref in $counts {
                let count = *count_ref;
                group.bench_with_input(
                    BenchmarkId::new("hash_elements", count),
                    &count,
                    |b: &mut criterion::Bencher, &count_param: &usize| $closure(b, count_param),
                );

                let throughput_result = $throughput(count);
                if let Some(ref t) = throughput_result {
                    group.throughput(t.clone());
                }
            }

            group.finish();
        }
    };
    ($func_name:ident, $hasher_name:literal, $counts:expr, $closure:expr) => {
        $crate::benchmark_hash_felt!($func_name, $hasher_name, $counts, $closure, |count| Some(
            criterion::Throughput::Elements(count as u64)
        ))
    };
}

// Creates a benchmark for hash merge domain operations
#[macro_export]
macro_rules! benchmark_hash_merge_domain {
    ($func_name:ident, $hasher_name:literal, $sizes:expr, $domains:expr, $closure:expr) => {
        fn $func_name(c: &mut Criterion) {
            let mut group = c.benchmark_group(concat!("hash-", $hasher_name, "-merge-domain"));
            group.sample_size(10);

            for size_ref in $sizes {
                let size = *size_ref;
                for domain_ref in $domains {
                    let domain = *domain_ref;
                    group.bench_with_input(
                        BenchmarkId::new("merge_in_domain", format!("{}_{}", size, domain)),
                        &(size, domain),
                        |b: &mut criterion::Bencher, param_ref: &(usize, u64)| {
                            let (size_param, domain_param) = *param_ref;
                            $closure(b, (size_param, domain_param))
                        },
                    );
                }
            }

            group.finish();
        }
    };
}

// Creates a benchmark for hash merge with int operations
#[macro_export]
macro_rules! benchmark_hash_merge_with_int {
    ($func_name:ident, $hasher_name:literal, $sizes:expr, $int_sizes:expr, $closure:expr) => {
        fn $func_name(c: &mut Criterion) {
            let mut group = c.benchmark_group(concat!("hash-", $hasher_name, "-merge-int"));
            group.sample_size(10);

            for size_ref in $sizes {
                let size = *size_ref;
                for int_size_ref in $int_sizes {
                    let int_size = *int_size_ref;
                    group.bench_with_input(
                        BenchmarkId::new("merge_with_int", format!("{}_{}", size, int_size)),
                        &(size, int_size),
                        |b: &mut criterion::Bencher, param_ref: &(usize, usize)| {
                            let (size_param, int_size_param) = *param_ref;
                            $closure(b, (size_param, int_size_param))
                        },
                    );
                }
            }

            group.finish();
        }
    };
}

// Creates a benchmark for hash merge many operations
#[macro_export]
macro_rules! benchmark_hash_merge_many {
    ($func_name:ident, $hasher_name:literal, $digest_counts:expr, $closure:expr) => {
        fn $func_name(c: &mut Criterion) {
            let mut group = c.benchmark_group(concat!("hash-", $hasher_name, "-merge-many"));
            group.sample_size(10);

            for digest_count_ref in $digest_counts {
                let digest_count = *digest_count_ref;
                group.bench_with_input(
                    BenchmarkId::new("merge_many", digest_count),
                    &digest_count,
                    |b: &mut criterion::Bencher, &digest_count_param: &usize| {
                        $closure(b, digest_count_param)
                    },
                );
            }

            group.finish();
        }
    };
}

// Creates a benchmark for random coin operations
//
// # Usage
// ```no_run
// benchmark_rand_core!(
//     rpo_draw_elements,
//     RpoRandomCoin,
//     TEST_SEED,
//     "draw_element",
//     PRNG_OUTPUT_SIZES,
//     |b, coin, count| {
//         for _ in 0..count {
//             coin.draw_element();
//         }
//     }
// );
// ```
#[macro_export]
macro_rules! benchmark_rand_core {
    (
        $func_name:ident,
        $coin_type:ty,
        $seed:expr,
        $group_name:expr,
        $operation:literal,
        $sizes:expr,
        $closure:expr
    ) => {
        fn $func_name(c: &mut Criterion) {
            let mut group = c.benchmark_group($group_name);
            group.measurement_time($crate::common::config::DEFAULT_MEASUREMENT_TIME);
            group.sample_size($crate::common::config::DEFAULT_SAMPLE_SIZE);

            let mut coin = <$coin_type>::new($seed);

            for count_ref in $sizes {
                let count = *count_ref;
                group.bench_with_input(
                    BenchmarkId::new($operation, count),
                    &count,
                    |b: &mut criterion::Bencher, &count_param: &usize| {
                        b.iter(|| $closure(&mut coin, count_param))
                    },
                );

                group.throughput(criterion::Throughput::Elements(count as u64));
            }

            group.finish();
        }
    };
}

// Creates a benchmark for random coin operations (legacy interface)
//
// # Usage
// ```no_run
// benchmark_rand_coin!(
//     rpo_draw_elements,
//     RpoRandomCoin,
//     TEST_SEED,
//     "draw_element",
//     PRNG_OUTPUT_SIZES,
//     |b, coin, count| {
//         for _ in 0..count {
//             coin.draw_element();
//         }
//     }
// );
// ```
#[macro_export]
macro_rules! benchmark_rand_coin {
    (
        $func_name:ident, $coin_type:ty, $seed:expr, $operation:literal, $sizes:expr, $closure:expr
    ) => {
        $crate::benchmark_rand_core! {
            $func_name,
            $coin_type,
            $seed,
            "rand-".to_string() + stringify!($coin_type).to_lowercase().as_str() + "-" + $operation,
            $operation,
            $sizes,
            $closure
        }
    };
}

// Creates a benchmark for word conversion operations
//
// # Usage
// ```no_run
// benchmark_word_convert!(convert_bool, bool, TEST_WORDS, |word| { word.try_into() });
// ```
#[macro_export]
macro_rules! benchmark_word_convert {
    ($func_name:ident, $target_type:ty, $test_data:expr, $closure:expr) => {
        fn $func_name(c: &mut Criterion) {
            let mut group = c.benchmark_group(concat!("word-convert-", stringify!($target_type)));

            group.bench_function(concat!("try_from_to_", stringify!($target_type)), |b| {
                b.iter(|| {
                    for word in $test_data {
                        let _result: Result<$target_type, _> = $closure(word);
                    }
                })
            });

            group.finish();
        }
    };
}

// Creates a benchmark with multiple test cases
//
// # Usage
// ```no_run
// benchmark_multi!(my_bench, "operation", &[1, 2, 3], |b, &value| {
//     // benchmark logic with value
// });
// ```
#[macro_export]
macro_rules! benchmark_multi {
    ($func_name:ident, $operation:literal, $test_cases:expr, $closure:expr) => {
        fn $func_name(c: &mut Criterion) {
            let mut group = c.benchmark_group(concat!("bench-", $operation));

            for &$test_case in $test_cases {
                group.bench_with_input(
                    BenchmarkId::new($operation, stringify!($test_case)),
                    &$test_case,
                    |b, test_case| $closure(b, test_case),
                );
            }

            group.finish();
        }
    };
}

// Creates a benchmark with setup and teardown that uses setup data
//
// # Usage
// ```no_run
// benchmark_with_setup_data!(my_bench, measurement_time, sample_size, group_name, setup_closure, |b, data| { ... });
// ```
#[macro_export]
macro_rules! benchmark_with_setup_data {
    (
        $func_name:ident,
        $measurement_time:expr,
        $sample_size:expr,
        $group_name:literal,
        $setup:expr,
        $closure:expr
    ) => {
        fn $func_name(c: &mut Criterion) {
            let mut group = c.benchmark_group($group_name);
            group.measurement_time($measurement_time);
            group.sample_size($sample_size as usize);

            let setup_data = $setup();

            group.bench_function("benchmark", |b| $closure(b, &setup_data));

            group.finish();
        }
    };
    (
        $func_name:ident,
        $measurement_time:expr,
        $sample_size:expr,
        $group_name:literal,
        $setup:expr,
        $closure:expr,
    ) => {
        benchmark_with_setup_data!(
            $func_name,
            $measurement_time,
            $sample_size,
            $group_name,
            $setup,
            $closure
        );
    };
}

// Creates a benchmark with setup but ignores setup data
//
// # Usage
// ```no_run
// benchmark_with_setup!(my_bench, measurement_time, sample_size, group_name, setup_closure, |b| { ... });
// ```
#[macro_export]
macro_rules! benchmark_with_setup {
    (
        $func_name:ident,
        $measurement_time:expr,
        $sample_size:expr,
        $group_name:literal,
        $setup:expr,
        $closure:expr
    ) => {
        fn $func_name(c: &mut Criterion) {
            let mut group = c.benchmark_group($group_name);
            group.measurement_time($measurement_time);
            group.sample_size($sample_size as usize);

            let _setup_data = $setup();

            group.bench_function("benchmark", |b| $closure(b));

            group.finish();
        }
    };
    (
        $func_name:ident,
        $measurement_time:expr,
        $sample_size:expr,
        $group_name:literal,
        $setup:expr,
        $closure:expr,
    ) => {
        benchmark_with_setup!(
            $func_name,
            $measurement_time,
            $sample_size,
            $group_name,
            $setup,
            $closure
        );
    };
}

// Creates a benchmark that uses setup data but doesn't pass it to the closure
//
// # Usage
// ```no_run
// benchmark_with_setup_custom!(my_bench, measurement_time, sample_size, group_name, setup_closure, |b, setup_data| { ... });
// ```
#[macro_export]
macro_rules! benchmark_with_setup_custom {
    (
        $func_name:ident,
        $measurement_time:expr,
        $sample_size:expr,
        $group_name:literal,
        $setup:expr,
        $closure:expr
    ) => {
        fn $func_name(c: &mut Criterion) {
            let mut group = c.benchmark_group($group_name);
            group.measurement_time($measurement_time);
            group.sample_size($sample_size as usize);

            let setup_data = $setup();

            group.bench_function("benchmark", |b| $closure(b, &setup_data));

            group.finish();
        }
    };
    (
        $func_name:ident,
        $measurement_time:expr,
        $sample_size:expr,
        $group_name:literal,
        $setup:expr,
        $closure:expr,
    ) => {
        benchmark_with_setup_custom!(
            $func_name,
            $measurement_time,
            $sample_size,
            $group_name,
            $setup,
            $closure
        );
    };
}

// Creates a benchmark for batch operations
//
// # Usage
// ```no_run
// benchmark_batch!(
//     batch_operation,
//     SIZES,
//     |b, size| {
//         // batch logic with size
//     },
//     |size| Some(criterion::Throughput::Elements(size as u64))
// );
// ```
#[macro_export]
macro_rules! benchmark_batch {
    ($func_name:ident, $sizes:expr, $closure:expr, $throughput:expr) => {
        fn $func_name(c: &mut Criterion) {
            let mut group = c.benchmark_group(concat!("batch-", stringify!($func_name)));
            group.measurement_time($crate::common::config::DEFAULT_MEASUREMENT_TIME);
            group.sample_size($crate::common::config::DEFAULT_SAMPLE_SIZE);

            for size_ref in $sizes {
                let size = *size_ref;
                group.bench_with_input(
                    criterion::BenchmarkId::new("batch", size),
                    &size,
                    |b, &size| $closure(b, size),
                );

                let throughput = $throughput(size);
                if let Some(ref t) = throughput {
                    group.throughput(t.clone());
                }
            }

            group.finish();
        }
    };
}

// Creates a benchmark for random coin initialization
//
// # Usage
// ```no_run
// benchmark_rand_new!(rand_rpo_new, RpoRandomCoin, TEST_SEED);
// ```
#[macro_export]
macro_rules! benchmark_rand_new {
    ($func_name:ident, $coin_type:ty, $seed:expr) => {
        fn $func_name(c: &mut Criterion) {
            let mut group = c.benchmark_group("rand-new");
            group.measurement_time($crate::common::config::DEFAULT_MEASUREMENT_TIME);
            group.sample_size($crate::common::config::DEFAULT_SAMPLE_SIZE);

            group.bench_function("new_from_word", |b| {
                b.iter(|| {
                    let _coin = <$coin_type>::new(black_box($seed));
                });
            });

            group.finish();
        }
    };
}

// Creates a benchmark for random coin drawing operations
//
// # Usage
// ```no_run
// benchmark_rand_draw!(
//     rand_rpo_draw_elements,
//     RpoRandomCoin,
//     TEST_SEED,
//     "draw_element",
//     PRNG_OUTPUT_SIZES,
//     |b, coin, count| {
//         for _ in 0..count {
//             let _element = coin.draw_element();
//         }
//     }
// );
// ```
#[macro_export]
macro_rules! benchmark_rand_draw {
    (
        $func_name:ident, $coin_type:ty, $seed:expr, $operation:literal, $sizes:expr, $closure:expr
    ) => {
        $crate::benchmark_rand_core! {
            $func_name,
            $coin_type,
            $seed,
            "rand-draw",
            $operation,
            $sizes,
            $closure
        }
    };
}

// Creates a benchmark for random coin reseeding operations
//
// # Usage
// ```no_run
// benchmark_rand_reseed!(rand_rpo_reseed, RpoRandomCoin, TEST_SEED);
// ```
#[macro_export]
macro_rules! benchmark_rand_reseed {
    ($func_name:ident, $coin_type:ty, $seed:expr) => {
        fn $func_name(c: &mut Criterion) {
            let mut group = c.benchmark_group("rand-reseed");
            group.measurement_time($crate::common::config::DEFAULT_MEASUREMENT_TIME);
            group.sample_size($crate::common::config::DEFAULT_SAMPLE_SIZE);

            let mut coin = <$coin_type>::new($seed);
            let new_seeds: Vec<miden_crypto::Word> = (0..10)
                .map(|i| miden_crypto::Word::new([miden_crypto::Felt::new((i + 1) as u64); 4]))
                .collect();

            group.bench_function("reseed", |b| {
                b.iter(|| {
                    for seed in &new_seeds {
                        coin.reseed(black_box(*seed));
                    }
                });
            });

            group.finish();
        }
    };
}

/// Creates a benchmark for random coin integer drawing operations
///
/// # Usage
/// ```no_run
/// benchmark_rand_draw_integers!(rand_rpo_draw_integers, RpoRandomCoin, TEST_SEED);
/// ```
#[macro_export]
macro_rules! benchmark_rand_draw_integers {
    ($func_name:ident, $coin_type:ty, $seed:expr) => {
        fn $func_name(c: &mut Criterion) {
            let mut group = c.benchmark_group("rand-draw-integers");
            group.measurement_time($crate::common::config::DEFAULT_MEASUREMENT_TIME);
            group.sample_size($crate::common::config::DEFAULT_SAMPLE_SIZE);

            let mut coin = <$coin_type>::new($seed);

            let num_values_list = &[1, 10, 100];
            let domain_sizes = &[256, 1024, 4096, 65536];

            for &num_values in num_values_list {
                for &domain_size in domain_sizes {
                    // Ensure num_values < domain_size to avoid assertion error
                    if num_values < domain_size {
                        group.bench_with_input(
                            BenchmarkId::new(
                                "draw_integers",
                                format!("{}_{}", num_values, domain_size),
                            ),
                            &(num_values, domain_size),
                            |b, &(num_values, domain_size)| {
                                b.iter(|| {
                                    let _result = coin
                                        .draw_integers(
                                            black_box(num_values),
                                            black_box(domain_size),
                                            black_box(0),
                                        )
                                        .unwrap();
                                })
                            },
                        );
                    }
                }
            }

            group.finish();
        }
    };
}

/// Creates a benchmark for random coin leading zero checking
///
/// # Usage
/// ```no_run
/// benchmark_rand_check_leading_zeros!(rand_rpo_check_leading_zeros, RpoRandomCoin, TEST_SEED);
/// ```
#[macro_export]
macro_rules! benchmark_rand_check_leading_zeros {
    ($func_name:ident, $coin_type:ty, $seed:expr) => {
        fn $func_name(c: &mut Criterion) {
            let mut group = c.benchmark_group("rand-check-leading-zeros");
            group.measurement_time($crate::common::config::DEFAULT_MEASUREMENT_TIME);
            group.sample_size($crate::common::config::DEFAULT_SAMPLE_SIZE);

            let coin = <$coin_type>::new($seed);
            let test_values: Vec<u64> = (0..100).map(|i| i as u64).collect();

            group.bench_function("check_leading_zeros", |b| {
                b.iter(|| {
                    for &value in &test_values {
                        let _zeros = coin.check_leading_zeros(black_box(value));
                    }
                });
            });

            group.finish();
        }
    };
}

/// Creates a benchmark for random coin byte filling operations
///
/// # Usage
/// ```no_run
/// benchmark_rand_fill_bytes!(
///     rand_rpo_fill_bytes,
///     RpoRandomCoin,
///     TEST_SEED,
///     &[1, 32, 64, 128, 256, 512, 1024]
/// );
/// ```
#[macro_export]
macro_rules! benchmark_rand_fill_bytes {
    ($func_name:ident, $coin_type:ty, $seed:expr, $sizes:expr) => {
        fn $func_name(c: &mut Criterion) {
            let mut group = c.benchmark_group("rand-fill-bytes");
            group.measurement_time($crate::common::config::DEFAULT_MEASUREMENT_TIME);
            group.sample_size($crate::common::config::DEFAULT_SAMPLE_SIZE);

            let mut coin = <$coin_type>::new($seed);

            for &size in $sizes {
                group.bench_with_input(BenchmarkId::new("fill_bytes", size), &size, |b, &size| {
                    let mut buffer = vec![0u8; size];
                    b.iter(|| {
                        coin.fill_bytes(black_box(&mut buffer));
                    })
                });
            }

            group.finish();
        }
    };
}

// Creates a comprehensive benchmark group for random coin implementations
//
// This macro generates all common random coin benchmarks for a given coin type:
// - Initialization
// - Element drawing
// - Word drawing
// - Reseeding
// - Integer drawing
// - Leading zero checking
// - Byte filling
//
// # Usage
// ```no_run
// benchmark_rand_comprehensive!(
//     rand_rpo_,
//     RpoRandomCoin,
//     TEST_SEED,
//     PRNG_OUTPUT_SIZES,
//     &[1, 32, 64, 128, 256, 512, 1024]
// );
// ```
#[macro_export]
macro_rules! benchmark_rand_comprehensive {
    ($prefix:ident, $coin_type:ty, $seed:expr, $output_sizes:expr, $byte_sizes:expr) => {
        // Initialization benchmark
        $crate::benchmark_rand_new!($prefix new, $coin_type, $seed);

        // Element drawing benchmarks
        $crate::benchmark_rand_draw!(
            $prefix draw_elements,
            $coin_type,
            $seed,
            "draw_element",
            $output_sizes,
            |_b, coin: &mut $coin_type, count| {
                for _ in 0..count {
                    let _element = coin.draw_element();
                }
            }
        );

        // Word drawing benchmarks
        $crate::benchmark_rand_draw!(
            $prefix draw_words,
            $coin_type,
            $seed,
            "draw_word",
            $output_sizes,
            |_b, coin: &mut $coin_type, count| {
                for _ in 0..count {
                    let _word = coin.draw_word();
                }
            }
        );

        // Reseeding benchmark
        $crate::benchmark_rand_reseed!($prefix reseeding, $coin_type, $seed);

        // Integer drawing benchmark
        $crate::benchmark_rand_draw_integers!($prefix draw_integers, $coin_type, $seed);

        // Leading zero checking benchmark
        $crate::benchmark_rand_check_leading_zeros!($prefix check_leading_zeros, $coin_type, $seed);

        // Byte filling benchmark
        $crate::benchmark_rand_fill_bytes!(
            $prefix fill_bytes,
            $coin_type,
            $seed,
            $byte_sizes
        );
    };
}

// Creates benchmarks for word type conversions with minimal repetition
//
// This macro generates conversion benchmarks for multiple target types in one call.
// It's useful for benchmarking Word::try_into() for various integer types.
//
// # Usage
// ```no_run
// benchmark_word_conversions!(
//     word_convert_basic,
//     &[bool::default(), u8::default(), u16::default(), u32::default(), u64::default()],
//     TEST_WORDS
// );
// ```
#[macro_export]
macro_rules! benchmark_word_conversions {
    ($func_name:ident, $types:expr, $test_data:expr) => {
        fn $func_name(c: &mut Criterion) {
            let mut group = c.benchmark_group("word-conversions-basic");
            group.measurement_time($crate::common::config::DEFAULT_MEASUREMENT_TIME);
            group.sample_size($crate::common::config::DEFAULT_SAMPLE_SIZE);

            group.bench_function("conversions_batch", |b| {
                b.iter(|| {
                    for word in $test_data {
                        for &type_template in $types {
                            match type_template {
                                // Handle each type conversion
                                0 => {
                                    let _result: Result<[bool; 4], _> = word.try_into();
                                },
                                1 => {
                                    let _result: Result<[u8; 4], _> = word.try_into();
                                },
                                2 => {
                                    let _result: Result<[u16; 4], _> = word.try_into();
                                },
                                3 => {
                                    let _result: Result<[u32; 4], _> = word.try_into();
                                },
                                4 => {
                                    let _result: Result<[u64; 4], _> = word.try_into();
                                },
                                _ => {},
                            }
                        }
                    }
                })
            });

            group.finish();
        }
    };
}

/// Generates comprehensive AEAD benchmarks for bytes operations.
///
/// This macro creates benchmarks for encryption and decryption operations
/// using the new standardized approach with consistent data generation,
/// throughput measurement, and reduced boilerplate.
///
/// # Arguments
/// * `$aead_module` - The AEAD module name (e.g., aead_rpo)
/// * `$group_prefix` - Human-readable prefix for benchmark group names
<<<<<<< HEAD
///
/// # Generated benchmarks
/// - `benchmark_<module>_bytes` - Byte array encryption/decryption
#[macro_export]
macro_rules! benchmark_aead {
    ($aead_module:ident, $group_prefix:expr) => {
        paste::paste! {
            /// Benchmark AEAD operations on byte arrays
            fn [<benchmark_ $aead_module _bytes>](c: &mut Criterion) {
                use miden_crypto::encryption::$aead_module::{Nonce, SecretKey};
                use rand_chacha::ChaCha20Rng;
                use rand_core::SeedableRng;

                let group_name = format!("{} - Byte Arrays", $group_prefix);
                let mut group = c.benchmark_group(&group_name);
                let mut rng = ChaCha20Rng::seed_from_u64(42);

                let key = SecretKey::with_rng(&mut rng);
                let associated_data = generate_byte_array_sequential(8);

                for &size in DATA_SIZES {
                    let data = generate_byte_array_random(size);
                    group.throughput(Throughput::Bytes(size as u64));

                    // Encryption benchmark
                    group.bench_with_input(
                        BenchmarkId::new("encrypt", size),
                        &data,
                        |b, data| {
                            b.iter_batched(
                                || {
                                    Nonce::with_rng(&mut rng)
                                },
                                |nonce| {
                                    black_box(key.encrypt_with_nonce(
                                        black_box(data),
                                        black_box(&associated_data),
                                        black_box(nonce),
                                    ).unwrap());
                                },
                                criterion::BatchSize::SmallInput,
                            );
                        },
                    );

                    // Pre-encrypt data for decryption benchmark
                    let nonce = Nonce::with_rng(&mut rng);
                    let encrypted = key.encrypt_with_nonce(&data, &associated_data, nonce.clone()).unwrap();

                    // Decryption benchmark
                    group.bench_with_input(
                        BenchmarkId::new("decrypt", size),
                        &encrypted,
                        |b, encrypted| {
                            b.iter(|| {
                                black_box(key.decrypt_with_associated_data(black_box(encrypted), &associated_data).unwrap())
                            });
                        },
                    );
                }

                group.finish();
            }

            criterion_group!([<$aead_module _group>], [<benchmark_ $aead_module _bytes>]);
        }
=======
/// * `$bytes_fn` - The name of the benchmark function to generate for bytes
/// * `$group_ident` - The identifier for the criterion group
///
/// # Generated benchmarks
/// - `$bytes_fn` - Function containing byte array encryption/decryption benchmarks
/// - `$group_ident` - Criterion group for the benchmarks
#[macro_export]
macro_rules! benchmark_aead_bytes {
    ($aead_module:ident, $group_prefix:expr, $bytes_fn:ident, $group_ident:ident) => {
        /// Benchmark AEAD operations on byte arrays
        fn $bytes_fn(c: &mut Criterion) {
            use miden_crypto::aead::$aead_module::{Nonce, SecretKey};
            use rand_chacha::ChaCha20Rng;
            use rand_core::SeedableRng;

            let group_name = format!("{} - Byte Arrays", $group_prefix);
            let mut group = c.benchmark_group(&group_name);
            let mut rng = ChaCha20Rng::seed_from_u64(42);

            let key = SecretKey::with_rng(&mut rng);
            let associated_data = generate_byte_array_sequential(8);

            for &size in DATA_SIZES {
                let data = generate_byte_array_random(size);
                group.throughput(Throughput::Bytes(size as u64));

                // Encryption benchmark
                group.bench_with_input(BenchmarkId::new("encrypt", size), &data, |b, data| {
                    b.iter_batched(
                        || Nonce::with_rng(&mut rng),
                        |nonce| {
                            black_box(
                                key.encrypt_bytes_with_nonce(
                                    black_box(data),
                                    black_box(&associated_data),
                                    black_box(nonce),
                                )
                                .unwrap(),
                            );
                        },
                        criterion::BatchSize::SmallInput,
                    );
                });

                // Pre-encrypt data for decryption benchmark
                let nonce = Nonce::with_rng(&mut rng);
                let encrypted =
                    key.encrypt_bytes_with_nonce(&data, &associated_data, nonce.clone()).unwrap();

                // Decryption benchmark
                group.bench_with_input(
                    BenchmarkId::new("decrypt", size),
                    &encrypted,
                    |b, encrypted| {
                        b.iter(|| {
                            black_box(
                                key.decrypt_bytes_with_associated_data(
                                    black_box(encrypted),
                                    &associated_data,
                                )
                                .unwrap(),
                            )
                        });
                    },
                );
            }

            group.finish();
        }

        criterion_group!($group_ident, $bytes_fn);
    };
}

/// Generates comprehensive AEAD benchmarks for field elements.
///
/// This macro creates benchmarks for encryption and decryption operations
/// using the new standardized approach with consistent data generation,
/// throughput measurement, and reduced boilerplate.
///
/// # Arguments
/// * `$aead_module` - The AEAD module name (e.g., aead_rpo)
/// * `$group_prefix` - Human-readable prefix for benchmark group names
/// * `$felts_fn` - The name of the benchmark function to generate for Felts
/// * `$group_ident` - The identifier for the criterion group
///
/// # Generated benchmarks
/// - `$felts_fn` - Function containing Felt array encryption/decryption benchmarks
/// - `$group_ident` - Criterion group for the benchmarks
#[macro_export]
macro_rules! benchmark_aead_field {
    ($aead_module:ident, $group_prefix:expr, $felts_fn:ident, $group_ident:ident) => {
        /// Benchmark AEAD operations on field elements
        fn $felts_fn(c: &mut Criterion) {
            use miden_crypto::aead::$aead_module::{Nonce, SecretKey};
            use rand_chacha::ChaCha20Rng;
            use rand_core::SeedableRng;

            let group_name = format!("{} - Field Elements", $group_prefix);
            let mut group = c.benchmark_group(&group_name);
            let mut rng = ChaCha20Rng::seed_from_u64(42);

            // Setup common test data
            let key = SecretKey::with_rng(&mut rng);
            let associated_data: Vec<Felt> = generate_felt_array_sequential(8);

            for &size in FELT_SIZES {
                let data: Vec<Felt> = generate_felt_array_random(size);
                group.throughput(Throughput::Elements(size as u64));

                // Encryption benchmark
                group.bench_with_input(BenchmarkId::new("encrypt", size), &data, |b, data| {
                    b.iter_batched(
                        || Nonce::with_rng(&mut rng),
                        |nonce| {
                            black_box(
                                key.encrypt_elements_with_nonce(
                                    black_box(data),
                                    black_box(&associated_data),
                                    black_box(nonce),
                                )
                                .unwrap(),
                            );
                        },
                        criterion::BatchSize::SmallInput,
                    );
                });

                // Pre-encrypt data for decryption benchmark
                let nonce = Nonce::with_rng(&mut rng);
                let encrypted = key
                    .encrypt_elements_with_nonce(&data, &associated_data, nonce.clone())
                    .unwrap();

                // Decryption benchmark
                group.bench_with_input(
                    BenchmarkId::new("decrypt", size),
                    &encrypted,
                    |b, encrypted| {
                        b.iter(|| {
                            black_box(
                                key.decrypt_elements_with_associated_data(
                                    black_box(encrypted),
                                    &associated_data,
                                )
                                .unwrap(),
                            )
                        });
                    },
                );
            }

            group.finish();
        }

        criterion_group!($group_ident, $felts_fn);
>>>>>>> fb6ff6dc
    };
}<|MERGE_RESOLUTION|>--- conflicted
+++ resolved
@@ -966,74 +966,6 @@
 /// # Arguments
 /// * `$aead_module` - The AEAD module name (e.g., aead_rpo)
 /// * `$group_prefix` - Human-readable prefix for benchmark group names
-<<<<<<< HEAD
-///
-/// # Generated benchmarks
-/// - `benchmark_<module>_bytes` - Byte array encryption/decryption
-#[macro_export]
-macro_rules! benchmark_aead {
-    ($aead_module:ident, $group_prefix:expr) => {
-        paste::paste! {
-            /// Benchmark AEAD operations on byte arrays
-            fn [<benchmark_ $aead_module _bytes>](c: &mut Criterion) {
-                use miden_crypto::encryption::$aead_module::{Nonce, SecretKey};
-                use rand_chacha::ChaCha20Rng;
-                use rand_core::SeedableRng;
-
-                let group_name = format!("{} - Byte Arrays", $group_prefix);
-                let mut group = c.benchmark_group(&group_name);
-                let mut rng = ChaCha20Rng::seed_from_u64(42);
-
-                let key = SecretKey::with_rng(&mut rng);
-                let associated_data = generate_byte_array_sequential(8);
-
-                for &size in DATA_SIZES {
-                    let data = generate_byte_array_random(size);
-                    group.throughput(Throughput::Bytes(size as u64));
-
-                    // Encryption benchmark
-                    group.bench_with_input(
-                        BenchmarkId::new("encrypt", size),
-                        &data,
-                        |b, data| {
-                            b.iter_batched(
-                                || {
-                                    Nonce::with_rng(&mut rng)
-                                },
-                                |nonce| {
-                                    black_box(key.encrypt_with_nonce(
-                                        black_box(data),
-                                        black_box(&associated_data),
-                                        black_box(nonce),
-                                    ).unwrap());
-                                },
-                                criterion::BatchSize::SmallInput,
-                            );
-                        },
-                    );
-
-                    // Pre-encrypt data for decryption benchmark
-                    let nonce = Nonce::with_rng(&mut rng);
-                    let encrypted = key.encrypt_with_nonce(&data, &associated_data, nonce.clone()).unwrap();
-
-                    // Decryption benchmark
-                    group.bench_with_input(
-                        BenchmarkId::new("decrypt", size),
-                        &encrypted,
-                        |b, encrypted| {
-                            b.iter(|| {
-                                black_box(key.decrypt_with_associated_data(black_box(encrypted), &associated_data).unwrap())
-                            });
-                        },
-                    );
-                }
-
-                group.finish();
-            }
-
-            criterion_group!([<$aead_module _group>], [<benchmark_ $aead_module _bytes>]);
-        }
-=======
 /// * `$bytes_fn` - The name of the benchmark function to generate for bytes
 /// * `$group_ident` - The identifier for the criterion group
 ///
@@ -1190,6 +1122,5 @@
         }
 
         criterion_group!($group_ident, $felts_fn);
->>>>>>> fb6ff6dc
     };
 }