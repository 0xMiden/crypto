use alloc::vec::Vec;
use core::borrow::Borrow;

use super::{
    EmptySubtreeRoots, InnerNodeInfo, MerkleError, MerklePath, MerkleProof, MerkleTree, NodeIndex,
    PartialMerkleTree, RootPath, Rpo256, SimpleSmt, Smt, Word, mmr::Mmr,
};
use crate::{
    Map,
    utils::{ByteReader, ByteWriter, Deserializable, DeserializationError, Serializable},
};

#[cfg(test)]
mod tests;

// MERKLE STORE
// ================================================================================================

#[derive(Debug, Default, Copy, Clone, Eq, PartialEq)]
#[cfg_attr(feature = "serde", derive(serde::Deserialize, serde::Serialize))]
pub struct StoreNode {
    left: Word,
    right: Word,
}

/// An in-memory data store for Merkelized data.
///
/// This is a in memory data store for Merkle trees, this store allows all the nodes of multiple
/// trees to live as long as necessary and without duplication, this allows the implementation of
/// space efficient persistent data structures.
///
/// Example usage:
///
/// ```rust
/// # use miden_crypto::{ZERO, Felt, Word};
/// # use miden_crypto::merkle::{NodeIndex, MerkleStore, MerkleTree};
/// # use miden_crypto::hash::rpo::Rpo256;
<<<<<<< HEAD
/// # use miden_crypto::PrimeCharacteristicRing;
/// # fn int_to_node(value: u64) -> Word {
/// #     [Felt::from_u64(value), ZERO, ZERO, ZERO]
=======
/// # const fn int_to_node(value: u64) -> Word {
/// #     Word::new([Felt::new(value), ZERO, ZERO, ZERO])
>>>>>>> 7d0c2e60
/// # }
/// # let A = int_to_node(1);
/// # let B = int_to_node(2);
/// # let C = int_to_node(3);
/// # let D = int_to_node(4);
/// # let E = int_to_node(5);
/// # let F = int_to_node(6);
/// # let G = int_to_node(7);
/// # let H0 = int_to_node(8);
/// # let H1 = int_to_node(9);
/// # let T0 = MerkleTree::new([A, B, C, D, E, F, G, H0].to_vec()).expect("even number of leaves provided");
/// # let T1 = MerkleTree::new([A, B, C, D, E, F, G, H1].to_vec()).expect("even number of leaves provided");
/// # let ROOT0 = T0.root();
/// # let ROOT1 = T1.root();
/// let mut store: MerkleStore = MerkleStore::new();
///
/// // the store is initialized with the SMT empty nodes
/// assert_eq!(store.num_internal_nodes(), 255);
///
/// let tree1 = MerkleTree::new(vec![A, B, C, D, E, F, G, H0]).unwrap();
/// let tree2 = MerkleTree::new(vec![A, B, C, D, E, F, G, H1]).unwrap();
///
/// // populates the store with two merkle trees, common nodes are shared
/// store.extend(tree1.inner_nodes());
/// store.extend(tree2.inner_nodes());
///
/// // every leaf except the last are the same
/// for i in 0..7 {
///     let idx0 = NodeIndex::new(3, i).unwrap();
///     let d0 = store.get_node(ROOT0, idx0).unwrap();
///     let idx1 = NodeIndex::new(3, i).unwrap();
///     let d1 = store.get_node(ROOT1, idx1).unwrap();
///     assert_eq!(d0, d1, "Both trees have the same leaf at pos {i}");
/// }
///
/// // The leaves A-B-C-D are the same for both trees, so are their 2 immediate parents
/// for i in 0..4 {
///     let idx0 = NodeIndex::new(3, i).unwrap();
///     let d0 = store.get_path(ROOT0, idx0).unwrap();
///     let idx1 = NodeIndex::new(3, i).unwrap();
///     let d1 = store.get_path(ROOT1, idx1).unwrap();
///     assert_eq!(d0.path[0..2], d1.path[0..2], "Both sub-trees are equal up to two levels");
/// }
///
/// // Common internal nodes are shared, the two added trees have a total of 30, but the store has
/// // only 10 new entries, corresponding to the 10 unique internal nodes of these trees.
/// assert_eq!(store.num_internal_nodes() - 255, 10);
/// ```
#[derive(Debug, Clone, Eq, PartialEq)]
#[cfg_attr(feature = "serde", derive(serde::Deserialize, serde::Serialize))]
pub struct MerkleStore {
    nodes: Map<Word, StoreNode>,
}

impl Default for MerkleStore {
    fn default() -> Self {
        Self::new()
    }
}

impl MerkleStore {
    // CONSTRUCTORS
    // --------------------------------------------------------------------------------------------

    /// Creates an empty `MerkleStore` instance.
    pub fn new() -> MerkleStore {
        // pre-populate the store with the empty hashes
        let nodes = empty_hashes().collect();
        MerkleStore { nodes }
    }

    // PUBLIC ACCESSORS
    // --------------------------------------------------------------------------------------------

    /// Return a count of the non-leaf nodes in the store.
    pub fn num_internal_nodes(&self) -> usize {
        self.nodes.len()
    }

    /// Returns the node at `index` rooted on the tree `root`.
    ///
    /// # Errors
    /// This method can return the following errors:
    /// - `RootNotInStore` if the `root` is not present in the store.
    /// - `NodeNotInStore` if a node needed to traverse from `root` to `index` is not present in the
    ///   store.
    pub fn get_node(&self, root: Word, index: NodeIndex) -> Result<Word, MerkleError> {
        let mut hash = root;

        // corner case: check the root is in the store when called with index `NodeIndex::root()`
        self.nodes.get(&hash).ok_or(MerkleError::RootNotInStore(hash))?;

        for i in (0..index.depth()).rev() {
            let node = self
                .nodes
                .get(&hash)
                .ok_or(MerkleError::NodeIndexNotFoundInStore(hash, index))?;

            let bit = (index.value() >> i) & 1;
            hash = if bit == 0 { node.left } else { node.right }
        }

        Ok(hash)
    }

    /// Returns the node at the specified `index` and its opening to the `root`.
    ///
    /// The path starts at the sibling of the target leaf.
    ///
    /// # Errors
    /// This method can return the following errors:
    /// - `RootNotInStore` if the `root` is not present in the store.
    /// - `NodeNotInStore` if a node needed to traverse from `root` to `index` is not present in the
    ///   store.
    pub fn get_path(&self, root: Word, index: NodeIndex) -> Result<MerkleProof, MerkleError> {
        let mut hash = root;
        let mut path = Vec::with_capacity(index.depth().into());

        // corner case: check the root is in the store when called with index `NodeIndex::root()`
        self.nodes.get(&hash).ok_or(MerkleError::RootNotInStore(hash))?;

        for i in (0..index.depth()).rev() {
            let node = self
                .nodes
                .get(&hash)
                .ok_or(MerkleError::NodeIndexNotFoundInStore(hash, index))?;

            let bit = (index.value() >> i) & 1;
            hash = if bit == 0 {
                path.push(node.right);
                node.left
            } else {
                path.push(node.left);
                node.right
            }
        }

        // the path is computed from root to leaf, so it must be reversed
        path.reverse();

        Ok(MerkleProof::new(hash, MerklePath::new(path)))
    }

    // LEAF TRAVERSAL
    // --------------------------------------------------------------------------------------------

    /// Returns the depth of the first leaf or an empty node encountered while traversing the tree
    /// from the specified root down according to the provided index.
    ///
    /// The `tree_depth` parameter specifies the depth of the tree rooted at `root`. The
    /// maximum value the argument accepts is [u64::BITS].
    ///
    /// # Errors
    /// Will return an error if:
    /// - The provided root is not found.
    /// - The provided `tree_depth` is greater than 64.
    /// - The provided `index` is not valid for a depth equivalent to `tree_depth`.
    /// - No leaf or an empty node was found while traversing the tree down to `tree_depth`.
    pub fn get_leaf_depth(
        &self,
        root: Word,
        tree_depth: u8,
        index: u64,
    ) -> Result<u8, MerkleError> {
        // validate depth and index
        if tree_depth > 64 {
            return Err(MerkleError::DepthTooBig(tree_depth as u64));
        }
        NodeIndex::new(tree_depth, index)?;

        // check if the root exists, providing the proper error report if it doesn't
        let empty = EmptySubtreeRoots::empty_hashes(tree_depth);
        let mut hash = root;
        if !self.nodes.contains_key(&hash) {
            return Err(MerkleError::RootNotInStore(hash));
        }

        // we traverse from root to leaf, so the path is reversed
        let mut path = (index << (64 - tree_depth)).reverse_bits();

        // iterate every depth and reconstruct the path from root to leaf
        for depth in 0..=tree_depth {
            // we short-circuit if an empty node has been found
            if hash == empty[depth as usize] {
                return Ok(depth);
            }

            // fetch the children pair, mapped by its parent hash
            let children = match self.nodes.get(&hash) {
                Some(node) => node,
                None => return Ok(depth),
            };

            // traverse down
            hash = if path & 1 == 0 { children.left } else { children.right };
            path >>= 1;
        }

        // return an error because we exhausted the index but didn't find either a leaf or an
        // empty node
        Err(MerkleError::DepthTooBig(tree_depth as u64 + 1))
    }

    /// Returns index and value of a leaf node which is the only leaf node in a subtree defined by
    /// the provided root. If the subtree contains zero or more than one leaf nodes None is
    /// returned.
    ///
    /// The `tree_depth` parameter specifies the depth of the parent tree such that `root` is
    /// located in this tree at `root_index`. The maximum value the argument accepts is
    /// [u64::BITS].
    ///
    /// # Errors
    /// Will return an error if:
    /// - The provided root is not found.
    /// - The provided `tree_depth` is greater than 64.
    /// - The provided `root_index` has depth greater than `tree_depth`.
    /// - A lone node at depth `tree_depth` is not a leaf node.
    pub fn find_lone_leaf(
        &self,
        root: Word,
        root_index: NodeIndex,
        tree_depth: u8,
    ) -> Result<Option<(NodeIndex, Word)>, MerkleError> {
        // we set max depth at u64::BITS as this is the largest meaningful value for a 64-bit index
        const MAX_DEPTH: u8 = u64::BITS as u8;
        if tree_depth > MAX_DEPTH {
            return Err(MerkleError::DepthTooBig(tree_depth as u64));
        }
        let empty = EmptySubtreeRoots::empty_hashes(MAX_DEPTH);

        let mut node = root;
        if !self.nodes.contains_key(&node) {
            return Err(MerkleError::RootNotInStore(node));
        }

        let mut index = root_index;
        if index.depth() > tree_depth {
            return Err(MerkleError::DepthTooBig(index.depth() as u64));
        }

        // traverse down following the path of single non-empty nodes; this works because if a
        // node has two empty children it cannot contain a lone leaf. similarly if a node has
        // two non-empty children it must contain at least two leaves.
        for depth in index.depth()..tree_depth {
            // if the node is a leaf, return; otherwise, examine the node's children
            let children = match self.nodes.get(&node) {
                Some(node) => node,
                None => return Ok(Some((index, node))),
            };

            let empty_node = empty[depth as usize + 1];
            node = if children.left != empty_node && children.right == empty_node {
                index = index.left_child();
                children.left
            } else if children.left == empty_node && children.right != empty_node {
                index = index.right_child();
                children.right
            } else {
                return Ok(None);
            };
        }

        // if we are here, we got to `tree_depth`; thus, either the current node is a leaf node,
        // and so we return it, or it is an internal node, and then we return an error
        if self.nodes.contains_key(&node) {
            Err(MerkleError::DepthTooBig(tree_depth as u64 + 1))
        } else {
            Ok(Some((index, node)))
        }
    }

    // DATA EXTRACTORS
    // --------------------------------------------------------------------------------------------

    /// Returns a subset of this Merkle store such that the returned Merkle store contains all
    /// nodes which are descendants of the specified roots.
    ///
    /// The roots for which no descendants exist in this Merkle store are ignored.
    pub fn subset<I, R>(&self, roots: I) -> MerkleStore
    where
        I: Iterator<Item = R>,
        R: Borrow<Word>,
    {
        let mut store = MerkleStore::new();
        for root in roots {
            let root = *root.borrow();
            store.clone_tree_from(root, self);
        }
        store
    }

    /// Iterator over the inner nodes of the [MerkleStore].
    pub fn inner_nodes(&self) -> impl Iterator<Item = InnerNodeInfo> + '_ {
        self.nodes
            .iter()
            .map(|(r, n)| InnerNodeInfo { value: *r, left: n.left, right: n.right })
    }

    /// Iterator over the non-empty leaves of the Merkle tree associated with the specified `root`
    /// and `max_depth`.
    pub fn non_empty_leaves(
        &self,
        root: Word,
        max_depth: u8,
    ) -> impl Iterator<Item = (NodeIndex, Word)> + '_ {
        let empty_roots = EmptySubtreeRoots::empty_hashes(max_depth);
        let mut stack = Vec::new();
        stack.push((NodeIndex::new_unchecked(0, 0), root));

        core::iter::from_fn(move || {
            while let Some((index, node_hash)) = stack.pop() {
                // if we are at the max depth then we have reached a leaf
                if index.depth() == max_depth {
                    return Some((index, node_hash));
                }

                // fetch the nodes children and push them onto the stack if they are not the roots
                // of empty subtrees
                if let Some(node) = self.nodes.get(&node_hash) {
                    if !empty_roots.contains(&node.left) {
                        stack.push((index.left_child(), node.left));
                    }
                    if !empty_roots.contains(&node.right) {
                        stack.push((index.right_child(), node.right));
                    }

                // if the node is not in the store assume it is a leaf
                } else {
                    return Some((index, node_hash));
                }
            }

            None
        })
    }

    // STATE MUTATORS
    // --------------------------------------------------------------------------------------------

    /// Adds all the nodes of a Merkle path represented by `path`, opening to `node`. Returns the
    /// new root.
    ///
    /// This will compute the sibling elements determined by the Merkle `path` and `node`, and
    /// include all the nodes into the store.
    pub fn add_merkle_path(
        &mut self,
        index: u64,
        node: Word,
        path: MerklePath,
    ) -> Result<Word, MerkleError> {
        let root = path.authenticated_nodes(index, node)?.fold(Word::default(), |_, node| {
            let value: Word = node.value;
            let left: Word = node.left;
            let right: Word = node.right;

            debug_assert_eq!(Rpo256::merge(&[left, right]), value);
            self.nodes.insert(value, StoreNode { left, right });

            node.value
        });
        Ok(root)
    }

    /// Adds all the nodes of multiple Merkle paths into the store.
    ///
    /// This will compute the sibling elements for each Merkle `path` and include all the nodes
    /// into the store.
    ///
    /// For further reference, check [MerkleStore::add_merkle_path].
    pub fn add_merkle_paths<I>(&mut self, paths: I) -> Result<(), MerkleError>
    where
        I: IntoIterator<Item = (u64, Word, MerklePath)>,
    {
        for (index_value, node, path) in paths.into_iter() {
            self.add_merkle_path(index_value, node, path)?;
        }
        Ok(())
    }

    /// Sets a node to `value`.
    ///
    /// # Errors
    /// This method can return the following errors:
    /// - `RootNotInStore` if the `root` is not present in the store.
    /// - `NodeNotInStore` if a node needed to traverse from `root` to `index` is not present in the
    ///   store.
    pub fn set_node(
        &mut self,
        mut root: Word,
        index: NodeIndex,
        value: Word,
    ) -> Result<RootPath, MerkleError> {
        let node = value;
        let MerkleProof { value, path } = self.get_path(root, index)?;

        // performs the update only if the node value differs from the opening
        if node != value {
            root = self.add_merkle_path(index.value(), node, path.clone())?;
        }

        Ok(RootPath { root, path })
    }

    /// Merges two elements and adds the resulting node into the store.
    ///
    /// Merges arbitrary values. They may be leaves, nodes, or a mixture of both.
    pub fn merge_roots(&mut self, left_root: Word, right_root: Word) -> Result<Word, MerkleError> {
        let parent = Rpo256::merge(&[left_root, right_root]);
        self.nodes.insert(parent, StoreNode { left: left_root, right: right_root });

        Ok(parent)
    }

    // HELPER METHODS
    // --------------------------------------------------------------------------------------------

    /// Returns the inner storage of this MerkleStore while consuming `self`.
    pub fn into_inner(self) -> Map<Word, StoreNode> {
        self.nodes
    }

    /// Recursively clones a tree with the specified root from the specified source into self.
    ///
    /// If the source store does not contain a tree with the specified root, this is a noop.
    fn clone_tree_from(&mut self, root: Word, source: &Self) {
        // process the node only if it is in the source
        if let Some(node) = source.nodes.get(&root) {
            // if the node has already been inserted, no need to process it further as all of its
            // descendants should be already cloned from the source store
            if self.nodes.insert(root, *node).is_none() {
                self.clone_tree_from(node.left, source);
                self.clone_tree_from(node.right, source);
            }
        }
    }
}

// CONVERSIONS
// ================================================================================================

impl From<&MerkleTree> for MerkleStore {
    fn from(value: &MerkleTree) -> Self {
        let nodes = combine_nodes_with_empty_hashes(value.inner_nodes()).collect();
        Self { nodes }
    }
}

impl<const DEPTH: u8> From<&SimpleSmt<DEPTH>> for MerkleStore {
    fn from(value: &SimpleSmt<DEPTH>) -> Self {
        let nodes = combine_nodes_with_empty_hashes(value.inner_nodes()).collect();
        Self { nodes }
    }
}

impl From<&Smt> for MerkleStore {
    fn from(value: &Smt) -> Self {
        let nodes = combine_nodes_with_empty_hashes(value.inner_nodes()).collect();
        Self { nodes }
    }
}

impl From<&Mmr> for MerkleStore {
    fn from(value: &Mmr) -> Self {
        let nodes = combine_nodes_with_empty_hashes(value.inner_nodes()).collect();
        Self { nodes }
    }
}

impl From<&PartialMerkleTree> for MerkleStore {
    fn from(value: &PartialMerkleTree) -> Self {
        let nodes = combine_nodes_with_empty_hashes(value.inner_nodes()).collect();
        Self { nodes }
    }
}

impl FromIterator<InnerNodeInfo> for MerkleStore {
    fn from_iter<I: IntoIterator<Item = InnerNodeInfo>>(iter: I) -> Self {
        let nodes = combine_nodes_with_empty_hashes(iter).collect();
        Self { nodes }
    }
}

impl FromIterator<(Word, StoreNode)> for MerkleStore {
    fn from_iter<I: IntoIterator<Item = (Word, StoreNode)>>(iter: I) -> Self {
        let nodes = iter.into_iter().chain(empty_hashes()).collect();
        Self { nodes }
    }
}

// ITERATORS
// ================================================================================================
impl Extend<InnerNodeInfo> for MerkleStore {
    fn extend<I: IntoIterator<Item = InnerNodeInfo>>(&mut self, iter: I) {
        self.nodes.extend(
            iter.into_iter()
                .map(|info| (info.value, StoreNode { left: info.left, right: info.right })),
        );
    }
}

// SERIALIZATION
// ================================================================================================

impl Serializable for StoreNode {
    fn write_into<W: ByteWriter>(&self, target: &mut W) {
        self.left.write_into(target);
        self.right.write_into(target);
    }
}

impl Deserializable for StoreNode {
    fn read_from<R: ByteReader>(source: &mut R) -> Result<Self, DeserializationError> {
        let left = Word::read_from(source)?;
        let right = Word::read_from(source)?;
        Ok(StoreNode { left, right })
    }
}

impl Serializable for MerkleStore {
    fn write_into<W: ByteWriter>(&self, target: &mut W) {
        target.write_u64(self.nodes.len() as u64);

        for (k, v) in self.nodes.iter() {
            k.write_into(target);
            v.write_into(target);
        }
    }
}

impl Deserializable for MerkleStore {
    fn read_from<R: ByteReader>(source: &mut R) -> Result<Self, DeserializationError> {
        let len = source.read_u64()?;
        let mut nodes: Vec<(Word, StoreNode)> = Vec::with_capacity(len as usize);

        for _ in 0..len {
            let key = Word::read_from(source)?;
            let value = StoreNode::read_from(source)?;
            nodes.push((key, value));
        }

        Ok(nodes.into_iter().collect())
    }
}

// HELPER FUNCTIONS
// ================================================================================================

/// Creates empty hashes for all the subtrees of a tree with a max depth of 255.
fn empty_hashes() -> impl Iterator<Item = (Word, StoreNode)> {
    let subtrees = EmptySubtreeRoots::empty_hashes(255);
    subtrees
        .iter()
        .rev()
        .copied()
        .zip(subtrees.iter().rev().skip(1).copied())
        .map(|(child, parent)| (parent, StoreNode { left: child, right: child }))
}

/// Consumes an iterator of [InnerNodeInfo] and returns an iterator of `(value, node)` tuples
/// which includes the nodes associate with roots of empty subtrees up to a depth of 255.
fn combine_nodes_with_empty_hashes(
    nodes: impl IntoIterator<Item = InnerNodeInfo>,
) -> impl Iterator<Item = (Word, StoreNode)> {
    nodes
        .into_iter()
        .map(|info| (info.value, StoreNode { left: info.left, right: info.right }))
        .chain(empty_hashes())
}<|MERGE_RESOLUTION|>--- conflicted
+++ resolved
@@ -35,14 +35,9 @@
 /// # use miden_crypto::{ZERO, Felt, Word};
 /// # use miden_crypto::merkle::{NodeIndex, MerkleStore, MerkleTree};
 /// # use miden_crypto::hash::rpo::Rpo256;
-<<<<<<< HEAD
 /// # use miden_crypto::PrimeCharacteristicRing;
 /// # fn int_to_node(value: u64) -> Word {
 /// #     [Felt::from_u64(value), ZERO, ZERO, ZERO]
-=======
-/// # const fn int_to_node(value: u64) -> Word {
-/// #     Word::new([Felt::new(value), ZERO, ZERO, ZERO])
->>>>>>> 7d0c2e60
 /// # }
 /// # let A = int_to_node(1);
 /// # let B = int_to_node(2);
