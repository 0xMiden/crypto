use assert_matches::assert_matches;
use p3_field::integers::QuotientMap;
use seq_macro::seq;
#[cfg(feature = "std")]
use {
    super::{Deserializable, Serializable},
    alloc::boxed::Box,
    std::error::Error,
};

use super::{
    EmptySubtreeRoots, MerkleError, MerklePath, MerkleStore, NodeIndex, PartialMerkleTree, Rpo256,
    Word,
};
use crate::{
    Felt, ONE, WORD_SIZE, ZERO,
    merkle::{LeafIndex, MerkleTree, SMT_MAX_DEPTH, SimpleSmt, int_to_leaf, int_to_node},
};

// TEST DATA
// ================================================================================================

<<<<<<< HEAD
fn keys4() -> [u64; 4] {
    [0, 1, 2, 3]
}

fn keys8() -> [u64; 8] {
    [0, 1, 2, 3, 4, 5, 6, 7]
}

fn values4() -> [RpoDigest; 4] {
    [int_to_node(1), int_to_node(2), int_to_node(3), int_to_node(4)]
}

fn values8() -> [RpoDigest; 8] {
    [
        int_to_node(1),
        int_to_node(2),
        int_to_node(3),
        int_to_node(4),
        int_to_node(5),
        int_to_node(6),
        int_to_node(7),
        int_to_node(8),
    ]
}
=======
const KEYS4: [u64; 4] = [0, 1, 2, 3];
const VALUES4: [Word; 4] = [int_to_node(1), int_to_node(2), int_to_node(3), int_to_node(4)];

const VALUES8: [Word; 8] = [
    int_to_node(1),
    int_to_node(2),
    int_to_node(3),
    int_to_node(4),
    int_to_node(5),
    int_to_node(6),
    int_to_node(7),
    int_to_node(8),
];
>>>>>>> 7d0c2e60

// TESTS
// ================================================================================================

#[test]
fn test_root_not_in_store() -> Result<(), MerkleError> {
<<<<<<< HEAD
    let mtree = MerkleTree::new(digests_to_words(&values4()))?;
=======
    let mtree = MerkleTree::new(VALUES4)?;
>>>>>>> 7d0c2e60
    let store = MerkleStore::from(&mtree);
    assert_matches!(
        store.get_node(values4()[0], NodeIndex::make(mtree.depth(), 0)),
        Err(MerkleError::RootNotInStore(root)) if root == values4()[0],
        "Leaf 0 is not a root"
    );
    assert_matches!(
        store.get_path(values4()[0], NodeIndex::make(mtree.depth(), 0)),
        Err(MerkleError::RootNotInStore(root)) if root == values4()[0],
        "Leaf 0 is not a root"
    );

    Ok(())
}

#[test]
fn test_merkle_tree() -> Result<(), MerkleError> {
<<<<<<< HEAD
    let mtree = MerkleTree::new(digests_to_words(&values4()))?;
=======
    let mtree = MerkleTree::new(VALUES4)?;
>>>>>>> 7d0c2e60
    let store = MerkleStore::from(&mtree);

    // STORE LEAVES ARE CORRECT -------------------------------------------------------------------
    // checks the leaves in the store corresponds to the expected values
    assert_eq!(
        store.get_node(mtree.root(), NodeIndex::make(mtree.depth(), 0)).unwrap(),
        values4()[0],
        "node 0 must be in the tree"
    );
    assert_eq!(
        store.get_node(mtree.root(), NodeIndex::make(mtree.depth(), 1)).unwrap(),
        values4()[1],
        "node 1 must be in the tree"
    );
    assert_eq!(
        store.get_node(mtree.root(), NodeIndex::make(mtree.depth(), 2)).unwrap(),
        values4()[2],
        "node 2 must be in the tree"
    );
    assert_eq!(
        store.get_node(mtree.root(), NodeIndex::make(mtree.depth(), 3)).unwrap(),
        values4()[3],
        "node 3 must be in the tree"
    );

    // STORE LEAVES MATCH TREE --------------------------------------------------------------------
    // sanity check the values returned by the store and the tree
    assert_eq!(
        mtree.get_node(NodeIndex::make(mtree.depth(), 0)).unwrap(),
        store.get_node(mtree.root(), NodeIndex::make(mtree.depth(), 0)).unwrap(),
        "node 0 must be the same for both MerkleTree and MerkleStore"
    );
    assert_eq!(
        mtree.get_node(NodeIndex::make(mtree.depth(), 1)).unwrap(),
        store.get_node(mtree.root(), NodeIndex::make(mtree.depth(), 1)).unwrap(),
        "node 1 must be the same for both MerkleTree and MerkleStore"
    );
    assert_eq!(
        mtree.get_node(NodeIndex::make(mtree.depth(), 2)).unwrap(),
        store.get_node(mtree.root(), NodeIndex::make(mtree.depth(), 2)).unwrap(),
        "node 2 must be the same for both MerkleTree and MerkleStore"
    );
    assert_eq!(
        mtree.get_node(NodeIndex::make(mtree.depth(), 3)).unwrap(),
        store.get_node(mtree.root(), NodeIndex::make(mtree.depth(), 3)).unwrap(),
        "node 3 must be the same for both MerkleTree and MerkleStore"
    );

    // STORE MERKLE PATH MATCHES ==============================================================
    // assert the merkle path returned by the store is the same as the one in the tree
    let result = store.get_path(mtree.root(), NodeIndex::make(mtree.depth(), 0)).unwrap();
    assert_eq!(
        values4()[0],
        result.value,
        "Value for merkle path at index 0 must match leaf value"
    );
    assert_eq!(
        mtree.get_path(NodeIndex::make(mtree.depth(), 0)).unwrap(),
        result.path,
        "merkle path for index 0 must be the same for the MerkleTree and MerkleStore"
    );

    let result = store.get_path(mtree.root(), NodeIndex::make(mtree.depth(), 1)).unwrap();
    assert_eq!(
        values4()[1],
        result.value,
        "Value for merkle path at index 0 must match leaf value"
    );
    assert_eq!(
        mtree.get_path(NodeIndex::make(mtree.depth(), 1)).unwrap(),
        result.path,
        "merkle path for index 1 must be the same for the MerkleTree and MerkleStore"
    );

    let result = store.get_path(mtree.root(), NodeIndex::make(mtree.depth(), 2)).unwrap();
    assert_eq!(
        values4()[2],
        result.value,
        "Value for merkle path at index 0 must match leaf value"
    );
    assert_eq!(
        mtree.get_path(NodeIndex::make(mtree.depth(), 2)).unwrap(),
        result.path,
        "merkle path for index 0 must be the same for the MerkleTree and MerkleStore"
    );

    let result = store.get_path(mtree.root(), NodeIndex::make(mtree.depth(), 3)).unwrap();
    assert_eq!(
        values4()[3],
        result.value,
        "Value for merkle path at index 0 must match leaf value"
    );
    assert_eq!(
        mtree.get_path(NodeIndex::make(mtree.depth(), 3)).unwrap(),
        result.path,
        "merkle path for index 0 must be the same for the MerkleTree and MerkleStore"
    );

    Ok(())
}

#[test]
fn test_empty_roots() {
    let store = MerkleStore::default();
    let mut root = Word::default();

    for depth in 0..255 {
        root = Rpo256::merge(&[root; 2]);
        assert!(
            store.get_node(root, NodeIndex::make(0, 0)).is_ok(),
            "The root of the empty tree of depth {depth} must be registered"
        );
    }
}

#[test]
fn test_leaf_paths_for_empty_trees() -> Result<(), MerkleError> {
    let store = MerkleStore::default();

    // Starts at 1 because leaves are not included in the store.
    // Ends at 64 because it is not possible to represent an index of a depth greater than 64,
    // because a u64 is used to index the leaf.
    seq!(DEPTH in 1_u8..64_u8 {
        let smt = SimpleSmt::<DEPTH>::new()?;

        let index = NodeIndex::make(DEPTH, 0);
        let store_path = store.get_path(smt.root(), index)?;
        let smt_path = smt.open(&LeafIndex::<DEPTH>::new(0)?).path;
        assert_eq!(
            store_path.value,
            Word::default(),
            "the leaf of an empty tree is always ZERO"
        );
        assert_eq!(
            store_path.path, smt_path,
            "the returned merkle path does not match the computed values"
        );
        assert_eq!(
            store_path.path.compute_root(DEPTH.into(), Word::default()).unwrap(),
            smt.root(),
            "computed root from the path must match the empty tree root"
        );

    });

    Ok(())
}

#[test]
fn test_get_invalid_node() {
<<<<<<< HEAD
    let mtree =
        MerkleTree::new(digests_to_words(&values4())).expect("creating a merkle tree must work");
=======
    let mtree = MerkleTree::new(VALUES4).expect("creating a merkle tree must work");
>>>>>>> 7d0c2e60
    let store = MerkleStore::from(&mtree);
    let _ = store.get_node(mtree.root(), NodeIndex::make(mtree.depth(), 3));
}

#[test]
fn test_add_sparse_merkle_tree_one_level() -> Result<(), MerkleError> {
    let keys2: [u64; 2] = [0, 1];
    let leaves2: [Word; 2] = [int_to_leaf(1), int_to_leaf(2)];
    let smt = SimpleSmt::<1>::with_leaves(keys2.into_iter().zip(leaves2)).unwrap();
    let store = MerkleStore::from(&smt);

    let idx = NodeIndex::make(1, 0);
    assert_eq!(smt.get_node(idx).unwrap(), leaves2[0]);
    assert_eq!(store.get_node(smt.root(), idx).unwrap(), smt.get_node(idx).unwrap());

    let idx = NodeIndex::make(1, 1);
    assert_eq!(smt.get_node(idx).unwrap(), leaves2[1]);
    assert_eq!(store.get_node(smt.root(), idx).unwrap(), smt.get_node(idx).unwrap());

    Ok(())
}

#[test]
fn test_sparse_merkle_tree() -> Result<(), MerkleError> {
<<<<<<< HEAD
    let smt = SimpleSmt::<SMT_MAX_DEPTH>::with_leaves(
        keys4().into_iter().zip(digests_to_words(&values4())),
    )
    .unwrap();
=======
    let smt =
        SimpleSmt::<SMT_MAX_DEPTH>::with_leaves(KEYS4.into_iter().zip(VALUES4.to_vec())).unwrap();
>>>>>>> 7d0c2e60

    let store = MerkleStore::from(&smt);

    // STORE LEAVES ARE CORRECT ==============================================================
    // checks the leaves in the store corresponds to the expected values
    assert_eq!(
        store.get_node(smt.root(), NodeIndex::make(SMT_MAX_DEPTH, 0)).unwrap(),
        values4()[0],
        "node 0 must be in the tree"
    );
    assert_eq!(
        store.get_node(smt.root(), NodeIndex::make(SMT_MAX_DEPTH, 1)).unwrap(),
        values4()[1],
        "node 1 must be in the tree"
    );
    assert_eq!(
        store.get_node(smt.root(), NodeIndex::make(SMT_MAX_DEPTH, 2)).unwrap(),
        values4()[2],
        "node 2 must be in the tree"
    );
    assert_eq!(
        store.get_node(smt.root(), NodeIndex::make(SMT_MAX_DEPTH, 3)).unwrap(),
        values4()[3],
        "node 3 must be in the tree"
    );
    assert_eq!(
        store.get_node(smt.root(), NodeIndex::make(SMT_MAX_DEPTH, 4)).unwrap(),
        Word::default(),
        "unmodified node 4 must be ZERO"
    );

    // STORE LEAVES MATCH TREE ===============================================================
    // sanity check the values returned by the store and the tree
    assert_eq!(
        smt.get_node(NodeIndex::make(SMT_MAX_DEPTH, 0)).unwrap(),
        store.get_node(smt.root(), NodeIndex::make(SMT_MAX_DEPTH, 0)).unwrap(),
        "node 0 must be the same for both SparseMerkleTree and MerkleStore"
    );
    assert_eq!(
        smt.get_node(NodeIndex::make(SMT_MAX_DEPTH, 1)).unwrap(),
        store.get_node(smt.root(), NodeIndex::make(SMT_MAX_DEPTH, 1)).unwrap(),
        "node 1 must be the same for both SparseMerkleTree and MerkleStore"
    );
    assert_eq!(
        smt.get_node(NodeIndex::make(SMT_MAX_DEPTH, 2)).unwrap(),
        store.get_node(smt.root(), NodeIndex::make(SMT_MAX_DEPTH, 2)).unwrap(),
        "node 2 must be the same for both SparseMerkleTree and MerkleStore"
    );
    assert_eq!(
        smt.get_node(NodeIndex::make(SMT_MAX_DEPTH, 3)).unwrap(),
        store.get_node(smt.root(), NodeIndex::make(SMT_MAX_DEPTH, 3)).unwrap(),
        "node 3 must be the same for both SparseMerkleTree and MerkleStore"
    );
    assert_eq!(
        smt.get_node(NodeIndex::make(SMT_MAX_DEPTH, 4)).unwrap(),
        store.get_node(smt.root(), NodeIndex::make(SMT_MAX_DEPTH, 4)).unwrap(),
        "node 4 must be the same for both SparseMerkleTree and MerkleStore"
    );

    // STORE MERKLE PATH MATCHES ==============================================================
    // assert the merkle path returned by the store is the same as the one in the tree
    let result = store.get_path(smt.root(), NodeIndex::make(SMT_MAX_DEPTH, 0)).unwrap();
    assert_eq!(
        values4()[0],
        result.value,
        "Value for merkle path at index 0 must match leaf value"
    );
    assert_eq!(
        smt.open(&LeafIndex::<SMT_MAX_DEPTH>::new(0).unwrap()).path,
        result.path,
        "merkle path for index 0 must be the same for the MerkleTree and MerkleStore"
    );

    let result = store.get_path(smt.root(), NodeIndex::make(SMT_MAX_DEPTH, 1)).unwrap();
    assert_eq!(
        values4()[1],
        result.value,
        "Value for merkle path at index 1 must match leaf value"
    );
    assert_eq!(
        smt.open(&LeafIndex::<SMT_MAX_DEPTH>::new(1).unwrap()).path,
        result.path,
        "merkle path for index 1 must be the same for the MerkleTree and MerkleStore"
    );

    let result = store.get_path(smt.root(), NodeIndex::make(SMT_MAX_DEPTH, 2)).unwrap();
    assert_eq!(
        values4()[2],
        result.value,
        "Value for merkle path at index 2 must match leaf value"
    );
    assert_eq!(
        smt.open(&LeafIndex::<SMT_MAX_DEPTH>::new(2).unwrap()).path,
        result.path,
        "merkle path for index 2 must be the same for the MerkleTree and MerkleStore"
    );

    let result = store.get_path(smt.root(), NodeIndex::make(SMT_MAX_DEPTH, 3)).unwrap();
    assert_eq!(
        values4()[3],
        result.value,
        "Value for merkle path at index 3 must match leaf value"
    );
    assert_eq!(
        smt.open(&LeafIndex::<SMT_MAX_DEPTH>::new(3).unwrap()).path,
        result.path,
        "merkle path for index 3 must be the same for the MerkleTree and MerkleStore"
    );

    let result = store.get_path(smt.root(), NodeIndex::make(SMT_MAX_DEPTH, 4)).unwrap();
    assert_eq!(
        Word::default(),
        result.value,
        "Value for merkle path at index 4 must match leaf value"
    );
    assert_eq!(
        smt.open(&LeafIndex::<SMT_MAX_DEPTH>::new(4).unwrap()).path,
        result.path,
        "merkle path for index 4 must be the same for the MerkleTree and MerkleStore"
    );

    Ok(())
}

#[test]
fn test_add_merkle_paths() -> Result<(), MerkleError> {
<<<<<<< HEAD
    let mtree = MerkleTree::new(digests_to_words(&values4()))?;
=======
    let mtree = MerkleTree::new(VALUES4)?;
>>>>>>> 7d0c2e60

    let i0 = 0;
    let p0 = mtree.get_path(NodeIndex::make(2, i0)).unwrap();

    let i1 = 1;
    let p1 = mtree.get_path(NodeIndex::make(2, i1)).unwrap();

    let i2 = 2;
    let p2 = mtree.get_path(NodeIndex::make(2, i2)).unwrap();

    let i3 = 3;
    let p3 = mtree.get_path(NodeIndex::make(2, i3)).unwrap();

    let paths = [
        (i0, values4()[i0 as usize], p0),
        (i1, values4()[i1 as usize], p1),
        (i2, values4()[i2 as usize], p2),
        (i3, values4()[i3 as usize], p3),
    ];

    let mut store = MerkleStore::default();
    store.add_merkle_paths(paths.clone()).expect("the valid paths must work");

    let pmt = PartialMerkleTree::with_paths(paths).unwrap();

    // STORE LEAVES ARE CORRECT ==============================================================
    // checks the leaves in the store corresponds to the expected values
    assert_eq!(
        store.get_node(pmt.root(), NodeIndex::make(pmt.max_depth(), 0)).unwrap(),
        values4()[0],
        "node 0 must be in the pmt"
    );
    assert_eq!(
        store.get_node(pmt.root(), NodeIndex::make(pmt.max_depth(), 1)).unwrap(),
        values4()[1],
        "node 1 must be in the pmt"
    );
    assert_eq!(
        store.get_node(pmt.root(), NodeIndex::make(pmt.max_depth(), 2)).unwrap(),
        values4()[2],
        "node 2 must be in the pmt"
    );
    assert_eq!(
        store.get_node(pmt.root(), NodeIndex::make(pmt.max_depth(), 3)).unwrap(),
        values4()[3],
        "node 3 must be in the pmt"
    );

    // STORE LEAVES MATCH PMT ================================================================
    // sanity check the values returned by the store and the pmt
    assert_eq!(
        pmt.get_node(NodeIndex::make(pmt.max_depth(), 0)).unwrap(),
        store.get_node(pmt.root(), NodeIndex::make(pmt.max_depth(), 0)).unwrap(),
        "node 0 must be the same for both PartialMerkleTree and MerkleStore"
    );
    assert_eq!(
        pmt.get_node(NodeIndex::make(pmt.max_depth(), 1)).unwrap(),
        store.get_node(pmt.root(), NodeIndex::make(pmt.max_depth(), 1)).unwrap(),
        "node 1 must be the same for both PartialMerkleTree and MerkleStore"
    );
    assert_eq!(
        pmt.get_node(NodeIndex::make(pmt.max_depth(), 2)).unwrap(),
        store.get_node(pmt.root(), NodeIndex::make(pmt.max_depth(), 2)).unwrap(),
        "node 2 must be the same for both PartialMerkleTree and MerkleStore"
    );
    assert_eq!(
        pmt.get_node(NodeIndex::make(pmt.max_depth(), 3)).unwrap(),
        store.get_node(pmt.root(), NodeIndex::make(pmt.max_depth(), 3)).unwrap(),
        "node 3 must be the same for both PartialMerkleTree and MerkleStore"
    );

    // STORE MERKLE PATH MATCHES ==============================================================
    // assert the merkle path returned by the store is the same as the one in the pmt
    let result = store.get_path(pmt.root(), NodeIndex::make(pmt.max_depth(), 0)).unwrap();
    assert_eq!(
        values4()[0],
        result.value,
        "Value for merkle path at index 0 must match leaf value"
    );
    assert_eq!(
        pmt.get_path(NodeIndex::make(pmt.max_depth(), 0)).unwrap(),
        result.path,
        "merkle path for index 0 must be the same for the MerkleTree and MerkleStore"
    );

    let result = store.get_path(pmt.root(), NodeIndex::make(pmt.max_depth(), 1)).unwrap();
    assert_eq!(
        values4()[1],
        result.value,
        "Value for merkle path at index 0 must match leaf value"
    );
    assert_eq!(
        pmt.get_path(NodeIndex::make(pmt.max_depth(), 1)).unwrap(),
        result.path,
        "merkle path for index 1 must be the same for the MerkleTree and MerkleStore"
    );

    let result = store.get_path(pmt.root(), NodeIndex::make(pmt.max_depth(), 2)).unwrap();
    assert_eq!(
        values4()[2],
        result.value,
        "Value for merkle path at index 0 must match leaf value"
    );
    assert_eq!(
        pmt.get_path(NodeIndex::make(pmt.max_depth(), 2)).unwrap(),
        result.path,
        "merkle path for index 0 must be the same for the MerkleTree and MerkleStore"
    );

    let result = store.get_path(pmt.root(), NodeIndex::make(pmt.max_depth(), 3)).unwrap();
    assert_eq!(
        values4()[3],
        result.value,
        "Value for merkle path at index 0 must match leaf value"
    );
    assert_eq!(
        pmt.get_path(NodeIndex::make(pmt.max_depth(), 3)).unwrap(),
        result.path,
        "merkle path for index 0 must be the same for the MerkleTree and MerkleStore"
    );

    Ok(())
}

#[test]
fn wont_open_to_different_depth_root() {
    let empty = EmptySubtreeRoots::empty_hashes(64);
<<<<<<< HEAD
    let a = [ONE; 4];
    let b = [Felt::from_int(2); 4];
=======
    let a = Word::new([ONE; 4]);
    let b = Word::new([Felt::new(2); 4]);
>>>>>>> 7d0c2e60

    // Compute the root for a different depth. We cherry-pick this specific depth to prevent a
    // regression to a bug in the past that allowed the user to fetch a node at a depth lower than
    // the inserted path of a Merkle tree.
    let mut root = Rpo256::merge(&[a, b]);
    for depth in (1..=63).rev() {
        root = Rpo256::merge(&[root, empty[depth]]);
    }

    // For this example, the depth of the Merkle tree is 1, as we have only two leaves. Here we
    // attempt to fetch a node on the maximum depth, and it should fail because the root shouldn't
    // exist for the set.
    let mtree = MerkleTree::new(vec![a, b]).unwrap();
    let store = MerkleStore::from(&mtree);
    let index = NodeIndex::root();
    let err = store.get_node(root, index).err().unwrap();
    assert_matches!(err, MerkleError::RootNotInStore(err_root) if err_root == root);
}

#[test]
fn store_path_opens_from_leaf() {
<<<<<<< HEAD
    let a = [ONE; 4];
    let b = [Felt::from_int(2); 4];
    let c = [Felt::from_int(3); 4];
    let d = [Felt::from_int(4); 4];
    let e = [Felt::from_int(5); 4];
    let f = [Felt::from_int(6); 4];
    let g = [Felt::from_int(7); 4];
    let h = [Felt::from_int(8); 4];

    let i = Rpo256::merge(&[a.into(), b.into()]);
    let j = Rpo256::merge(&[c.into(), d.into()]);
    let k = Rpo256::merge(&[e.into(), f.into()]);
    let l = Rpo256::merge(&[g.into(), h.into()]);
=======
    let a = Word::new([ONE; 4]);
    let b = Word::new([Felt::new(2); 4]);
    let c = Word::new([Felt::new(3); 4]);
    let d = Word::new([Felt::new(4); 4]);
    let e = Word::new([Felt::new(5); 4]);
    let f = Word::new([Felt::new(6); 4]);
    let g = Word::new([Felt::new(7); 4]);
    let h = Word::new([Felt::new(8); 4]);

    let i = Rpo256::merge(&[a, b]);
    let j = Rpo256::merge(&[c, d]);
    let k = Rpo256::merge(&[e, f]);
    let l = Rpo256::merge(&[g, h]);
>>>>>>> 7d0c2e60

    let m = Rpo256::merge(&[i, j]);
    let n = Rpo256::merge(&[k, l]);

    let root = Rpo256::merge(&[m, n]);

    let mtree = MerkleTree::new(vec![a, b, c, d, e, f, g, h]).unwrap();
    let store = MerkleStore::from(&mtree);
    let path = store.get_path(root, NodeIndex::make(3, 1)).unwrap().path;

    let expected = MerklePath::new([a, j, n].to_vec());
    assert_eq!(path, expected);
}

#[test]
fn test_set_node() -> Result<(), MerkleError> {
<<<<<<< HEAD
    let mtree = MerkleTree::new(digests_to_words(&values4()))?;
=======
    let mtree = MerkleTree::new(VALUES4)?;
>>>>>>> 7d0c2e60
    let mut store = MerkleStore::from(&mtree);
    let value = int_to_node(42);
    let index = NodeIndex::make(mtree.depth(), 0);
    let new_root = store.set_node(mtree.root(), index, value)?.root;
    assert_eq!(store.get_node(new_root, index).unwrap(), value, "value must have changed");

    Ok(())
}

#[test]
fn test_constructors() -> Result<(), MerkleError> {
<<<<<<< HEAD
    let mtree = MerkleTree::new(digests_to_words(&values4()))?;
=======
    let mtree = MerkleTree::new(VALUES4)?;
>>>>>>> 7d0c2e60
    let store = MerkleStore::from(&mtree);

    let depth = mtree.depth();
    let leaves = 2u64.pow(depth.into());
    for index in 0..leaves {
        let index = NodeIndex::make(depth, index);
        let value_path = store.get_path(mtree.root(), index)?;
        assert_eq!(mtree.get_path(index)?, value_path.path);
    }

    const DEPTH: u8 = 32;
<<<<<<< HEAD
    let smt =
        SimpleSmt::<DEPTH>::with_leaves(keys4().into_iter().zip(digests_to_words(&values4())))
            .unwrap();
=======
    let smt = SimpleSmt::<DEPTH>::with_leaves(KEYS4.into_iter().zip(VALUES4.to_vec())).unwrap();
>>>>>>> 7d0c2e60
    let store = MerkleStore::from(&smt);

    for key in keys4() {
        let index = NodeIndex::make(DEPTH, key);
        let value_path = store.get_path(smt.root(), index)?;
        assert_eq!(smt.open(&LeafIndex::<DEPTH>::new(key).unwrap()).path, value_path.path);
    }

    let d = 2;
    let paths = [
        (0, values4()[0], mtree.get_path(NodeIndex::make(d, 0)).unwrap()),
        (1, values4()[1], mtree.get_path(NodeIndex::make(d, 1)).unwrap()),
        (2, values4()[2], mtree.get_path(NodeIndex::make(d, 2)).unwrap()),
        (3, values4()[3], mtree.get_path(NodeIndex::make(d, 3)).unwrap()),
    ];

    let mut store1 = MerkleStore::default();
    store1.add_merkle_paths(paths.clone())?;

    let mut store2 = MerkleStore::default();
    store2.add_merkle_path(0, values4()[0], mtree.get_path(NodeIndex::make(d, 0))?)?;
    store2.add_merkle_path(1, values4()[1], mtree.get_path(NodeIndex::make(d, 1))?)?;
    store2.add_merkle_path(2, values4()[2], mtree.get_path(NodeIndex::make(d, 2))?)?;
    store2.add_merkle_path(3, values4()[3], mtree.get_path(NodeIndex::make(d, 3))?)?;
    let pmt = PartialMerkleTree::with_paths(paths).unwrap();

    for key in [0, 1, 2, 3] {
        let index = NodeIndex::make(d, key);
        let value_path1 = store1.get_path(pmt.root(), index)?;
        let value_path2 = store2.get_path(pmt.root(), index)?;
        assert_eq!(value_path1, value_path2);

        let index = NodeIndex::make(d, key);
        assert_eq!(pmt.get_path(index)?, value_path1.path);
    }

    Ok(())
}

#[test]
fn node_path_should_be_truncated_by_midtier_insert() {
    let key = 0b11010010_11001100_11001100_11001100_11001100_11001100_11001100_11001100_u64;

    let mut store = MerkleStore::new();
    let root: Word = EmptySubtreeRoots::empty_hashes(64)[0];

    // insert first node - works as expected
    let depth = 64;
<<<<<<< HEAD
    let node = RpoDigest::from([Felt::from_int(key); WORD_SIZE]);
=======
    let node = Word::from([Felt::new(key); WORD_SIZE]);
>>>>>>> 7d0c2e60
    let index = NodeIndex::new(depth, key).unwrap();
    let root = store.set_node(root, index, node).unwrap().root;
    let result = store.get_node(root, index).unwrap();
    let path = store.get_path(root, index).unwrap().path;
    assert_eq!(node, result);
    assert_eq!(path.depth(), depth);
    assert!(path.verify(index.value(), result, &root).is_ok());

    // flip the first bit of the key and insert the second node on a different depth
    let key = key ^ (1 << 63);
    let key = key >> 8;
    let depth = 56;
<<<<<<< HEAD
    let node = RpoDigest::from([Felt::from_int(key); WORD_SIZE]);
=======
    let node = Word::from([Felt::new(key); WORD_SIZE]);
>>>>>>> 7d0c2e60
    let index = NodeIndex::new(depth, key).unwrap();
    let root = store.set_node(root, index, node).unwrap().root;
    let result = store.get_node(root, index).unwrap();
    let path = store.get_path(root, index).unwrap().path;
    assert_eq!(node, result);
    assert_eq!(path.depth(), depth);
    assert!(path.verify(index.value(), result, &root).is_ok());

    // attempt to fetch a path of the second node to depth 64
    // should fail because the previously inserted node will remove its sub-tree from the set
    let key = key << 8;
    let index = NodeIndex::new(64, key).unwrap();
    assert!(store.get_node(root, index).is_err());
}

// LEAF TRAVERSAL
// ================================================================================================

#[test]
fn get_leaf_depth_works_depth_64() {
    let mut store = MerkleStore::new();
    let mut root: Word = EmptySubtreeRoots::empty_hashes(64)[0];
    let key = u64::MAX;

    // this will create a rainbow tree and test all opening to depth 64
    for d in 0..64 {
        let k = key & (u64::MAX >> d);
<<<<<<< HEAD
        let node = RpoDigest::from([Felt::from_int(k); WORD_SIZE]);
=======
        let node = Word::from([Felt::new(k); WORD_SIZE]);
>>>>>>> 7d0c2e60
        let index = NodeIndex::new(64, k).unwrap();

        // assert the leaf doesn't exist before the insert. the returned depth should always
        // increment with the paths count of the set, as they are intersecting one another up to
        // the first bits of the used key.
        assert_eq!(d, store.get_leaf_depth(root, 64, k).unwrap());

        // insert and assert the correct depth
        root = store.set_node(root, index, node).unwrap().root;
        assert_eq!(64, store.get_leaf_depth(root, 64, k).unwrap());
    }
}

#[test]
fn get_leaf_depth_works_with_incremental_depth() {
    let mut store = MerkleStore::new();
    let mut root: Word = EmptySubtreeRoots::empty_hashes(64)[0];

    // insert some path to the left of the root and assert it
    let key = 0b01001011_10110110_00001101_01110100_00111011_10101101_00000100_01000001_u64;
    assert_eq!(0, store.get_leaf_depth(root, 64, key).unwrap());
    let depth = 64;
    let index = NodeIndex::new(depth, key).unwrap();
<<<<<<< HEAD
    let node = RpoDigest::from([Felt::from_int(key); WORD_SIZE]);
=======
    let node = Word::from([Felt::new(key); WORD_SIZE]);
>>>>>>> 7d0c2e60
    root = store.set_node(root, index, node).unwrap().root;
    assert_eq!(depth, store.get_leaf_depth(root, 64, key).unwrap());

    // flip the key to the right of the root and insert some content on depth 16
    let key = 0b11001011_10110110_00000000_00000000_00000000_00000000_00000000_00000000_u64;
    assert_eq!(1, store.get_leaf_depth(root, 64, key).unwrap());
    let depth = 16;
    let index = NodeIndex::new(depth, key >> (64 - depth)).unwrap();
<<<<<<< HEAD
    let node = RpoDigest::from([Felt::from_int(key); WORD_SIZE]);
=======
    let node = Word::from([Felt::new(key); WORD_SIZE]);
>>>>>>> 7d0c2e60
    root = store.set_node(root, index, node).unwrap().root;
    assert_eq!(depth, store.get_leaf_depth(root, 64, key).unwrap());

    // attempt the sibling of the previous leaf
    let key = 0b11001011_10110111_00000000_00000000_00000000_00000000_00000000_00000000_u64;
    assert_eq!(16, store.get_leaf_depth(root, 64, key).unwrap());
    let index = NodeIndex::new(depth, key >> (64 - depth)).unwrap();
<<<<<<< HEAD
    let node = RpoDigest::from([Felt::from_int(key); WORD_SIZE]);
=======
    let node = Word::from([Felt::new(key); WORD_SIZE]);
>>>>>>> 7d0c2e60
    root = store.set_node(root, index, node).unwrap().root;
    assert_eq!(depth, store.get_leaf_depth(root, 64, key).unwrap());

    // move down to the next depth and assert correct behavior
    let key = 0b11001011_10110100_00000000_00000000_00000000_00000000_00000000_00000000_u64;
    assert_eq!(15, store.get_leaf_depth(root, 64, key).unwrap());
    let depth = 17;
    let index = NodeIndex::new(depth, key >> (64 - depth)).unwrap();
<<<<<<< HEAD
    let node = RpoDigest::from([Felt::from_int(key); WORD_SIZE]);
=======
    let node = Word::from([Felt::new(key); WORD_SIZE]);
>>>>>>> 7d0c2e60
    root = store.set_node(root, index, node).unwrap().root;
    assert_eq!(depth, store.get_leaf_depth(root, 64, key).unwrap());
}

#[test]
fn get_leaf_depth_works_with_depth_8() {
    let mut store = MerkleStore::new();
    let mut root: Word = EmptySubtreeRoots::empty_hashes(8)[0];

    // insert some random, 8 depth keys. `a` diverges from the first bit
    let a = 0b01101001_u64;
    let b = 0b10011001_u64;
    let c = 0b10010110_u64;
    let d = 0b11110110_u64;

    for k in [a, b, c, d] {
        let index = NodeIndex::new(8, k).unwrap();
<<<<<<< HEAD
        let node = RpoDigest::from([Felt::from_int(k); WORD_SIZE]);
=======
        let node = Word::from([Felt::new(k); WORD_SIZE]);
>>>>>>> 7d0c2e60
        root = store.set_node(root, index, node).unwrap().root;
    }

    // assert all leaves returns the inserted depth
    for k in [a, b, c, d] {
        assert_eq!(8, store.get_leaf_depth(root, 8, k).unwrap());
    }

    // flip last bit of a and expect it to return the same depth, but for an empty node
    assert_eq!(8, store.get_leaf_depth(root, 8, 0b01101000_u64).unwrap());

    // flip fourth bit of a and expect an empty node on depth 4
    assert_eq!(4, store.get_leaf_depth(root, 8, 0b01111001_u64).unwrap());

    // flip third bit of a and expect an empty node on depth 3
    assert_eq!(3, store.get_leaf_depth(root, 8, 0b01001001_u64).unwrap());

    // flip second bit of a and expect an empty node on depth 2
    assert_eq!(2, store.get_leaf_depth(root, 8, 0b00101001_u64).unwrap());

    // flip fourth bit of c and expect an empty node on depth 4
    assert_eq!(4, store.get_leaf_depth(root, 8, 0b10000110_u64).unwrap());

    // flip second bit of d and expect an empty node on depth 3 as depth 2 conflicts with b and c
    assert_eq!(3, store.get_leaf_depth(root, 8, 0b10110110_u64).unwrap());

    // duplicate the tree on `a` and assert the depth is short-circuited by such sub-tree
    let index = NodeIndex::new(8, a).unwrap();
    root = store.set_node(root, index, root).unwrap().root;
    assert_matches!(store.get_leaf_depth(root, 8, a).unwrap_err(), MerkleError::DepthTooBig(9));
}

#[test]
fn find_lone_leaf() {
    let mut store = MerkleStore::new();
    let empty = EmptySubtreeRoots::empty_hashes(64);
    let mut root: Word = empty[0];

    // insert a single leaf into the store at depth 64
    let key_a = 0b01010101_10101010_00001111_01110100_00111011_10101101_00000100_01000001_u64;
    let idx_a = NodeIndex::make(64, key_a);
    let val_a = Word::from([ONE, ONE, ONE, ONE]);
    root = store.set_node(root, idx_a, val_a).unwrap().root;

    // for every ancestor of A, A should be a long leaf
    for depth in 1..64 {
        let parent_index = NodeIndex::make(depth, key_a >> (64 - depth));
        let parent = store.get_node(root, parent_index).unwrap();

        let res = store.find_lone_leaf(parent, parent_index, 64).unwrap();
        assert_eq!(res, Some((idx_a, val_a)));
    }

    // insert another leaf into the store such that it has the same 8 bit prefix as A
    let key_b = 0b01010101_01111010_00001111_01110100_00111011_10101101_00000100_01000001_u64;
    let idx_b = NodeIndex::make(64, key_b);
    let val_b = Word::from([ONE, ONE, ONE, ZERO]);
    root = store.set_node(root, idx_b, val_b).unwrap().root;

    // for any node which is common between A and B, find_lone_leaf() should return None as the
    // node has two descendants
    for depth in 1..9 {
        let parent_index = NodeIndex::make(depth, key_a >> (64 - depth));
        let parent = store.get_node(root, parent_index).unwrap();

        let res = store.find_lone_leaf(parent, parent_index, 64).unwrap();
        assert_eq!(res, None);
    }

    // for other ancestors of A and B, A and B should be lone leaves respectively
    for depth in 9..64 {
        let parent_index = NodeIndex::make(depth, key_a >> (64 - depth));
        let parent = store.get_node(root, parent_index).unwrap();

        let res = store.find_lone_leaf(parent, parent_index, 64).unwrap();
        assert_eq!(res, Some((idx_a, val_a)));
    }

    for depth in 9..64 {
        let parent_index = NodeIndex::make(depth, key_b >> (64 - depth));
        let parent = store.get_node(root, parent_index).unwrap();

        let res = store.find_lone_leaf(parent, parent_index, 64).unwrap();
        assert_eq!(res, Some((idx_b, val_b)));
    }

    // for any other node, find_lone_leaf() should return None as they have no leaf nodes
    let parent_index = NodeIndex::make(16, 0b01010101_11111111);
    let parent = store.get_node(root, parent_index).unwrap();
    let res = store.find_lone_leaf(parent, parent_index, 64).unwrap();
    assert_eq!(res, None);
}

// SUBSET EXTRACTION
// ================================================================================================

#[test]
fn mstore_subset() {
    // add a Merkle tree of depth 3 to the store
<<<<<<< HEAD
    let mtree = MerkleTree::new(digests_to_words(&values8())).unwrap();
=======
    let mtree = MerkleTree::new(VALUES8).unwrap();
>>>>>>> 7d0c2e60
    let mut store = MerkleStore::default();
    let empty_store_num_nodes = store.nodes.len();
    store.extend(mtree.inner_nodes());

    // build 3 subtrees contained within the above Merkle tree; note that subtree2 is a subset
    // of subtree1
<<<<<<< HEAD
    let subtree1 = MerkleTree::new(digests_to_words(&values8()[..4])).unwrap();
    let subtree2 = MerkleTree::new(digests_to_words(&values8()[2..4])).unwrap();
    let subtree3 = MerkleTree::new(digests_to_words(&values8()[6..])).unwrap();
=======
    let subtree1 = MerkleTree::new(&VALUES8[..4]).unwrap();
    let subtree2 = MerkleTree::new(&VALUES8[2..4]).unwrap();
    let subtree3 = MerkleTree::new(&VALUES8[6..]).unwrap();
>>>>>>> 7d0c2e60

    // --- extract all 3 subtrees ---------------------------------------------

    let substore = store.subset([subtree1.root(), subtree2.root(), subtree3.root()].iter());

    // number of nodes should increase by 4: 3 nodes form subtree1 and 1 node from subtree3
    assert_eq!(substore.nodes.len(), empty_store_num_nodes + 4);

    // make sure paths that all subtrees are in the store
    check_mstore_subtree(&substore, &subtree1);
    check_mstore_subtree(&substore, &subtree2);
    check_mstore_subtree(&substore, &subtree3);

    // --- extract subtrees 1 and 3 -------------------------------------------
    // this should give the same result as above as subtree2 is nested within subtree1

    let substore = store.subset([subtree1.root(), subtree3.root()].iter());

    // number of nodes should increase by 4: 3 nodes form subtree1 and 1 node from subtree3
    assert_eq!(substore.nodes.len(), empty_store_num_nodes + 4);

    // make sure paths that all subtrees are in the store
    check_mstore_subtree(&substore, &subtree1);
    check_mstore_subtree(&substore, &subtree2);
    check_mstore_subtree(&substore, &subtree3);
}

fn check_mstore_subtree(store: &MerkleStore, subtree: &MerkleTree) {
    for (i, value) in subtree.leaves() {
        let index = NodeIndex::new(subtree.depth(), i).unwrap();
        let path1 = store.get_path(subtree.root(), index).unwrap();
        assert_eq!(path1.value, *value);

        let path2 = subtree.get_path(index).unwrap();
        assert_eq!(path1.path, path2);
    }
}

// SERIALIZATION
// ================================================================================================

#[cfg(feature = "std")]
#[test]
fn test_serialization() -> Result<(), Box<dyn Error>> {
<<<<<<< HEAD
    let mtree = MerkleTree::new(digests_to_words(&values4()))?;
=======
    let mtree = MerkleTree::new(VALUES4)?;
>>>>>>> 7d0c2e60
    let store = MerkleStore::from(&mtree);
    let decoded = MerkleStore::read_from_bytes(&store.to_bytes()).expect("deserialization failed");
    assert_eq!(store, decoded);
    Ok(())
<<<<<<< HEAD
}

// MERKLE RECORDER
// ================================================================================================
#[test]
fn test_recorder() {
    // instantiate recorder from MerkleTree and SimpleSmt
    let mtree = MerkleTree::new(digests_to_words(&values4())).unwrap();

    const TREE_DEPTH: u8 = 64;
    let smtree = SimpleSmt::<TREE_DEPTH>::with_leaves(
        keys8().into_iter().zip(values8().into_iter().map(|x| x.into()).rev()),
    )
    .unwrap();

    let mut recorder: RecordingMerkleStore =
        mtree.inner_nodes().chain(smtree.inner_nodes()).collect();

    // get nodes from both trees and make sure they are correct
    let index_0 = NodeIndex::new(mtree.depth(), 0).unwrap();
    let node = recorder.get_node(mtree.root(), index_0).unwrap();
    assert_eq!(node, mtree.get_node(index_0).unwrap());

    let index_1 = NodeIndex::new(TREE_DEPTH, 1).unwrap();
    let node = recorder.get_node(smtree.root(), index_1).unwrap();
    assert_eq!(node, smtree.get_node(index_1).unwrap());

    // insert a value and assert that when we request it next time it is accurate
    let new_value = [ZERO, ZERO, ONE, ONE].into();
    let index_2 = NodeIndex::new(TREE_DEPTH, 2).unwrap();
    let root = recorder.set_node(smtree.root(), index_2, new_value).unwrap().root;
    assert_eq!(recorder.get_node(root, index_2).unwrap(), new_value);

    // construct the proof
    let rec_map = recorder.into_inner();
    let (_, proof) = rec_map.finalize();
    let merkle_store: MerkleStore = proof.into();

    // make sure the proof contains all nodes from both trees
    let node = merkle_store.get_node(mtree.root(), index_0).unwrap();
    assert_eq!(node, mtree.get_node(index_0).unwrap());

    let node = merkle_store.get_node(smtree.root(), index_1).unwrap();
    assert_eq!(node, smtree.get_node(index_1).unwrap());

    let node = merkle_store.get_node(smtree.root(), index_2).unwrap();
    assert_eq!(
        node,
        smtree.get_leaf(&LeafIndex::<TREE_DEPTH>::try_from(index_2).unwrap()).into()
    );

    // assert that is doesnt contain nodes that were not recorded
    let not_recorded_index = NodeIndex::new(TREE_DEPTH, 4).unwrap();
    assert!(merkle_store.get_node(smtree.root(), not_recorded_index).is_err());
    assert!(smtree.get_node(not_recorded_index).is_ok());
=======
>>>>>>> 7d0c2e60
}<|MERGE_RESOLUTION|>--- conflicted
+++ resolved
@@ -20,7 +20,6 @@
 // TEST DATA
 // ================================================================================================
 
-<<<<<<< HEAD
 fn keys4() -> [u64; 4] {
     [0, 1, 2, 3]
 }
@@ -45,32 +44,13 @@
         int_to_node(8),
     ]
 }
-=======
-const KEYS4: [u64; 4] = [0, 1, 2, 3];
-const VALUES4: [Word; 4] = [int_to_node(1), int_to_node(2), int_to_node(3), int_to_node(4)];
-
-const VALUES8: [Word; 8] = [
-    int_to_node(1),
-    int_to_node(2),
-    int_to_node(3),
-    int_to_node(4),
-    int_to_node(5),
-    int_to_node(6),
-    int_to_node(7),
-    int_to_node(8),
-];
->>>>>>> 7d0c2e60
 
 // TESTS
 // ================================================================================================
 
 #[test]
 fn test_root_not_in_store() -> Result<(), MerkleError> {
-<<<<<<< HEAD
     let mtree = MerkleTree::new(digests_to_words(&values4()))?;
-=======
-    let mtree = MerkleTree::new(VALUES4)?;
->>>>>>> 7d0c2e60
     let store = MerkleStore::from(&mtree);
     assert_matches!(
         store.get_node(values4()[0], NodeIndex::make(mtree.depth(), 0)),
@@ -88,11 +68,7 @@
 
 #[test]
 fn test_merkle_tree() -> Result<(), MerkleError> {
-<<<<<<< HEAD
     let mtree = MerkleTree::new(digests_to_words(&values4()))?;
-=======
-    let mtree = MerkleTree::new(VALUES4)?;
->>>>>>> 7d0c2e60
     let store = MerkleStore::from(&mtree);
 
     // STORE LEAVES ARE CORRECT -------------------------------------------------------------------
@@ -243,12 +219,8 @@
 
 #[test]
 fn test_get_invalid_node() {
-<<<<<<< HEAD
     let mtree =
         MerkleTree::new(digests_to_words(&values4())).expect("creating a merkle tree must work");
-=======
-    let mtree = MerkleTree::new(VALUES4).expect("creating a merkle tree must work");
->>>>>>> 7d0c2e60
     let store = MerkleStore::from(&mtree);
     let _ = store.get_node(mtree.root(), NodeIndex::make(mtree.depth(), 3));
 }
@@ -273,15 +245,10 @@
 
 #[test]
 fn test_sparse_merkle_tree() -> Result<(), MerkleError> {
-<<<<<<< HEAD
     let smt = SimpleSmt::<SMT_MAX_DEPTH>::with_leaves(
         keys4().into_iter().zip(digests_to_words(&values4())),
     )
     .unwrap();
-=======
-    let smt =
-        SimpleSmt::<SMT_MAX_DEPTH>::with_leaves(KEYS4.into_iter().zip(VALUES4.to_vec())).unwrap();
->>>>>>> 7d0c2e60
 
     let store = MerkleStore::from(&smt);
 
@@ -408,11 +375,7 @@
 
 #[test]
 fn test_add_merkle_paths() -> Result<(), MerkleError> {
-<<<<<<< HEAD
     let mtree = MerkleTree::new(digests_to_words(&values4()))?;
-=======
-    let mtree = MerkleTree::new(VALUES4)?;
->>>>>>> 7d0c2e60
 
     let i0 = 0;
     let p0 = mtree.get_path(NodeIndex::make(2, i0)).unwrap();
@@ -540,13 +503,8 @@
 #[test]
 fn wont_open_to_different_depth_root() {
     let empty = EmptySubtreeRoots::empty_hashes(64);
-<<<<<<< HEAD
     let a = [ONE; 4];
     let b = [Felt::from_int(2); 4];
-=======
-    let a = Word::new([ONE; 4]);
-    let b = Word::new([Felt::new(2); 4]);
->>>>>>> 7d0c2e60
 
     // Compute the root for a different depth. We cherry-pick this specific depth to prevent a
     // regression to a bug in the past that allowed the user to fetch a node at a depth lower than
@@ -568,7 +526,6 @@
 
 #[test]
 fn store_path_opens_from_leaf() {
-<<<<<<< HEAD
     let a = [ONE; 4];
     let b = [Felt::from_int(2); 4];
     let c = [Felt::from_int(3); 4];
@@ -578,25 +535,10 @@
     let g = [Felt::from_int(7); 4];
     let h = [Felt::from_int(8); 4];
 
-    let i = Rpo256::merge(&[a.into(), b.into()]);
-    let j = Rpo256::merge(&[c.into(), d.into()]);
-    let k = Rpo256::merge(&[e.into(), f.into()]);
-    let l = Rpo256::merge(&[g.into(), h.into()]);
-=======
-    let a = Word::new([ONE; 4]);
-    let b = Word::new([Felt::new(2); 4]);
-    let c = Word::new([Felt::new(3); 4]);
-    let d = Word::new([Felt::new(4); 4]);
-    let e = Word::new([Felt::new(5); 4]);
-    let f = Word::new([Felt::new(6); 4]);
-    let g = Word::new([Felt::new(7); 4]);
-    let h = Word::new([Felt::new(8); 4]);
-
     let i = Rpo256::merge(&[a, b]);
     let j = Rpo256::merge(&[c, d]);
     let k = Rpo256::merge(&[e, f]);
     let l = Rpo256::merge(&[g, h]);
->>>>>>> 7d0c2e60
 
     let m = Rpo256::merge(&[i, j]);
     let n = Rpo256::merge(&[k, l]);
@@ -613,11 +555,7 @@
 
 #[test]
 fn test_set_node() -> Result<(), MerkleError> {
-<<<<<<< HEAD
     let mtree = MerkleTree::new(digests_to_words(&values4()))?;
-=======
-    let mtree = MerkleTree::new(VALUES4)?;
->>>>>>> 7d0c2e60
     let mut store = MerkleStore::from(&mtree);
     let value = int_to_node(42);
     let index = NodeIndex::make(mtree.depth(), 0);
@@ -629,11 +567,7 @@
 
 #[test]
 fn test_constructors() -> Result<(), MerkleError> {
-<<<<<<< HEAD
     let mtree = MerkleTree::new(digests_to_words(&values4()))?;
-=======
-    let mtree = MerkleTree::new(VALUES4)?;
->>>>>>> 7d0c2e60
     let store = MerkleStore::from(&mtree);
 
     let depth = mtree.depth();
@@ -645,13 +579,9 @@
     }
 
     const DEPTH: u8 = 32;
-<<<<<<< HEAD
     let smt =
         SimpleSmt::<DEPTH>::with_leaves(keys4().into_iter().zip(digests_to_words(&values4())))
             .unwrap();
-=======
-    let smt = SimpleSmt::<DEPTH>::with_leaves(KEYS4.into_iter().zip(VALUES4.to_vec())).unwrap();
->>>>>>> 7d0c2e60
     let store = MerkleStore::from(&smt);
 
     for key in keys4() {
@@ -700,11 +630,7 @@
 
     // insert first node - works as expected
     let depth = 64;
-<<<<<<< HEAD
     let node = RpoDigest::from([Felt::from_int(key); WORD_SIZE]);
-=======
-    let node = Word::from([Felt::new(key); WORD_SIZE]);
->>>>>>> 7d0c2e60
     let index = NodeIndex::new(depth, key).unwrap();
     let root = store.set_node(root, index, node).unwrap().root;
     let result = store.get_node(root, index).unwrap();
@@ -717,11 +643,7 @@
     let key = key ^ (1 << 63);
     let key = key >> 8;
     let depth = 56;
-<<<<<<< HEAD
     let node = RpoDigest::from([Felt::from_int(key); WORD_SIZE]);
-=======
-    let node = Word::from([Felt::new(key); WORD_SIZE]);
->>>>>>> 7d0c2e60
     let index = NodeIndex::new(depth, key).unwrap();
     let root = store.set_node(root, index, node).unwrap().root;
     let result = store.get_node(root, index).unwrap();
@@ -749,11 +671,7 @@
     // this will create a rainbow tree and test all opening to depth 64
     for d in 0..64 {
         let k = key & (u64::MAX >> d);
-<<<<<<< HEAD
         let node = RpoDigest::from([Felt::from_int(k); WORD_SIZE]);
-=======
-        let node = Word::from([Felt::new(k); WORD_SIZE]);
->>>>>>> 7d0c2e60
         let index = NodeIndex::new(64, k).unwrap();
 
         // assert the leaf doesn't exist before the insert. the returned depth should always
@@ -777,11 +695,7 @@
     assert_eq!(0, store.get_leaf_depth(root, 64, key).unwrap());
     let depth = 64;
     let index = NodeIndex::new(depth, key).unwrap();
-<<<<<<< HEAD
     let node = RpoDigest::from([Felt::from_int(key); WORD_SIZE]);
-=======
-    let node = Word::from([Felt::new(key); WORD_SIZE]);
->>>>>>> 7d0c2e60
     root = store.set_node(root, index, node).unwrap().root;
     assert_eq!(depth, store.get_leaf_depth(root, 64, key).unwrap());
 
@@ -790,11 +704,7 @@
     assert_eq!(1, store.get_leaf_depth(root, 64, key).unwrap());
     let depth = 16;
     let index = NodeIndex::new(depth, key >> (64 - depth)).unwrap();
-<<<<<<< HEAD
     let node = RpoDigest::from([Felt::from_int(key); WORD_SIZE]);
-=======
-    let node = Word::from([Felt::new(key); WORD_SIZE]);
->>>>>>> 7d0c2e60
     root = store.set_node(root, index, node).unwrap().root;
     assert_eq!(depth, store.get_leaf_depth(root, 64, key).unwrap());
 
@@ -802,11 +712,7 @@
     let key = 0b11001011_10110111_00000000_00000000_00000000_00000000_00000000_00000000_u64;
     assert_eq!(16, store.get_leaf_depth(root, 64, key).unwrap());
     let index = NodeIndex::new(depth, key >> (64 - depth)).unwrap();
-<<<<<<< HEAD
     let node = RpoDigest::from([Felt::from_int(key); WORD_SIZE]);
-=======
-    let node = Word::from([Felt::new(key); WORD_SIZE]);
->>>>>>> 7d0c2e60
     root = store.set_node(root, index, node).unwrap().root;
     assert_eq!(depth, store.get_leaf_depth(root, 64, key).unwrap());
 
@@ -815,11 +721,7 @@
     assert_eq!(15, store.get_leaf_depth(root, 64, key).unwrap());
     let depth = 17;
     let index = NodeIndex::new(depth, key >> (64 - depth)).unwrap();
-<<<<<<< HEAD
     let node = RpoDigest::from([Felt::from_int(key); WORD_SIZE]);
-=======
-    let node = Word::from([Felt::new(key); WORD_SIZE]);
->>>>>>> 7d0c2e60
     root = store.set_node(root, index, node).unwrap().root;
     assert_eq!(depth, store.get_leaf_depth(root, 64, key).unwrap());
 }
@@ -837,11 +739,7 @@
 
     for k in [a, b, c, d] {
         let index = NodeIndex::new(8, k).unwrap();
-<<<<<<< HEAD
         let node = RpoDigest::from([Felt::from_int(k); WORD_SIZE]);
-=======
-        let node = Word::from([Felt::new(k); WORD_SIZE]);
->>>>>>> 7d0c2e60
         root = store.set_node(root, index, node).unwrap().root;
     }
 
@@ -941,26 +839,16 @@
 #[test]
 fn mstore_subset() {
     // add a Merkle tree of depth 3 to the store
-<<<<<<< HEAD
     let mtree = MerkleTree::new(digests_to_words(&values8())).unwrap();
-=======
-    let mtree = MerkleTree::new(VALUES8).unwrap();
->>>>>>> 7d0c2e60
     let mut store = MerkleStore::default();
     let empty_store_num_nodes = store.nodes.len();
     store.extend(mtree.inner_nodes());
 
     // build 3 subtrees contained within the above Merkle tree; note that subtree2 is a subset
     // of subtree1
-<<<<<<< HEAD
     let subtree1 = MerkleTree::new(digests_to_words(&values8()[..4])).unwrap();
     let subtree2 = MerkleTree::new(digests_to_words(&values8()[2..4])).unwrap();
     let subtree3 = MerkleTree::new(digests_to_words(&values8()[6..])).unwrap();
-=======
-    let subtree1 = MerkleTree::new(&VALUES8[..4]).unwrap();
-    let subtree2 = MerkleTree::new(&VALUES8[2..4]).unwrap();
-    let subtree3 = MerkleTree::new(&VALUES8[6..]).unwrap();
->>>>>>> 7d0c2e60
 
     // --- extract all 3 subtrees ---------------------------------------------
 
@@ -1005,16 +893,11 @@
 #[cfg(feature = "std")]
 #[test]
 fn test_serialization() -> Result<(), Box<dyn Error>> {
-<<<<<<< HEAD
     let mtree = MerkleTree::new(digests_to_words(&values4()))?;
-=======
-    let mtree = MerkleTree::new(VALUES4)?;
->>>>>>> 7d0c2e60
     let store = MerkleStore::from(&mtree);
     let decoded = MerkleStore::read_from_bytes(&store.to_bytes()).expect("deserialization failed");
     assert_eq!(store, decoded);
     Ok(())
-<<<<<<< HEAD
 }
 
 // MERKLE RECORDER
@@ -1070,6 +953,4 @@
     let not_recorded_index = NodeIndex::new(TREE_DEPTH, 4).unwrap();
     assert!(merkle_store.get_node(smtree.root(), not_recorded_index).is_err());
     assert!(smtree.get_node(not_recorded_index).is_ok());
-=======
->>>>>>> 7d0c2e60
 }