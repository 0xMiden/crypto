--- conflicted
+++ resolved
@@ -104,11 +104,7 @@
     pub fn authenticated_nodes(
         &self,
         index: u64,
-<<<<<<< HEAD
-        node: RpoDigest,
-=======
         node_to_prove: Word,
->>>>>>> 7d0c2e60
     ) -> Result<InnerNodeIterator<'_>, MerkleError> {
         Ok(InnerNodeIterator {
             nodes: &self.nodes,
