--- conflicted
+++ resolved
@@ -122,19 +122,6 @@
     }
 }
 
-<<<<<<< HEAD
-fn leaves() -> [RpoDigest; 7] {
-    [
-        int_to_node(0),
-        int_to_node(1),
-        int_to_node(2),
-        int_to_node(3),
-        int_to_node(4),
-        int_to_node(5),
-        int_to_node(6),
-    ]
-}
-=======
 #[test]
 fn test_forest_largest_smallest_tree() {
     // largest_tree and smallest_tree return correct results
@@ -309,7 +296,6 @@
     int_to_node(5),
     int_to_node(6),
 ];
->>>>>>> 7d0c2e60
 
 #[test]
 fn test_mmr_simple() {
@@ -331,13 +317,8 @@
     assert_eq!(mmr.forest().num_leaves(), 0);
     assert_eq!(mmr.nodes.len(), 0);
 
-<<<<<<< HEAD
-    mmr.add(leaves()[0]);
-    assert_eq!(mmr.forest(), 1);
-=======
     mmr.add(LEAVES[0]);
     assert_eq!(mmr.forest().num_leaves(), 1);
->>>>>>> 7d0c2e60
     assert_eq!(mmr.nodes.len(), 1);
     assert_eq!(mmr.nodes.as_slice(), &postorder[0..mmr.nodes.len()]);
 
@@ -345,13 +326,8 @@
     assert_eq!(acc.num_leaves(), 1);
     assert_eq!(acc.peaks(), &[postorder[0]]);
 
-<<<<<<< HEAD
-    mmr.add(leaves()[1]);
-    assert_eq!(mmr.forest(), 2);
-=======
     mmr.add(LEAVES[1]);
     assert_eq!(mmr.forest().num_leaves(), 2);
->>>>>>> 7d0c2e60
     assert_eq!(mmr.nodes.len(), 3);
     assert_eq!(mmr.nodes.as_slice(), &postorder[0..mmr.nodes.len()]);
 
@@ -359,13 +335,8 @@
     assert_eq!(acc.num_leaves(), 2);
     assert_eq!(acc.peaks(), &[postorder[2]]);
 
-<<<<<<< HEAD
-    mmr.add(leaves()[2]);
-    assert_eq!(mmr.forest(), 3);
-=======
     mmr.add(LEAVES[2]);
     assert_eq!(mmr.forest().num_leaves(), 3);
->>>>>>> 7d0c2e60
     assert_eq!(mmr.nodes.len(), 4);
     assert_eq!(mmr.nodes.as_slice(), &postorder[0..mmr.nodes.len()]);
 
@@ -373,13 +344,8 @@
     assert_eq!(acc.num_leaves(), 3);
     assert_eq!(acc.peaks(), &[postorder[2], postorder[3]]);
 
-<<<<<<< HEAD
-    mmr.add(leaves()[3]);
-    assert_eq!(mmr.forest(), 4);
-=======
     mmr.add(LEAVES[3]);
     assert_eq!(mmr.forest().num_leaves(), 4);
->>>>>>> 7d0c2e60
     assert_eq!(mmr.nodes.len(), 7);
     assert_eq!(mmr.nodes.as_slice(), &postorder[0..mmr.nodes.len()]);
 
@@ -387,13 +353,8 @@
     assert_eq!(acc.num_leaves(), 4);
     assert_eq!(acc.peaks(), &[postorder[6]]);
 
-<<<<<<< HEAD
-    mmr.add(leaves()[4]);
-    assert_eq!(mmr.forest(), 5);
-=======
     mmr.add(LEAVES[4]);
     assert_eq!(mmr.forest().num_leaves(), 5);
->>>>>>> 7d0c2e60
     assert_eq!(mmr.nodes.len(), 8);
     assert_eq!(mmr.nodes.as_slice(), &postorder[0..mmr.nodes.len()]);
 
@@ -401,13 +362,8 @@
     assert_eq!(acc.num_leaves(), 5);
     assert_eq!(acc.peaks(), &[postorder[6], postorder[7]]);
 
-<<<<<<< HEAD
-    mmr.add(leaves()[5]);
-    assert_eq!(mmr.forest(), 6);
-=======
     mmr.add(LEAVES[5]);
     assert_eq!(mmr.forest().num_leaves(), 6);
->>>>>>> 7d0c2e60
     assert_eq!(mmr.nodes.len(), 10);
     assert_eq!(mmr.nodes.as_slice(), &postorder[0..mmr.nodes.len()]);
 
@@ -415,13 +371,8 @@
     assert_eq!(acc.num_leaves(), 6);
     assert_eq!(acc.peaks(), &[postorder[6], postorder[9]]);
 
-<<<<<<< HEAD
-    mmr.add(leaves()[6]);
-    assert_eq!(mmr.forest(), 7);
-=======
     mmr.add(LEAVES[6]);
     assert_eq!(mmr.forest().num_leaves(), 7);
->>>>>>> 7d0c2e60
     assert_eq!(mmr.nodes.len(), 11);
     assert_eq!(mmr.nodes.as_slice(), &postorder[0..mmr.nodes.len()]);
 
@@ -524,14 +475,9 @@
     }
 
     // openings match that of a merkle tree
-<<<<<<< HEAD
-    let mtree: MerkleTree = leaves()[..4].try_into().unwrap();
-    for forest in 4..=leaves().len() {
-=======
     let mtree: MerkleTree = LEAVES[..4].try_into().unwrap();
     for forest in 4..=LEAVES.len() {
         let forest = Forest::new(forest);
->>>>>>> 7d0c2e60
         for pos in 0..4 {
             let idx = NodeIndex::new(2, pos).unwrap();
             let path = mtree.get_path(idx).unwrap();
@@ -539,14 +485,9 @@
             assert_eq!(path, proof.merkle_path);
         }
     }
-<<<<<<< HEAD
-    let mtree: MerkleTree = leaves()[4..6].try_into().unwrap();
-    for forest in 6..=leaves().len() {
-=======
     let mtree: MerkleTree = LEAVES[4..6].try_into().unwrap();
     for forest in 6..=LEAVES.len() {
         let forest = Forest::new(forest);
->>>>>>> 7d0c2e60
         for pos in 0..2 {
             let idx = NodeIndex::new(1, pos).unwrap();
             let path = mtree.get_path(idx).unwrap();
@@ -632,13 +573,8 @@
     let mtree1: MerkleTree = leaves()[..4].try_into().unwrap();
     let mtree2: MerkleTree = leaves()[4..6].try_into().unwrap();
 
-<<<<<<< HEAD
-    let forest = leaves().len();
-    let mmr: Mmr = leaves().into();
-=======
     let forest = Forest::new(LEAVES.len());
     let mmr: Mmr = LEAVES.into();
->>>>>>> 7d0c2e60
 
     let position = 0;
     let proof = mmr.open(position).unwrap();
@@ -866,21 +802,13 @@
 
     // original_forest can't have more elements
     assert!(
-<<<<<<< HEAD
-        mmr.get_delta(leaves().len() + 1, mmr.forest()).is_err(),
-=======
         mmr.get_delta(Forest::new(LEAVES.len() + 1), mmr.forest()).is_err(),
->>>>>>> 7d0c2e60
         "Can not provide updates for a newer Mmr"
     );
 
     // if the number of elements is the same there is no change
     assert!(
-<<<<<<< HEAD
-        mmr.get_delta(leaves().len(), mmr.forest()).unwrap().data.is_empty(),
-=======
         mmr.get_delta(Forest::new(LEAVES.len()), mmr.forest()).unwrap().data.is_empty(),
->>>>>>> 7d0c2e60
         "There are no updates for the same Mmr version"
     );
 
@@ -893,13 +821,8 @@
 
     // missing the sibling to complete the tree of depth 2, and the last element
     assert_eq!(
-<<<<<<< HEAD
-        mmr.get_delta(5, mmr.forest()).unwrap().data,
-        vec![leaves()[5], acc.peaks()[2]],
-=======
         mmr.get_delta(Forest::new(5), mmr.forest()).unwrap().data,
         vec![LEAVES[5], acc.peaks()[2]],
->>>>>>> 7d0c2e60
         "one sibling, one peak"
     );
 
@@ -912,13 +835,8 @@
 
     // missing the sibling to complete the first tree, and the two last trees
     assert_eq!(
-<<<<<<< HEAD
-        mmr.get_delta(3, mmr.forest()).unwrap().data,
-        vec![leaves()[3], acc.peaks()[1], acc.peaks()[2]],
-=======
         mmr.get_delta(Forest::new(3), mmr.forest()).unwrap().data,
         vec![LEAVES[3], acc.peaks()[1], acc.peaks()[2]],
->>>>>>> 7d0c2e60
         "one sibling, two peaks"
     );
 
@@ -931,13 +849,8 @@
     );
 
     assert_eq!(
-<<<<<<< HEAD
-        mmr.get_delta(1, mmr.forest()).unwrap().data,
-        vec![leaves()[1], mmr.nodes[5], acc.peaks()[1], acc.peaks()[2]],
-=======
         mmr.get_delta(Forest::new(1), mmr.forest()).unwrap().data,
         vec![LEAVES[1], mmr.nodes[5], acc.peaks()[1], acc.peaks()[2]],
->>>>>>> 7d0c2e60
         "one sibling, two peaks"
     );
 
@@ -999,13 +912,8 @@
 
     // check initial state of the partial mmr
     assert_eq!(partial.peaks(), peaks);
-<<<<<<< HEAD
-    assert_eq!(partial.forest(), peaks.num_leaves());
-    assert_eq!(partial.forest(), leaves().len());
-=======
     assert_eq!(partial.num_leaves(), peaks.num_leaves());
     assert_eq!(partial.num_leaves(), LEAVES.len());
->>>>>>> 7d0c2e60
     assert_eq!(partial.peaks().num_peaks(), 3);
     assert_eq!(partial.nodes.len(), 0);
 
