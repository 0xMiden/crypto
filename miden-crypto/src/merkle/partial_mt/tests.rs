use alloc::{collections::BTreeMap, vec::Vec};

use super::{
    super::{MerkleStore, MerkleTree, NodeIndex, PartialMerkleTree, int_to_node},
    Deserializable, InnerNodeInfo, MerkleProof, Serializable, Word,
};

// TEST DATA
// ================================================================================================

<<<<<<< HEAD
fn node_at(depth: u8, value: u64) -> NodeIndex {
    NodeIndex::new_unchecked(depth, value)
}

fn values8() -> [RpoDigest; 8] {
    [
        int_to_node(30),
        int_to_node(31),
        int_to_node(32),
        int_to_node(33),
        int_to_node(34),
        int_to_node(35),
        int_to_node(36),
        int_to_node(37),
    ]
}
=======
const NODE10: NodeIndex = NodeIndex::new_unchecked(1, 0);
const NODE11: NodeIndex = NodeIndex::new_unchecked(1, 1);

const NODE20: NodeIndex = NodeIndex::new_unchecked(2, 0);
const NODE21: NodeIndex = NodeIndex::new_unchecked(2, 1);
const NODE22: NodeIndex = NodeIndex::new_unchecked(2, 2);
const NODE23: NodeIndex = NodeIndex::new_unchecked(2, 3);

const NODE30: NodeIndex = NodeIndex::new_unchecked(3, 0);
const NODE31: NodeIndex = NodeIndex::new_unchecked(3, 1);
const NODE32: NodeIndex = NodeIndex::new_unchecked(3, 2);
const NODE33: NodeIndex = NodeIndex::new_unchecked(3, 3);

const VALUES8: [Word; 8] = [
    int_to_node(30),
    int_to_node(31),
    int_to_node(32),
    int_to_node(33),
    int_to_node(34),
    int_to_node(35),
    int_to_node(36),
    int_to_node(37),
];
>>>>>>> 7d0c2e60

// TESTS
// ================================================================================================

// For the Partial Merkle Tree tests we will use parts of the Merkle Tree which full form is
// illustrated below:
//
//              __________ root __________
//             /                          \
//       ____ 10 ____                ____ 11 ____
//      /            \              /            \
//     20            21            22            23
//   /    \        /    \        /    \        /    \
// (30)  (31)    (32)  (33)    (34)  (35)    (36)  (37)
//
// Where node number is a concatenation of its depth and index. For example, node with
// NodeIndex(3, 5) will be labeled as `35`. Leaves of the tree are shown as nodes with parenthesis
// (33).

/// Checks that creation of the PMT with `with_leaves()` constructor is working correctly.
#[test]
fn with_leaves() {
<<<<<<< HEAD
    let mt = MerkleTree::new(digests_to_words(&values8())).unwrap();
=======
    let mt = MerkleTree::new(VALUES8).unwrap();
>>>>>>> 7d0c2e60
    let expected_root = mt.root();

    let leaf_nodes_vec = vec![
        (node_at(2, 0), mt.get_node(node_at(2, 0)).unwrap()),
        (node_at(3, 2), mt.get_node(node_at(3, 2)).unwrap()),
        (node_at(3, 3), mt.get_node(node_at(3, 3)).unwrap()),
        (node_at(2, 2), mt.get_node(node_at(2, 2)).unwrap()),
        (node_at(2, 3), mt.get_node(node_at(2, 3)).unwrap()),
    ];

    let leaf_nodes: BTreeMap<NodeIndex, Word> = leaf_nodes_vec.into_iter().collect();

    let pmt = PartialMerkleTree::with_leaves(leaf_nodes).unwrap();

    assert_eq!(expected_root, pmt.root())
}

/// Checks that `with_leaves()` function returns an error when using incomplete set of nodes.
#[test]
fn err_with_leaves() {
    // node_at(2, 2) is missing
    let leaf_nodes_vec = vec![
        (node_at(2, 0), int_to_node(20)),
        (node_at(3, 2), int_to_node(32)),
        (node_at(3, 3), int_to_node(33)),
        (node_at(2, 3), int_to_node(23)),
    ];

    let leaf_nodes: BTreeMap<NodeIndex, Word> = leaf_nodes_vec.into_iter().collect();

    assert!(PartialMerkleTree::with_leaves(leaf_nodes).is_err());
}

/// Checks that root returned by `root()` function is equal to the expected one.
#[test]
fn get_root() {
<<<<<<< HEAD
    let mt = MerkleTree::new(digests_to_words(&values8())).unwrap();
=======
    let mt = MerkleTree::new(VALUES8).unwrap();
>>>>>>> 7d0c2e60
    let expected_root = mt.root();

    let ms = MerkleStore::from(&mt);
    let path33 = ms.get_path(expected_root, node_at(3, 3)).unwrap();

    let pmt = PartialMerkleTree::with_paths([(3, path33.value, path33.path)]).unwrap();

    assert_eq!(expected_root, pmt.root());
}

/// This test checks correctness of the `add_path()` and `get_path()` functions. First it creates a
/// PMT using `add_path()` by adding Merkle Paths from node 33 and node 22 to the empty PMT. Then
/// it checks that paths returned by `get_path()` function are equal to the expected ones.
#[test]
fn add_and_get_paths() {
<<<<<<< HEAD
    let mt = MerkleTree::new(digests_to_words(&values8())).unwrap();
=======
    let mt = MerkleTree::new(VALUES8).unwrap();
>>>>>>> 7d0c2e60
    let expected_root = mt.root();

    let ms = MerkleStore::from(&mt);

    let expected_path33 = ms.get_path(expected_root, node_at(3, 3)).unwrap();
    let expected_path22 = ms.get_path(expected_root, node_at(2, 2)).unwrap();

    let mut pmt = PartialMerkleTree::new();
    pmt.add_path(3, expected_path33.value, expected_path33.path.clone()).unwrap();
    pmt.add_path(2, expected_path22.value, expected_path22.path.clone()).unwrap();

    let path33 = pmt.get_path(node_at(3, 3)).unwrap();
    let path22 = pmt.get_path(node_at(2, 2)).unwrap();
    let actual_root = pmt.root();

    assert_eq!(expected_path33.path, path33);
    assert_eq!(expected_path22.path, path22);
    assert_eq!(expected_root, actual_root);
}

/// Checks that function `get_node` used on nodes 10 and 32 returns expected values.
#[test]
fn get_node() {
<<<<<<< HEAD
    let mt = MerkleTree::new(digests_to_words(&values8())).unwrap();
=======
    let mt = MerkleTree::new(VALUES8).unwrap();
>>>>>>> 7d0c2e60
    let expected_root = mt.root();

    let ms = MerkleStore::from(&mt);

    let path33 = ms.get_path(expected_root, node_at(3, 3)).unwrap();

    let pmt = PartialMerkleTree::with_paths([(3, path33.value, path33.path)]).unwrap();

    assert_eq!(
        ms.get_node(expected_root, node_at(3, 2)).unwrap(),
        pmt.get_node(node_at(3, 2)).unwrap()
    );
    assert_eq!(
        ms.get_node(expected_root, node_at(1, 0)).unwrap(),
        pmt.get_node(node_at(1, 0)).unwrap()
    );
}

/// Updates leaves of the PMT using `update_leaf()` function and checks that new root of the tree
/// is equal to the expected one.
#[test]
fn update_leaf() {
<<<<<<< HEAD
    let mt = MerkleTree::new(digests_to_words(&values8())).unwrap();
=======
    let mt = MerkleTree::new(VALUES8).unwrap();
>>>>>>> 7d0c2e60
    let root = mt.root();

    let mut ms = MerkleStore::from(&mt);
    let path33 = ms.get_path(root, node_at(3, 3)).unwrap();

    let mut pmt = PartialMerkleTree::with_paths([(3, path33.value, path33.path)]).unwrap();

    let new_value32 = int_to_node(132);
    let expected_root = ms.set_node(root, node_at(3, 2), new_value32).unwrap().root;

    pmt.update_leaf(2, new_value32).unwrap();
    let actual_root = pmt.root();

    assert_eq!(expected_root, actual_root);

    let new_value20 = int_to_node(120);
    let expected_root = ms.set_node(expected_root, node_at(2, 0), new_value20).unwrap().root;

    pmt.update_leaf(0, new_value20).unwrap();
    let actual_root = pmt.root();

    assert_eq!(expected_root, actual_root);

    let new_value11 = int_to_node(111);
    let expected_root = ms.set_node(expected_root, node_at(1, 1), new_value11).unwrap().root;

    pmt.update_leaf(6, new_value11).unwrap();
    let actual_root = pmt.root();

    assert_eq!(expected_root, actual_root);
}

/// Checks that paths of the PMT returned by `paths()` function are equal to the expected ones.
#[test]
fn get_paths() {
<<<<<<< HEAD
    let mt = MerkleTree::new(digests_to_words(&values8())).unwrap();
=======
    let mt = MerkleTree::new(VALUES8).unwrap();
>>>>>>> 7d0c2e60
    let expected_root = mt.root();

    let ms = MerkleStore::from(&mt);

    let path33 = ms.get_path(expected_root, node_at(3, 3)).unwrap();
    let path22 = ms.get_path(expected_root, node_at(2, 2)).unwrap();

    let mut pmt = PartialMerkleTree::new();
    pmt.add_path(3, path33.value, path33.path).unwrap();
    pmt.add_path(2, path22.value, path22.path).unwrap();
    // After PMT creation with path33 (33; 32, 20, 11) and path22 (22; 23, 10) we will have this
    // tree:
    //
    //           ______root______
    //          /                \
    //      ___10___           ___11___
    //     /        \         /        \
    //   (20)       21      (22)      (23)
    //            /    \
    //          (32)  (33)
    //
    // Which have leaf nodes 20, 22, 23, 32 and 33. Hence overall we will have 5 paths -- one path
    // for each leaf.

<<<<<<< HEAD
    let leaves = [node_at(2, 0), node_at(2, 2), node_at(2, 3), node_at(3, 2), node_at(3, 3)];
    let expected_paths: Vec<(NodeIndex, ValuePath)> = leaves
=======
    let leaves = [NODE20, NODE22, NODE23, NODE32, NODE33];
    let expected_paths: Vec<(NodeIndex, MerkleProof)> = leaves
>>>>>>> 7d0c2e60
        .iter()
        .map(|&leaf| {
            (
                leaf,
                MerkleProof {
                    value: mt.get_node(leaf).unwrap(),
                    path: mt.get_path(leaf).unwrap(),
                },
            )
        })
        .collect();

    let actual_paths = pmt.to_paths();

    assert_eq!(expected_paths, actual_paths);
}

// Checks correctness of leaves determination when using the `leaves()` function.
#[test]
fn leaves() {
<<<<<<< HEAD
    let mt = MerkleTree::new(digests_to_words(&values8())).unwrap();
=======
    let mt = MerkleTree::new(VALUES8).unwrap();
>>>>>>> 7d0c2e60
    let expected_root = mt.root();

    let ms = MerkleStore::from(&mt);

    let path33 = ms.get_path(expected_root, node_at(3, 3)).unwrap();
    let path22 = ms.get_path(expected_root, node_at(2, 2)).unwrap();

    let mut pmt = PartialMerkleTree::with_paths([(3, path33.value, path33.path)]).unwrap();
    // After PMT creation with path33 (33; 32, 20, 11) we will have this tree:
    //
    //           ______root______
    //          /                \
    //      ___10___            (11)
    //     /         \
    //   (20)        21
    //             /    \
    //           (32)  (33)
    //
    // Which have leaf nodes 11, 20, 32 and 33.

    let value11 = mt.get_node(node_at(1, 1)).unwrap();
    let value20 = mt.get_node(node_at(2, 0)).unwrap();
    let value32 = mt.get_node(node_at(3, 2)).unwrap();
    let value33 = mt.get_node(node_at(3, 3)).unwrap();

    let leaves = [
        (node_at(1, 1), value11),
        (node_at(2, 0), value20),
        (node_at(3, 2), value32),
        (node_at(3, 3), value33),
    ];

    let expected_leaves = leaves.iter().copied();
    assert!(expected_leaves.eq(pmt.leaves()));

    pmt.add_path(2, path22.value, path22.path).unwrap();
    // After adding the path22 (22; 23, 10) to the existing PMT we will have this tree:
    //
    //           ______root______
    //          /                \
    //      ___10___           ___11___
    //     /        \         /        \
    //   (20)       21      (22)      (23)
    //            /    \
    //          (32)  (33)
    //
    // Which have leaf nodes 20, 22, 23, 32 and 33.

    let value20 = mt.get_node(node_at(2, 0)).unwrap();
    let value22 = mt.get_node(node_at(2, 2)).unwrap();
    let value23 = mt.get_node(node_at(2, 3)).unwrap();
    let value32 = mt.get_node(node_at(3, 2)).unwrap();
    let value33 = mt.get_node(node_at(3, 3)).unwrap();

    let leaves = vec![
        (node_at(2, 0), value20),
        (node_at(2, 2), value22),
        (node_at(2, 3), value23),
        (node_at(3, 2), value32),
        (node_at(3, 3), value33),
    ];

    let expected_leaves = leaves.iter().copied();
    assert!(expected_leaves.eq(pmt.leaves()));
}

/// Checks that nodes of the PMT returned by `inner_nodes()` function are equal to the expected
/// ones.
#[test]
fn test_inner_node_iterator() {
<<<<<<< HEAD
    let mt = MerkleTree::new(digests_to_words(&values8())).unwrap();
=======
    let mt = MerkleTree::new(VALUES8).unwrap();
>>>>>>> 7d0c2e60
    let expected_root = mt.root();

    let ms = MerkleStore::from(&mt);

    let path33 = ms.get_path(expected_root, node_at(3, 3)).unwrap();
    let path22 = ms.get_path(expected_root, node_at(2, 2)).unwrap();

    let mut pmt = PartialMerkleTree::with_paths([(3, path33.value, path33.path)]).unwrap();

    // get actual inner nodes
    let actual: Vec<InnerNodeInfo> = pmt.inner_nodes().collect();

    let expected_n00 = mt.root();
    let expected_n10 = mt.get_node(node_at(1, 0)).unwrap();
    let expected_n11 = mt.get_node(node_at(1, 1)).unwrap();
    let expected_n20 = mt.get_node(node_at(2, 0)).unwrap();
    let expected_n21 = mt.get_node(node_at(2, 1)).unwrap();
    let expected_n32 = mt.get_node(node_at(3, 2)).unwrap();
    let expected_n33 = mt.get_node(node_at(3, 3)).unwrap();

    // create vector of the expected inner nodes
    let mut expected = vec![
        InnerNodeInfo {
            value: expected_n00,
            left: expected_n10,
            right: expected_n11,
        },
        InnerNodeInfo {
            value: expected_n10,
            left: expected_n20,
            right: expected_n21,
        },
        InnerNodeInfo {
            value: expected_n21,
            left: expected_n32,
            right: expected_n33,
        },
    ];

    assert_eq!(actual, expected);

    // add another path to the Partial Merkle Tree
    pmt.add_path(2, path22.value, path22.path).unwrap();

    // get new actual inner nodes
    let actual: Vec<InnerNodeInfo> = pmt.inner_nodes().collect();

    let expected_n22 = mt.get_node(node_at(2, 2)).unwrap();
    let expected_n23 = mt.get_node(node_at(2, 3)).unwrap();

    let info_11 = InnerNodeInfo {
        value: expected_n11,
        left: expected_n22,
        right: expected_n23,
    };

    // add new inner node to the existing vertor
    expected.insert(2, info_11);

    assert_eq!(actual, expected);
}

/// Checks that serialization and deserialization implementations for the PMT are working
/// correctly.
#[test]
fn serialization() {
<<<<<<< HEAD
    let mt = MerkleTree::new(digests_to_words(&values8())).unwrap();
=======
    let mt = MerkleTree::new(VALUES8).unwrap();
>>>>>>> 7d0c2e60
    let expected_root = mt.root();

    let ms = MerkleStore::from(&mt);

    let path33 = ms.get_path(expected_root, node_at(3, 3)).unwrap();
    let path22 = ms.get_path(expected_root, node_at(2, 2)).unwrap();

    let pmt = PartialMerkleTree::with_paths([
        (3, path33.value, path33.path),
        (2, path22.value, path22.path),
    ])
    .unwrap();

    let serialized_pmt = pmt.to_bytes();
    let deserialized_pmt = PartialMerkleTree::read_from_bytes(&serialized_pmt).unwrap();

    assert_eq!(deserialized_pmt, pmt);
}

/// Checks that deserialization fails with incorrect data.
#[test]
fn err_deserialization() {
    let mut tree_bytes: Vec<u8> = vec![5];
    tree_bytes.append(&mut node_at(2, 0).to_bytes());
    tree_bytes.append(&mut int_to_node(20).to_bytes());

    tree_bytes.append(&mut node_at(2, 1).to_bytes());
    tree_bytes.append(&mut int_to_node(21).to_bytes());

    // node with depth 1 could have index 0 or 1, but it has 2
    tree_bytes.append(&mut vec![1, 2]);
    tree_bytes.append(&mut int_to_node(11).to_bytes());

    assert!(PartialMerkleTree::read_from_bytes(&tree_bytes).is_err());
}

/// Checks that addition of the path with different root will cause an error.
#[test]
fn err_add_path() {
    let path33 = vec![int_to_node(1), int_to_node(2), int_to_node(3)].into();
    let path22 = vec![int_to_node(4), int_to_node(5)].into();

    let mut pmt = PartialMerkleTree::new();
    pmt.add_path(3, int_to_node(6), path33).unwrap();

    assert!(pmt.add_path(2, int_to_node(7), path22).is_err());
}

/// Checks that the request of the node which is not in the PMT will cause an error.
#[test]
fn err_get_node() {
<<<<<<< HEAD
    let mt = MerkleTree::new(digests_to_words(&values8())).unwrap();
=======
    let mt = MerkleTree::new(VALUES8).unwrap();
>>>>>>> 7d0c2e60
    let expected_root = mt.root();

    let ms = MerkleStore::from(&mt);

    let path33 = ms.get_path(expected_root, node_at(3, 3)).unwrap();

    let pmt = PartialMerkleTree::with_paths([(3, path33.value, path33.path)]).unwrap();

    assert!(pmt.get_node(node_at(2, 2)).is_err());
    assert!(pmt.get_node(node_at(2, 3)).is_err());
    assert!(pmt.get_node(node_at(3, 0)).is_err());
    assert!(pmt.get_node(node_at(3, 1)).is_err());
}

/// Checks that the request of the path from the leaf which is not in the PMT will cause an error.
#[test]
fn err_get_path() {
<<<<<<< HEAD
    let mt = MerkleTree::new(digests_to_words(&values8())).unwrap();
=======
    let mt = MerkleTree::new(VALUES8).unwrap();
>>>>>>> 7d0c2e60
    let expected_root = mt.root();

    let ms = MerkleStore::from(&mt);

    let path33 = ms.get_path(expected_root, node_at(3, 3)).unwrap();

    let pmt = PartialMerkleTree::with_paths([(3, path33.value, path33.path)]).unwrap();

    assert!(pmt.get_path(node_at(2, 2)).is_err());
    assert!(pmt.get_path(node_at(2, 3)).is_err());
    assert!(pmt.get_path(node_at(3, 0)).is_err());
    assert!(pmt.get_path(node_at(3, 1)).is_err());
}

#[test]
fn err_update_leaf() {
<<<<<<< HEAD
    let mt = MerkleTree::new(digests_to_words(&values8())).unwrap();
=======
    let mt = MerkleTree::new(VALUES8).unwrap();
>>>>>>> 7d0c2e60
    let expected_root = mt.root();

    let ms = MerkleStore::from(&mt);

    let path33 = ms.get_path(expected_root, node_at(3, 3)).unwrap();

    let mut pmt = PartialMerkleTree::with_paths([(3, path33.value, path33.path)]).unwrap();

    assert!(pmt.update_leaf(8, int_to_node(38)).is_err());
}<|MERGE_RESOLUTION|>--- conflicted
+++ resolved
@@ -8,26 +8,9 @@
 // TEST DATA
 // ================================================================================================
 
-<<<<<<< HEAD
 fn node_at(depth: u8, value: u64) -> NodeIndex {
     NodeIndex::new_unchecked(depth, value)
 }
-
-fn values8() -> [RpoDigest; 8] {
-    [
-        int_to_node(30),
-        int_to_node(31),
-        int_to_node(32),
-        int_to_node(33),
-        int_to_node(34),
-        int_to_node(35),
-        int_to_node(36),
-        int_to_node(37),
-    ]
-}
-=======
-const NODE10: NodeIndex = NodeIndex::new_unchecked(1, 0);
-const NODE11: NodeIndex = NodeIndex::new_unchecked(1, 1);
 
 const NODE20: NodeIndex = NodeIndex::new_unchecked(2, 0);
 const NODE21: NodeIndex = NodeIndex::new_unchecked(2, 1);
@@ -49,7 +32,6 @@
     int_to_node(36),
     int_to_node(37),
 ];
->>>>>>> 7d0c2e60
 
 // TESTS
 // ================================================================================================
@@ -72,11 +54,7 @@
 /// Checks that creation of the PMT with `with_leaves()` constructor is working correctly.
 #[test]
 fn with_leaves() {
-<<<<<<< HEAD
-    let mt = MerkleTree::new(digests_to_words(&values8())).unwrap();
-=======
-    let mt = MerkleTree::new(VALUES8).unwrap();
->>>>>>> 7d0c2e60
+    let mt = MerkleTree::new(VALUES8).unwrap();
     let expected_root = mt.root();
 
     let leaf_nodes_vec = vec![
@@ -113,11 +91,7 @@
 /// Checks that root returned by `root()` function is equal to the expected one.
 #[test]
 fn get_root() {
-<<<<<<< HEAD
-    let mt = MerkleTree::new(digests_to_words(&values8())).unwrap();
-=======
-    let mt = MerkleTree::new(VALUES8).unwrap();
->>>>>>> 7d0c2e60
+    let mt = MerkleTree::new(VALUES8).unwrap();
     let expected_root = mt.root();
 
     let ms = MerkleStore::from(&mt);
@@ -133,11 +107,7 @@
 /// it checks that paths returned by `get_path()` function are equal to the expected ones.
 #[test]
 fn add_and_get_paths() {
-<<<<<<< HEAD
-    let mt = MerkleTree::new(digests_to_words(&values8())).unwrap();
-=======
-    let mt = MerkleTree::new(VALUES8).unwrap();
->>>>>>> 7d0c2e60
+    let mt = MerkleTree::new(VALUES8).unwrap();
     let expected_root = mt.root();
 
     let ms = MerkleStore::from(&mt);
@@ -161,11 +131,7 @@
 /// Checks that function `get_node` used on nodes 10 and 32 returns expected values.
 #[test]
 fn get_node() {
-<<<<<<< HEAD
-    let mt = MerkleTree::new(digests_to_words(&values8())).unwrap();
-=======
-    let mt = MerkleTree::new(VALUES8).unwrap();
->>>>>>> 7d0c2e60
+    let mt = MerkleTree::new(VALUES8).unwrap();
     let expected_root = mt.root();
 
     let ms = MerkleStore::from(&mt);
@@ -188,11 +154,7 @@
 /// is equal to the expected one.
 #[test]
 fn update_leaf() {
-<<<<<<< HEAD
-    let mt = MerkleTree::new(digests_to_words(&values8())).unwrap();
-=======
-    let mt = MerkleTree::new(VALUES8).unwrap();
->>>>>>> 7d0c2e60
+    let mt = MerkleTree::new(VALUES8).unwrap();
     let root = mt.root();
 
     let mut ms = MerkleStore::from(&mt);
@@ -228,11 +190,7 @@
 /// Checks that paths of the PMT returned by `paths()` function are equal to the expected ones.
 #[test]
 fn get_paths() {
-<<<<<<< HEAD
-    let mt = MerkleTree::new(digests_to_words(&values8())).unwrap();
-=======
-    let mt = MerkleTree::new(VALUES8).unwrap();
->>>>>>> 7d0c2e60
+    let mt = MerkleTree::new(VALUES8).unwrap();
     let expected_root = mt.root();
 
     let ms = MerkleStore::from(&mt);
@@ -257,13 +215,8 @@
     // Which have leaf nodes 20, 22, 23, 32 and 33. Hence overall we will have 5 paths -- one path
     // for each leaf.
 
-<<<<<<< HEAD
-    let leaves = [node_at(2, 0), node_at(2, 2), node_at(2, 3), node_at(3, 2), node_at(3, 3)];
-    let expected_paths: Vec<(NodeIndex, ValuePath)> = leaves
-=======
     let leaves = [NODE20, NODE22, NODE23, NODE32, NODE33];
     let expected_paths: Vec<(NodeIndex, MerkleProof)> = leaves
->>>>>>> 7d0c2e60
         .iter()
         .map(|&leaf| {
             (
@@ -284,11 +237,7 @@
 // Checks correctness of leaves determination when using the `leaves()` function.
 #[test]
 fn leaves() {
-<<<<<<< HEAD
-    let mt = MerkleTree::new(digests_to_words(&values8())).unwrap();
-=======
-    let mt = MerkleTree::new(VALUES8).unwrap();
->>>>>>> 7d0c2e60
+    let mt = MerkleTree::new(VALUES8).unwrap();
     let expected_root = mt.root();
 
     let ms = MerkleStore::from(&mt);
@@ -359,11 +308,7 @@
 /// ones.
 #[test]
 fn test_inner_node_iterator() {
-<<<<<<< HEAD
-    let mt = MerkleTree::new(digests_to_words(&values8())).unwrap();
-=======
-    let mt = MerkleTree::new(VALUES8).unwrap();
->>>>>>> 7d0c2e60
+    let mt = MerkleTree::new(VALUES8).unwrap();
     let expected_root = mt.root();
 
     let ms = MerkleStore::from(&mt);
@@ -430,11 +375,7 @@
 /// correctly.
 #[test]
 fn serialization() {
-<<<<<<< HEAD
-    let mt = MerkleTree::new(digests_to_words(&values8())).unwrap();
-=======
-    let mt = MerkleTree::new(VALUES8).unwrap();
->>>>>>> 7d0c2e60
+    let mt = MerkleTree::new(VALUES8).unwrap();
     let expected_root = mt.root();
 
     let ms = MerkleStore::from(&mt);
@@ -486,11 +427,7 @@
 /// Checks that the request of the node which is not in the PMT will cause an error.
 #[test]
 fn err_get_node() {
-<<<<<<< HEAD
-    let mt = MerkleTree::new(digests_to_words(&values8())).unwrap();
-=======
-    let mt = MerkleTree::new(VALUES8).unwrap();
->>>>>>> 7d0c2e60
+    let mt = MerkleTree::new(VALUES8).unwrap();
     let expected_root = mt.root();
 
     let ms = MerkleStore::from(&mt);
@@ -508,11 +445,7 @@
 /// Checks that the request of the path from the leaf which is not in the PMT will cause an error.
 #[test]
 fn err_get_path() {
-<<<<<<< HEAD
-    let mt = MerkleTree::new(digests_to_words(&values8())).unwrap();
-=======
-    let mt = MerkleTree::new(VALUES8).unwrap();
->>>>>>> 7d0c2e60
+    let mt = MerkleTree::new(VALUES8).unwrap();
     let expected_root = mt.root();
 
     let ms = MerkleStore::from(&mt);
@@ -529,11 +462,7 @@
 
 #[test]
 fn err_update_leaf() {
-<<<<<<< HEAD
-    let mt = MerkleTree::new(digests_to_words(&values8())).unwrap();
-=======
-    let mt = MerkleTree::new(VALUES8).unwrap();
->>>>>>> 7d0c2e60
+    let mt = MerkleTree::new(VALUES8).unwrap();
     let expected_root = mt.root();
 
     let ms = MerkleStore::from(&mt);
