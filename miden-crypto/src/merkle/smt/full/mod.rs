use alloc::{string::ToString, vec::Vec};

use super::{
    EMPTY_WORD, EmptySubtreeRoots, Felt, InnerNode, InnerNodeInfo, InnerNodes, LeafIndex,
    MerkleError, MerklePath, MutationSet, NodeIndex, Rpo256, SparseMerkleTree, Word,
};

mod error;
pub use error::{SmtLeafError, SmtProofError};

mod leaf;
pub use leaf::SmtLeaf;

mod proof;
pub use proof::SmtProof;
use winter_utils::{ByteReader, ByteWriter, Deserializable, DeserializationError, Serializable};

// Concurrent implementation
#[cfg(feature = "concurrent")]
mod concurrent;
#[cfg(feature = "internal")]
pub use concurrent::{SubtreeLeaf, build_subtree_for_bench};

#[cfg(test)]
mod tests;

// CONSTANTS
// ================================================================================================

/// The depth of the sparse Merkle tree.
///
/// All leaves in this SMT are located at depth 64.
pub const SMT_DEPTH: u8 = 64;

// SMT
// ================================================================================================

type Leaves = super::Leaves<SmtLeaf>;

/// Sparse Merkle tree mapping 256-bit keys to 256-bit values. Both keys and values are represented
/// by 4 field elements.
///
/// All leaves sit at depth 64. The most significant element of the key is used to identify the leaf
/// to which the key maps.
///
/// A leaf is either empty, or holds one or more key-value pairs. An empty leaf hashes to the empty
/// word. Otherwise, a leaf hashes to the hash of its key-value pairs, ordered by key first, value
/// second.
#[derive(Debug, Clone, PartialEq, Eq)]
#[cfg_attr(feature = "serde", derive(serde::Deserialize, serde::Serialize))]
pub struct Smt {
    root: Word,
    // pub(super) for use in PartialSmt.
    pub(super) leaves: Leaves,
    inner_nodes: InnerNodes,
}

impl Smt {
    // CONSTANTS
    // --------------------------------------------------------------------------------------------
    /// The default value used to compute the hash of empty leaves
    pub const EMPTY_VALUE: Word = <Self as SparseMerkleTree<SMT_DEPTH>>::EMPTY_VALUE;

    // CONSTRUCTORS
    // --------------------------------------------------------------------------------------------

    /// Returns a new [Smt].
    ///
    /// All leaves in the returned tree are set to [Self::EMPTY_VALUE].
    pub fn new() -> Self {
        let root = *EmptySubtreeRoots::entry(SMT_DEPTH, 0);

        Self {
            root,
            inner_nodes: Default::default(),
            leaves: Default::default(),
        }
    }

    /// Returns a new [Smt] instantiated with leaves set as specified by the provided entries.
    ///
    /// If the `concurrent` feature is enabled, this function uses a parallel implementation to
    /// process the entries efficiently, otherwise it defaults to the sequential implementation.
    ///
    /// All leaves omitted from the entries list are set to [Self::EMPTY_VALUE].
    ///
    /// # Errors
    /// Returns an error if the provided entries contain multiple values for the same key.
    pub fn with_entries(
        entries: impl IntoIterator<Item = (Word, Word)>,
    ) -> Result<Self, MerkleError> {
        #[cfg(feature = "concurrent")]
        {
            Self::with_entries_concurrent(entries)
        }
        #[cfg(not(feature = "concurrent"))]
        {
            Self::with_entries_sequential(entries)
        }
    }

    /// Similar to `with_entries` but avoids the overhead of sorting if the entries are already
    /// sorted.
    ///
    /// This only applies if the "concurrent" feature is enabled. Without the feature, the behavior
    /// is equivalent to `with_entiries`.
    pub fn with_sorted_entries(
        entries: impl IntoIterator<Item = (RpoDigest, Word)>,
    ) -> Result<Self, MerkleError> {
        #[cfg(feature = "concurrent")]
        {
            Self::with_sorted_entries_concurrent(entries)
        }
        #[cfg(not(feature = "concurrent"))]
        {
            Self::with_entries_sequential(entries)
        }
    }

    /// Returns a new [Smt] instantiated with leaves set as specified by the provided entries.
    ///
    /// This sequential implementation processes entries one at a time to build the tree.
    /// All leaves omitted from the entries list are set to [Self::EMPTY_VALUE].
    ///
    /// # Errors
    /// Returns an error if the provided entries contain multiple values for the same key.
    #[cfg(any(not(feature = "concurrent"), fuzzing, test))]
    fn with_entries_sequential(
        entries: impl IntoIterator<Item = (Word, Word)>,
    ) -> Result<Self, MerkleError> {
        use alloc::collections::BTreeSet;

        // create an empty tree
        let mut tree = Self::new();

        // This being a sparse data structure, the EMPTY_WORD is not assigned to the `BTreeMap`, so
        // entries with the empty value need additional tracking.
        let mut key_set_to_zero = BTreeSet::new();

        for (key, value) in entries {
            let old_value = tree.insert(key, value);

            if old_value != EMPTY_WORD || key_set_to_zero.contains(&key) {
                return Err(MerkleError::DuplicateValuesForIndex(
                    LeafIndex::<SMT_DEPTH>::from(key).value(),
                ));
            }

            if value == EMPTY_WORD {
                key_set_to_zero.insert(key);
            };
        }
        Ok(tree)
    }

    /// Returns a new [`Smt`] instantiated from already computed leaves and nodes.
    ///
    /// This function performs minimal consistency checking. It is the caller's responsibility to
    /// ensure the passed arguments are correct and consistent with each other.
    ///
    /// # Panics
    /// With debug assertions on, this function panics if `root` does not match the root node in
    /// `inner_nodes`.
    pub fn from_raw_parts(inner_nodes: InnerNodes, leaves: Leaves, root: Word) -> Self {
        // Our particular implementation of `from_raw_parts()` never returns `Err`.
        <Self as SparseMerkleTree<SMT_DEPTH>>::from_raw_parts(inner_nodes, leaves, root).unwrap()
    }

    // PUBLIC ACCESSORS
    // --------------------------------------------------------------------------------------------

    /// Returns the depth of the tree
    pub const fn depth(&self) -> u8 {
        SMT_DEPTH
    }

    /// Returns the root of the tree
    pub fn root(&self) -> Word {
        <Self as SparseMerkleTree<SMT_DEPTH>>::root(self)
    }

    /// Returns the number of non-empty leaves in this tree.
    ///
    /// Note that this may return a different value from [Self::num_entries()] as a single leaf may
    /// contain more than one key-value pair.
    pub fn num_leaves(&self) -> usize {
        self.leaves.len()
    }

    /// Returns the number of key-value pairs with non-default values in this tree.
    ///
    /// Note that this may return a different value from [Self::num_leaves()] as a single leaf may
    /// contain more than one key-value pair.
    ///
    /// Also note that this is currently an expensive operation is counting the number of entries
    /// requires iterating over all leaves of the tree.
    pub fn num_entries(&self) -> usize {
        self.entries().count()
    }

    /// Returns the leaf to which `key` maps
    pub fn get_leaf(&self, key: &Word) -> SmtLeaf {
        <Self as SparseMerkleTree<SMT_DEPTH>>::get_leaf(self, key)
    }

    /// Returns the value associated with `key`
    pub fn get_value(&self, key: &Word) -> Word {
        <Self as SparseMerkleTree<SMT_DEPTH>>::get_value(self, key)
    }

    /// Returns an opening of the leaf associated with `key`. Conceptually, an opening is a Merkle
    /// path to the leaf, as well as the leaf itself.
    pub fn open(&self, key: &Word) -> SmtProof {
        <Self as SparseMerkleTree<SMT_DEPTH>>::open(self, key)
    }

    /// Returns a boolean value indicating whether the SMT is empty.
    pub fn is_empty(&self) -> bool {
        debug_assert_eq!(self.leaves.is_empty(), self.root == Self::EMPTY_ROOT);
        self.root == Self::EMPTY_ROOT
    }

    // ITERATORS
    // --------------------------------------------------------------------------------------------

    /// Returns an iterator over the leaves of this [Smt].
    pub fn leaves(&self) -> impl Iterator<Item = (LeafIndex<SMT_DEPTH>, &SmtLeaf)> {
        self.leaves
            .iter()
            .map(|(leaf_index, leaf)| (LeafIndex::new_max_depth(*leaf_index), leaf))
    }

    /// Returns an iterator over the key-value pairs of this [Smt].
    pub fn entries(&self) -> impl Iterator<Item = &(Word, Word)> {
        self.leaves().flat_map(|(_, leaf)| leaf.entries())
    }

    /// Returns an iterator over the inner nodes of this [Smt].
    pub fn inner_nodes(&self) -> impl Iterator<Item = InnerNodeInfo> + '_ {
        self.inner_nodes.values().map(|e| InnerNodeInfo {
            value: e.hash(),
            left: e.left,
            right: e.right,
        })
    }

    // STATE MUTATORS
    // --------------------------------------------------------------------------------------------

    /// Inserts a value at the specified key, returning the previous value associated with that key.
    /// Recall that by definition, any key that hasn't been updated is associated with
    /// [`Self::EMPTY_VALUE`].
    ///
    /// This also recomputes all hashes between the leaf (associated with the key) and the root,
    /// updating the root itself.
    pub fn insert(&mut self, key: Word, value: Word) -> Word {
        <Self as SparseMerkleTree<SMT_DEPTH>>::insert(self, key, value)
    }

    /// Computes what changes are necessary to insert the specified key-value pairs into this Merkle
    /// tree, allowing for validation before applying those changes.
    ///
    /// This method returns a [`MutationSet`], which contains all the information for inserting
    /// `kv_pairs` into this Merkle tree already calculated, including the new root hash, which can
    /// be queried with [`MutationSet::root()`]. Once a mutation set is returned,
    /// [`Smt::apply_mutations()`] can be called in order to commit these changes to the Merkle
    /// tree, or [`drop()`] to discard them.
    ///
    /// # Example
    /// ```
    /// # use miden_crypto::{Felt, Word};
    /// # use miden_crypto::merkle::{Smt, EmptySubtreeRoots, SMT_DEPTH};
    /// let mut smt = Smt::new();
    /// let pair = (Word::default(), Word::default());
    /// let mutations = smt.compute_mutations(vec![pair]);
    /// assert_eq!(mutations.root(), *EmptySubtreeRoots::entry(SMT_DEPTH, 0));
    /// smt.apply_mutations(mutations);
    /// assert_eq!(smt.root(), *EmptySubtreeRoots::entry(SMT_DEPTH, 0));
    /// ```
    pub fn compute_mutations(
        &self,
        kv_pairs: impl IntoIterator<Item = (Word, Word)>,
    ) -> MutationSet<SMT_DEPTH, Word, Word> {
        #[cfg(feature = "concurrent")]
        {
            self.compute_mutations_concurrent(kv_pairs)
        }
        #[cfg(not(feature = "concurrent"))]
        {
            <Self as SparseMerkleTree<SMT_DEPTH>>::compute_mutations(self, kv_pairs)
        }
    }

    /// Applies the prospective mutations computed with [`Smt::compute_mutations()`] to this tree.
    ///
    /// # Errors
    /// If `mutations` was computed on a tree with a different root than this one, returns
    /// [`MerkleError::ConflictingRoots`] with a two-item [`Vec`]. The first item is the root hash
    /// the `mutations` were computed against, and the second item is the actual current root of
    /// this tree.
    pub fn apply_mutations(
        &mut self,
        mutations: MutationSet<SMT_DEPTH, Word, Word>,
    ) -> Result<(), MerkleError> {
        <Self as SparseMerkleTree<SMT_DEPTH>>::apply_mutations(self, mutations)
    }

    /// Applies the prospective mutations computed with [`Smt::compute_mutations()`] to this tree
    /// and returns the reverse mutation set.
    ///
    /// Applying the reverse mutation sets to the updated tree will revert the changes.
    ///
    /// # Errors
    /// If `mutations` was computed on a tree with a different root than this one, returns
    /// [`MerkleError::ConflictingRoots`] with a two-item [`Vec`]. The first item is the root hash
    /// the `mutations` were computed against, and the second item is the actual current root of
    /// this tree.
    pub fn apply_mutations_with_reversion(
        &mut self,
        mutations: MutationSet<SMT_DEPTH, Word, Word>,
    ) -> Result<MutationSet<SMT_DEPTH, Word, Word>, MerkleError> {
        <Self as SparseMerkleTree<SMT_DEPTH>>::apply_mutations_with_reversion(self, mutations)
    }

    // HELPERS
    // --------------------------------------------------------------------------------------------

    /// Inserts `value` at leaf index pointed to by `key`. `value` is guaranteed to not be the empty
    /// value, such that this is indeed an insertion.
    fn perform_insert(&mut self, key: Word, value: Word) -> Option<Word> {
        debug_assert_ne!(value, Self::EMPTY_VALUE);

        let leaf_index: LeafIndex<SMT_DEPTH> = Self::key_to_leaf_index(&key);

        match self.leaves.get_mut(&leaf_index.value()) {
            Some(leaf) => leaf.insert(key, value),
            None => {
                self.leaves.insert(leaf_index.value(), SmtLeaf::Single((key, value)));

                None
            },
        }
    }

    /// Removes key-value pair at leaf index pointed to by `key` if it exists.
    fn perform_remove(&mut self, key: Word) -> Option<Word> {
        let leaf_index: LeafIndex<SMT_DEPTH> = Self::key_to_leaf_index(&key);

        if let Some(leaf) = self.leaves.get_mut(&leaf_index.value()) {
            let (old_value, is_empty) = leaf.remove(key);
            if is_empty {
                self.leaves.remove(&leaf_index.value());
            }
            old_value
        } else {
            // there's nothing stored at the leaf; nothing to update
            None
        }
    }
}

impl SparseMerkleTree<SMT_DEPTH> for Smt {
    type Key = Word;
    type Value = Word;
    type Leaf = SmtLeaf;
    type Opening = SmtProof;

    const EMPTY_VALUE: Self::Value = EMPTY_WORD;
    const EMPTY_ROOT: Word = *EmptySubtreeRoots::entry(SMT_DEPTH, 0);

    fn from_raw_parts(
        inner_nodes: InnerNodes,
        leaves: Leaves,
        root: Word,
    ) -> Result<Self, MerkleError> {
        if cfg!(debug_assertions) {
            let root_node = inner_nodes.get(&NodeIndex::root()).unwrap();
            assert_eq!(root_node.hash(), root);
        }

        Ok(Self { root, inner_nodes, leaves })
    }

    fn root(&self) -> Word {
        self.root
    }

    fn set_root(&mut self, root: Word) {
        self.root = root;
    }

    fn get_inner_node(&self, index: NodeIndex) -> InnerNode {
        self.inner_nodes
            .get(&index)
            .cloned()
            .unwrap_or_else(|| EmptySubtreeRoots::get_inner_node(SMT_DEPTH, index.depth()))
    }

    fn insert_inner_node(&mut self, index: NodeIndex, inner_node: InnerNode) -> Option<InnerNode> {
        self.inner_nodes.insert(index, inner_node)
    }

    fn remove_inner_node(&mut self, index: NodeIndex) -> Option<InnerNode> {
        self.inner_nodes.remove(&index)
    }

    fn insert_value(&mut self, key: Self::Key, value: Self::Value) -> Option<Self::Value> {
        // inserting an `EMPTY_VALUE` is equivalent to removing any value associated with `key`
        if value != Self::EMPTY_VALUE {
            self.perform_insert(key, value)
        } else {
            self.perform_remove(key)
        }
    }

    fn get_value(&self, key: &Self::Key) -> Self::Value {
        let leaf_pos = LeafIndex::<SMT_DEPTH>::from(*key).value();

        match self.leaves.get(&leaf_pos) {
            Some(leaf) => leaf.get_value(key).unwrap_or_default(),
            None => EMPTY_WORD,
        }
    }

    fn get_leaf(&self, key: &Word) -> Self::Leaf {
        let leaf_pos = LeafIndex::<SMT_DEPTH>::from(*key).value();

        match self.leaves.get(&leaf_pos) {
            Some(leaf) => leaf.clone(),
            None => SmtLeaf::new_empty((*key).into()),
        }
    }

    fn hash_leaf(leaf: &Self::Leaf) -> Word {
        leaf.hash()
    }

    fn construct_prospective_leaf(
        &self,
        mut existing_leaf: SmtLeaf,
        key: &Word,
        value: &Word,
    ) -> SmtLeaf {
        debug_assert_eq!(existing_leaf.index(), Self::key_to_leaf_index(key));

        match existing_leaf {
            SmtLeaf::Empty(_) => SmtLeaf::new_single(*key, *value),
            _ => {
                if *value != EMPTY_WORD {
                    existing_leaf.insert(*key, *value);
                } else {
                    existing_leaf.remove(*key);
                }

                existing_leaf
            },
        }
    }

    fn key_to_leaf_index(key: &Word) -> LeafIndex<SMT_DEPTH> {
        let most_significant_felt = key[3];
        LeafIndex::new_max_depth(most_significant_felt.as_int())
    }

    fn path_and_leaf_to_opening(path: MerklePath, leaf: SmtLeaf) -> SmtProof {
        SmtProof::new_unchecked(path, leaf)
    }
}

impl Default for Smt {
    fn default() -> Self {
        Self::new()
    }
}

// CONVERSIONS
// ================================================================================================

impl From<Word> for LeafIndex<SMT_DEPTH> {
    fn from(value: Word) -> Self {
        // We use the most significant `Felt` of a `Word` as the leaf index.
        Self::new_max_depth(value[3].as_int())
    }
}

// SERIALIZATION
// ================================================================================================

impl Serializable for Smt {
    fn write_into<W: ByteWriter>(&self, target: &mut W) {
        // Write the number of filled leaves for this Smt
        target.write_usize(self.entries().count());

        // Write each (key, value) pair
        for (key, value) in self.entries() {
            target.write(key);
            target.write(value);
        }
    }

    fn get_size_hint(&self) -> usize {
        let entries_count = self.entries().count();

        // Each entry is the size of a digest plus a word.
        entries_count.get_size_hint()
            + entries_count * (Word::SERIALIZED_SIZE + EMPTY_WORD.get_size_hint())
    }
}

impl Deserializable for Smt {
    fn read_from<R: ByteReader>(source: &mut R) -> Result<Self, DeserializationError> {
        // Read the number of filled leaves for this Smt
        let num_filled_leaves = source.read_usize()?;
        let mut entries = Vec::with_capacity(num_filled_leaves);

        for _ in 0..num_filled_leaves {
            let key = source.read()?;
            let value = source.read()?;
            entries.push((key, value));
        }

        Self::with_entries(entries)
            .map_err(|err| DeserializationError::InvalidValue(err.to_string()))
    }
}

// FUZZING
// ================================================================================================

#[cfg(fuzzing)]
impl Smt {
    pub fn fuzz_with_entries_sequential(
        entries: impl IntoIterator<Item = (Word, Word)>,
    ) -> Result<Smt, MerkleError> {
        Self::with_entries_sequential(entries)
    }

    pub fn fuzz_compute_mutations_sequential(
        &self,
        kv_pairs: impl IntoIterator<Item = (Word, Word)>,
    ) -> MutationSet<SMT_DEPTH, Word, Word> {
        <Self as SparseMerkleTree<SMT_DEPTH>>::compute_mutations(self, kv_pairs)
    }
}

// TESTS
// ================================================================================================

#[test]
fn test_smt_serialization_deserialization() {
    // Smt for default types (empty map)
    let smt_default = Smt::default();
    let bytes = smt_default.to_bytes();
    assert_eq!(smt_default, Smt::read_from_bytes(&bytes).unwrap());
    assert_eq!(bytes.len(), smt_default.get_size_hint());

    // Smt with values
    let smt_leaves_2: [(Word, Word); 2] = [
        (
<<<<<<< HEAD
            RpoDigest::new([Felt::new(105), Felt::new(106), Felt::new(107), Felt::new(108)]),
            [Felt::new(5_u64), Felt::new(6_u64), Felt::new(7_u64), Felt::new(8_u64)],
=======
            Word::new([Felt::new(101), Felt::new(102), Felt::new(103), Felt::new(104)]),
            Word::new([Felt::new(1_u64), Felt::new(2_u64), Felt::new(3_u64), Felt::new(4_u64)]),
        ),
        (
            Word::new([Felt::new(105), Felt::new(106), Felt::new(107), Felt::new(108)]),
            Word::new([Felt::new(5_u64), Felt::new(6_u64), Felt::new(7_u64), Felt::new(8_u64)]),
>>>>>>> 5ac06d28
        ),
        (
            RpoDigest::new([Felt::new(101), Felt::new(102), Felt::new(103), Felt::new(104)]),
            [Felt::new(1_u64), Felt::new(2_u64), Felt::new(3_u64), Felt::new(4_u64)],
        ),
    ];
    let smt = Smt::with_entries(smt_leaves_2).unwrap();

    let bytes = smt.to_bytes();
    assert_eq!(smt, Smt::read_from_bytes(&bytes).unwrap());
    assert_eq!(bytes.len(), smt.get_size_hint());
}

#[test]
fn smt_with_sorted_entries() {
    // Smt with sorted values
    let smt_leaves_2: [(RpoDigest, Word); 2] = [
        (
            RpoDigest::new([Felt::new(101), Felt::new(102), Felt::new(103), Felt::new(104)]),
            [Felt::new(1_u64), Felt::new(2_u64), Felt::new(3_u64), Felt::new(4_u64)],
        ),
        (
            RpoDigest::new([Felt::new(105), Felt::new(106), Felt::new(107), Felt::new(108)]),
            [Felt::new(5_u64), Felt::new(6_u64), Felt::new(7_u64), Felt::new(8_u64)],
        ),
    ];

    let smt = Smt::with_sorted_entries(smt_leaves_2).unwrap();
    let expected_smt = Smt::with_entries(smt_leaves_2).unwrap();

    assert_eq!(smt, expected_smt);
}<|MERGE_RESOLUTION|>--- conflicted
+++ resolved
@@ -105,7 +105,7 @@
     /// This only applies if the "concurrent" feature is enabled. Without the feature, the behavior
     /// is equivalent to `with_entiries`.
     pub fn with_sorted_entries(
-        entries: impl IntoIterator<Item = (RpoDigest, Word)>,
+        entries: impl IntoIterator<Item = (Word, Word)>,
     ) -> Result<Self, MerkleError> {
         #[cfg(feature = "concurrent")]
         {
@@ -557,43 +557,34 @@
     // Smt with values
     let smt_leaves_2: [(Word, Word); 2] = [
         (
-<<<<<<< HEAD
-            RpoDigest::new([Felt::new(105), Felt::new(106), Felt::new(107), Felt::new(108)]),
-            [Felt::new(5_u64), Felt::new(6_u64), Felt::new(7_u64), Felt::new(8_u64)],
-=======
+            Word::new([Felt::new(105), Felt::new(106), Felt::new(107), Felt::new(108)]),
+            [Felt::new(5_u64), Felt::new(6_u64), Felt::new(7_u64), Felt::new(8_u64)].into(),
+        ),
+        (
             Word::new([Felt::new(101), Felt::new(102), Felt::new(103), Felt::new(104)]),
-            Word::new([Felt::new(1_u64), Felt::new(2_u64), Felt::new(3_u64), Felt::new(4_u64)]),
+            [Felt::new(1_u64), Felt::new(2_u64), Felt::new(3_u64), Felt::new(4_u64)].into(),
+        ),
+    ];
+    let smt = Smt::with_entries(smt_leaves_2).unwrap();
+
+    let bytes = smt.to_bytes();
+    assert_eq!(smt, Smt::read_from_bytes(&bytes).unwrap());
+    assert_eq!(bytes.len(), smt.get_size_hint());
+}
+
+#[test]
+fn smt_with_sorted_entries() {
+    // Smt with sorted values
+    let smt_leaves_2: [(Word, Word); 2] = [
+        (
+            Word::new([Felt::new(101), Felt::new(102), Felt::new(103), Felt::new(104)]),
+            [Felt::new(1_u64), Felt::new(2_u64), Felt::new(3_u64), Felt::new(4_u64)].into(),
         ),
         (
             Word::new([Felt::new(105), Felt::new(106), Felt::new(107), Felt::new(108)]),
-            Word::new([Felt::new(5_u64), Felt::new(6_u64), Felt::new(7_u64), Felt::new(8_u64)]),
->>>>>>> 5ac06d28
-        ),
-        (
-            RpoDigest::new([Felt::new(101), Felt::new(102), Felt::new(103), Felt::new(104)]),
-            [Felt::new(1_u64), Felt::new(2_u64), Felt::new(3_u64), Felt::new(4_u64)],
+            [Felt::new(5_u64), Felt::new(6_u64), Felt::new(7_u64), Felt::new(8_u64)].into(),
         ),
     ];
-    let smt = Smt::with_entries(smt_leaves_2).unwrap();
-
-    let bytes = smt.to_bytes();
-    assert_eq!(smt, Smt::read_from_bytes(&bytes).unwrap());
-    assert_eq!(bytes.len(), smt.get_size_hint());
-}
-
-#[test]
-fn smt_with_sorted_entries() {
-    // Smt with sorted values
-    let smt_leaves_2: [(RpoDigest, Word); 2] = [
-        (
-            RpoDigest::new([Felt::new(101), Felt::new(102), Felt::new(103), Felt::new(104)]),
-            [Felt::new(1_u64), Felt::new(2_u64), Felt::new(3_u64), Felt::new(4_u64)],
-        ),
-        (
-            RpoDigest::new([Felt::new(105), Felt::new(106), Felt::new(107), Felt::new(108)]),
-            [Felt::new(5_u64), Felt::new(6_u64), Felt::new(7_u64), Felt::new(8_u64)],
-        ),
-    ];
 
     let smt = Smt::with_sorted_entries(smt_leaves_2).unwrap();
     let expected_smt = Smt::with_entries(smt_leaves_2).unwrap();
