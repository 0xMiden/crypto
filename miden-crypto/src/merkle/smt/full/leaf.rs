--- conflicted
+++ resolved
@@ -1,13 +1,9 @@
 use alloc::{string::ToString, vec::Vec};
 use core::cmp::Ordering;
 
-<<<<<<< HEAD
 use p3_field::PrimeField64;
 
 use super::{EMPTY_WORD, Felt, LeafIndex, Rpo256, RpoDigest, SMT_DEPTH, SmtLeafError, Word};
-=======
-use super::{EMPTY_WORD, Felt, LeafIndex, MAX_LEAF_ENTRIES, Rpo256, SMT_DEPTH, SmtLeafError, Word};
->>>>>>> 7d0c2e60
 use crate::utils::{ByteReader, ByteWriter, Deserializable, DeserializationError, Serializable};
 
 /// Represents a leaf node in the Sparse Merkle Tree.
