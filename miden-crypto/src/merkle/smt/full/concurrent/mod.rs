--- conflicted
+++ resolved
@@ -234,52 +234,7 @@
             let index = Self::key_to_leaf_index(&item.0);
             index.value()
         });
-<<<<<<< HEAD
         build_subtrees_from_sorted_entries(entries)
-=======
-        Self::build_subtrees_from_sorted_entries(entries)
-    }
-
-    /// Computes the raw parts for a new sparse Merkle tree from a set of key-value pairs.
-    ///
-    /// This function is mostly an implementation detail of
-    /// [`Smt::with_entries_concurrent()`].
-    ///
-    /// # Errors
-    /// Returns an error if the provided entries contain multiple values for the same key.
-    fn build_subtrees_from_sorted_entries(
-        entries: Vec<(Word, Word)>,
-    ) -> Result<(InnerNodes, Leaves), MerkleError> {
-        let mut accumulated_nodes: InnerNodes = Default::default();
-
-        let PairComputations {
-            leaves: mut leaf_subtrees,
-            nodes: initial_leaves,
-        } = Self::sorted_pairs_to_leaves(entries)?;
-
-        // If there are no leaves, we can return early
-        if initial_leaves.is_empty() {
-            return Ok((accumulated_nodes, initial_leaves));
-        }
-
-        for current_depth in (SUBTREE_DEPTH..=SMT_DEPTH).step_by(SUBTREE_DEPTH as usize).rev() {
-            let (nodes, mut subtree_roots): (Vec<Map<_, _>>, Vec<SubtreeLeaf>) = leaf_subtrees
-                .into_par_iter()
-                .map(|subtree| {
-                    debug_assert!(subtree.is_sorted());
-                    debug_assert!(!subtree.is_empty());
-                    let (nodes, subtree_root) = build_subtree(subtree, SMT_DEPTH, current_depth);
-                    (nodes, subtree_root)
-                })
-                .unzip();
-
-            leaf_subtrees = SubtreeLeavesIter::from_leaves(&mut subtree_roots).collect();
-            accumulated_nodes.extend(nodes.into_iter().flatten());
-
-            debug_assert!(!leaf_subtrees.is_empty());
-        }
-        Ok((accumulated_nodes, initial_leaves))
->>>>>>> 6646227a
     }
 
     // LEAF NODE CONSTRUCTION
