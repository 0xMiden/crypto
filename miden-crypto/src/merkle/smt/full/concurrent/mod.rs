use alloc::vec::Vec;
use core::mem;

use num::Integer;
use rayon::prelude::*;

use super::{
    EmptySubtreeRoots, InnerNode, InnerNodes, Leaves, MerkleError, MutationSet, NodeIndex,
    SMT_DEPTH, Smt, SmtLeaf, SparseMerkleTree, Word, leaf,
};
use crate::merkle::{
    SmtLeafError,
    smt::{Map, NodeMutation, NodeMutations},
};

#[cfg(test)]
pub(crate) mod tests;

pub(crate) type MutatedSubtreeLeaves = Vec<Vec<SubtreeLeaf>>;

// CONCURRENT IMPLEMENTATIONS
// ================================================================================================

impl Smt {
    /// Parallel implementation of [`Smt::with_entries()`].
    ///
    /// This method constructs a new sparse Merkle tree concurrently by processing subtrees in
    /// parallel, working from the bottom up. The process works as follows:
    ///
    /// 1. First, the input key-value pairs are sorted and grouped into subtrees based on their leaf
    ///    indices. Each subtree covers a range of 256 (2^8) possible leaf positions.
    ///
    /// 2. The subtrees are then processed in parallel:
    ///    - For each subtree, compute the inner nodes from depth D down to depth D-8.
    ///    - Each subtree computation yields a new subtree root and its associated inner nodes.
    ///
    /// 3. These subtree roots are recursively merged to become the "leaves" for the next iteration,
    ///    which processes the next 8 levels up. This continues until the final root of the tree is
    ///    computed at depth 0.
    ///
    /// # Errors
    /// Returns an error if the provided entries contain multiple values for the same key.
    pub(crate) fn with_entries_concurrent(
        entries: impl IntoIterator<Item = (Word, Word)>,
    ) -> Result<Self, MerkleError> {
        let entries: Vec<(Word, Word)> = entries.into_iter().collect();

        if entries.is_empty() {
            return Ok(Self::default());
        }

        let (inner_nodes, leaves) = Self::build_subtrees(entries)?;

        // All the leaves are empty
        if inner_nodes.is_empty() {
            return Ok(Self::default());
        }

        let root = inner_nodes.get(&NodeIndex::root()).unwrap().hash();
        <Self as SparseMerkleTree<SMT_DEPTH>>::from_raw_parts(inner_nodes, leaves, root)
    }

    /// Similar to `with_entries_concurrent` but used for pre-sorted entries to avoid overhead.
    pub(crate) fn with_sorted_entries_concurrent(
        entries: impl IntoIterator<Item = (Word, Word)>,
    ) -> Result<Self, MerkleError> {
        let entries: Vec<(Word, Word)> = entries.into_iter().collect();

        if entries.is_empty() {
            return Ok(Self::default());
        }

        let (inner_nodes, leaves) = build_subtrees_from_sorted_entries(entries)?;

        // All the leaves are empty
        if inner_nodes.is_empty() {
            return Ok(Self::default());
        }

        let root = inner_nodes.get(&NodeIndex::root()).unwrap().hash();
        <Self as SparseMerkleTree<SMT_DEPTH>>::from_raw_parts(inner_nodes, leaves, root)
    }

    /// Parallel implementation of [`Smt::compute_mutations()`].
    ///
    /// This method computes mutations by recursively processing subtrees in parallel, working from
    /// the bottom up. The process works as follows:
    ///
    /// 1. First, the input key-value pairs are sorted and grouped into subtrees based on their leaf
    ///    indices. Each subtree covers a range of 256 (2^8) possible leaf positions.
    ///
    /// 2. The subtrees containing modifications are then processed in parallel:
    ///    - For each modified subtree, compute node mutations from depth D up to depth D-8
    ///    - Each subtree computation yields a new root at depth D-8 and its associated mutations
    ///
    /// 3. These subtree roots become the "leaves" for the next iteration, which processes the next
    ///    8 levels up. This continues until reaching the tree's root at depth 0.
    ///
    /// # Errors
    /// Returns an error if mutations would exceed [`MAX_LEAF_ENTRIES`] (1024 entries) in a leaf.
    pub(crate) fn compute_mutations_concurrent(
        &self,
        kv_pairs: impl IntoIterator<Item = (Word, Word)>,
    ) -> Result<MutationSet<SMT_DEPTH, Word, Word>, MerkleError>
    where
        Self: Sized + Sync,
    {
        // Collect and sort key-value pairs by their corresponding leaf index
        let mut sorted_kv_pairs: Vec<_> = kv_pairs.into_iter().collect();
        sorted_kv_pairs.par_sort_unstable_by_key(|(key, _)| Self::key_to_leaf_index(key).value());

        // Convert sorted pairs into mutated leaves and capture any new pairs
        let (mut subtree_leaves, new_pairs) =
            self.sorted_pairs_to_mutated_subtree_leaves(sorted_kv_pairs)?;

        // If no mutations, return an empty mutation set
        if subtree_leaves.is_empty() {
            return Ok(MutationSet {
                old_root: self.root(),
                new_root: self.root(),
                node_mutations: NodeMutations::default(),
                new_pairs,
            });
        }

        let mut node_mutations = NodeMutations::default();

        // Process each depth level in reverse, stepping by the subtree depth
        for depth in (SUBTREE_DEPTH..=SMT_DEPTH).step_by(SUBTREE_DEPTH as usize).rev() {
            // Parallel processing of each subtree to generate mutations and roots
            let (mutations_per_subtree, mut subtree_roots): (Vec<_>, Vec<_>) = subtree_leaves
                .into_par_iter()
                .map(|subtree| {
                    debug_assert!(subtree.is_sorted() && !subtree.is_empty());
                    self.build_subtree_mutations(subtree, SMT_DEPTH, depth)
                })
                .unzip();

            // Prepare leaves for the next depth level
            subtree_leaves = SubtreeLeavesIter::from_leaves(&mut subtree_roots).collect();

            // Aggregate all node mutations
            node_mutations.extend(mutations_per_subtree.into_iter().flatten());

            debug_assert!(!subtree_leaves.is_empty());
        }

        let new_root = subtree_leaves[0][0].hash;

        // Create mutation set
        let mutation_set = MutationSet {
            old_root: self.root(),
            new_root,
            node_mutations,
            new_pairs,
        };

        // There should be mutations and new pairs at this point
        debug_assert!(
            !mutation_set.node_mutations().is_empty() && !mutation_set.new_pairs().is_empty()
        );

        Ok(mutation_set)
    }

    // SUBTREE MUTATION
    // --------------------------------------------------------------------------------------------

    /// Computes the node mutations and the root of a subtree
    fn build_subtree_mutations(
        &self,
        mut leaves: Vec<SubtreeLeaf>,
        tree_depth: u8,
        bottom_depth: u8,
    ) -> (NodeMutations, SubtreeLeaf)
    where
        Self: Sized,
    {
        debug_assert!(bottom_depth <= tree_depth);
        debug_assert!(Integer::is_multiple_of(&bottom_depth, &SUBTREE_DEPTH));
        debug_assert!(leaves.len() <= usize::pow(2, SUBTREE_DEPTH as u32));

        let subtree_root_depth = bottom_depth - SUBTREE_DEPTH;
        let mut node_mutations: NodeMutations = Default::default();
        let mut next_leaves: Vec<SubtreeLeaf> = Vec::with_capacity(leaves.len() / 2);

        for current_depth in (subtree_root_depth..bottom_depth).rev() {
            debug_assert!(current_depth <= bottom_depth);

            let next_depth = current_depth + 1;
            let mut iter = leaves.drain(..).peekable();

            while let Some(first_leaf) = iter.next() {
                // This constructs a valid index because next_depth will never exceed the depth of
                // the tree.
                let parent_index = NodeIndex::new_unchecked(next_depth, first_leaf.col).parent();
                let parent_node = self.get_inner_node(parent_index);
                let combined_node = fetch_sibling_pair(&mut iter, first_leaf, parent_node);
                let combined_hash = combined_node.hash();

                let &empty_hash = EmptySubtreeRoots::entry(tree_depth, current_depth);

                // Add the parent node even if it is empty for proper upward updates
                next_leaves.push(SubtreeLeaf {
                    col: parent_index.value(),
                    hash: combined_hash,
                });

                node_mutations.insert(
                    parent_index,
                    if combined_hash != empty_hash {
                        NodeMutation::Addition(combined_node)
                    } else {
                        NodeMutation::Removal
                    },
                );
            }
            drop(iter);
            leaves = mem::take(&mut next_leaves);
        }

        debug_assert_eq!(leaves.len(), 1);
        let root_leaf = leaves.pop().unwrap();
        (node_mutations, root_leaf)
    }

    // SUBTREE CONSTRUCTION
    // --------------------------------------------------------------------------------------------

    /// Computes the raw parts for a new sparse Merkle tree from a set of key-value pairs.
    ///
    /// `entries` need not be sorted. This function will sort them using parallel sorting.
    ///
    /// # Errors
    /// Returns an error if the provided entries contain multiple values for the same key.
    pub(crate) fn build_subtrees(
        mut entries: Vec<(Word, Word)>,
    ) -> Result<(InnerNodes, Leaves), MerkleError> {
        entries.par_sort_unstable_by_key(|item| {
            let index = Self::key_to_leaf_index(&item.0);
            index.value()
        });
        build_subtrees_from_sorted_entries(entries)
    }

    // LEAF NODE CONSTRUCTION
    // --------------------------------------------------------------------------------------------

    /// Performs the initial transforms for constructing a [`SparseMerkleTree`] by composing
    /// subtrees. In other words, this function takes the key-value inputs to the tree, and produces
    /// the inputs to feed into [`build_subtree()`].
    ///
    /// `pairs` *must* already be sorted **by leaf index column**, not simply sorted by key. If
    /// `pairs` is not correctly sorted, the returned computations will be incorrect.
    ///
    /// # Errors
    /// Returns an error if the provided pairs contain multiple values for the same key.
    ///
    /// # Panics
    /// With debug assertions on, this function panics if it detects that `pairs` is not correctly
    /// sorted. Without debug assertions, the returned computations will be incorrect.
    pub(crate) fn sorted_pairs_to_leaves(
        pairs: Vec<(Word, Word)>,
    ) -> Result<PairComputations<u64, SmtLeaf>, MerkleError> {
        process_sorted_pairs_to_leaves(pairs, Self::pairs_to_leaf)
    }

    /// Constructs a single leaf from an arbitrary amount of key-value pairs.
    /// Those pairs must all have the same leaf index.
    ///
    /// # Errors
    /// Returns a `MerkleError::DuplicateValuesForIndex` if the provided pairs contain multiple
    /// values for the same key.
    ///
    /// # Returns
    /// - `Ok(Some(SmtLeaf))` if a valid leaf is constructed.
    /// - `Ok(None)` if the only provided value is `Self::EMPTY_VALUE`.
    fn pairs_to_leaf(mut pairs: Vec<(Word, Word)>) -> Result<Option<SmtLeaf>, MerkleError> {
        assert!(!pairs.is_empty());

        if pairs.len() > 1 {
            pairs.sort_by(|(key_1, _), (key_2, _)| leaf::cmp_keys(*key_1, *key_2));
            // Check for duplicates in a sorted list by comparing adjacent pairs
            if let Some(window) = pairs.windows(2).find(|window| window[0].0 == window[1].0) {
                // If we find a duplicate, return an error
                let col = Self::key_to_leaf_index(&window[0].0).index.value();
                return Err(MerkleError::DuplicateValuesForIndex(col));
            }
            Ok(Some(SmtLeaf::new_multiple(pairs).unwrap()))
        } else {
            let (key, value) = pairs.pop().unwrap();
            if value == Self::EMPTY_VALUE {
                Ok(None)
            } else {
                Ok(Some(SmtLeaf::new_single(key, value)))
            }
        }
    }

    /// Computes leaves from a set of key-value pairs and current leaf values.
    /// Derived from `sorted_pairs_to_leaves`
    fn sorted_pairs_to_mutated_subtree_leaves(
        &self,
        pairs: Vec<(Word, Word)>,
    ) -> Result<(MutatedSubtreeLeaves, Map<Word, Word>), MerkleError> {
        // Map to track new key-value pairs for mutated leaves
        let mut new_pairs = Map::new();

        let accumulator = process_sorted_pairs_to_leaves(pairs, |leaf_pairs| {
            let mut leaf = self.get_leaf(&leaf_pairs[0].0);

            let mut leaf_changed = false;
            for (key, value) in leaf_pairs {
                // Check if the value has changed
                let old_value = new_pairs.get(&key).cloned().unwrap_or_else(|| {
                    // Safe to unwrap: `leaf_pairs` contains keys all belonging to this leaf.
                    // `SmtLeaf::get_value()` only returns `None` if the key does not belong to the
                    // leaf, which cannot happen due to the sorting/grouping
                    // logic in `process_sorted_pairs_to_leaves()`.
                    leaf.get_value(&key).unwrap()
                });

                if value != old_value {
                    // Update the leaf and track the new key-value pair
                    leaf = self.construct_prospective_leaf(leaf, &key, &value).map_err(
                        |e| match e {
                            SmtLeafError::TooManyLeafEntries { actual } => {
                                MerkleError::TooManyLeafEntries { actual }
                            },
                            other => panic!("unexpected SmtLeaf::insert error: {:?}", other),
                        },
                    )?;
                    new_pairs.insert(key, value);
                    leaf_changed = true;
                }
            }

            if leaf_changed {
                // Only return the leaf if it actually changed
                Ok(Some(leaf))
            } else {
                // Return None if leaf hasn't changed
                Ok(None)
            }
        });
        // The closure is the only possible source of errors.
        // Since it never returns an error - only `Ok(Some(_))` or `Ok(None)` - we can safely assume
        // `accumulator` is always `Ok(_)`.
<<<<<<< HEAD
        let final_leaves = accumulator.expect("process_sorted_pairs_to_leaves never fails").leaves;
        (final_leaves, new_pairs)
=======
        Ok((accumulator?.leaves, new_pairs))
    }

    /// Processes sorted key-value pairs to compute leaves for a subtree.
    ///
    /// This function groups key-value pairs by their corresponding column index and processes each
    /// group to construct leaves. The actual construction of the leaf is delegated to the
    /// `process_leaf` callback, allowing flexibility for different use cases (e.g., creating
    /// new leaves or mutating existing ones).
    ///
    /// # Parameters
    /// - `pairs`: A vector of sorted key-value pairs. The pairs *must* be sorted by leaf index
    ///   column (not simply by key). If the input is not sorted correctly, the function will
    ///   produce incorrect results and may panic in debug mode.
    /// - `process_leaf`: A callback function used to process each group of key-value pairs
    ///   corresponding to the same column index. The callback takes a vector of key-value pairs for
    ///   a single column and returns the constructed leaf for that column.
    ///
    /// # Returns
    /// A `PairComputations<u64, Self::Leaf>` containing:
    /// - `nodes`: A mapping of column indices to the constructed leaves.
    /// - `leaves`: A collection of `SubtreeLeaf` structures representing the processed leaves. Each
    ///   `SubtreeLeaf` includes the column index and the hash of the corresponding leaf.
    ///
    /// # Errors
    /// Returns an error if the `process_leaf` callback fails.
    ///
    /// # Panics
    /// This function will panic in debug mode if the input `pairs` are not sorted by column index.
    fn process_sorted_pairs_to_leaves<F>(
        pairs: Vec<(Word, Word)>,
        mut process_leaf: F,
    ) -> Result<PairComputations<u64, SmtLeaf>, MerkleError>
    where
        F: FnMut(Vec<(Word, Word)>) -> Result<Option<SmtLeaf>, MerkleError>,
    {
        debug_assert!(pairs.is_sorted_by_key(|(key, _)| Self::key_to_leaf_index(key).value()));

        let mut accumulator: PairComputations<u64, SmtLeaf> = Default::default();

        // As we iterate, we'll keep track of the kv-pairs we've seen so far that correspond to a
        // single leaf. When we see a pair that's in a different leaf, we'll swap these pairs
        // out and store them in our accumulated leaves.
        let mut current_leaf_buffer: Vec<(Word, Word)> = Default::default();

        let mut iter = pairs.into_iter().peekable();
        while let Some((key, value)) = iter.next() {
            let col = Self::key_to_leaf_index(&key).index.value();
            let peeked_col = iter.peek().map(|(key, _v)| {
                let index = Self::key_to_leaf_index(key);
                let next_col = index.index.value();
                // We panic if `pairs` is not sorted by column.
                debug_assert!(next_col >= col);
                next_col
            });
            current_leaf_buffer.push((key, value));

            // If the next pair is the same column as this one, then we're done after adding this
            // pair to the buffer.
            if peeked_col == Some(col) {
                continue;
            }

            // Otherwise, the next pair is a different column, or there is no next pair. Either way
            // it's time to swap out our buffer.
            let leaf_pairs = mem::take(&mut current_leaf_buffer);

            // Process leaf and propagate any errors
            match process_leaf(leaf_pairs) {
                Ok(Some(leaf)) => {
                    accumulator.nodes.insert(col, leaf);
                },
                Ok(None) => {
                    // No leaf was constructed for this column. The column will be skipped.
                },
                Err(e) => return Err(e),
            }

            debug_assert!(current_leaf_buffer.is_empty());
        }

        // Compute the leaves from the nodes concurrently
        let mut accumulated_leaves: Vec<SubtreeLeaf> = accumulator
            .nodes
            .clone()
            .into_par_iter()
            .map(|(col, leaf)| SubtreeLeaf { col, hash: Self::hash_leaf(&leaf) })
            .collect();

        // Sort the leaves by column
        accumulated_leaves.par_sort_by_key(|leaf| leaf.col);

        // TODO: determine is there is any notable performance difference between computing
        // subtree boundaries after the fact as an iterator adapter (like this), versus computing
        // subtree boundaries as we go. Either way this function is only used at the beginning of a
        // parallel construction, so it should not be a critical path.
        accumulator.leaves = SubtreeLeavesIter::from_leaves(&mut accumulated_leaves).collect();
        Ok(accumulator)
>>>>>>> bc02f440
    }
}

// SUBTREES
// ================================================================================================

/// A subtree is of depth 8.
pub(crate) const SUBTREE_DEPTH: u8 = 8;

/// A depth-8 subtree contains 256 "columns" that can possibly be occupied.
pub(crate) const COLS_PER_SUBTREE: u64 = u64::pow(2, SUBTREE_DEPTH as u32);

/// Helper struct for organizing the data we care about when computing Merkle subtrees.
///
/// Note that these represent "conceptual" leaves of some subtree, not necessarily
/// the leaf type for the sparse Merkle tree.
#[derive(Debug, Copy, Clone, PartialEq, Eq, PartialOrd, Ord, Default)]
pub struct SubtreeLeaf {
    /// The 'value' field of [`NodeIndex`]. When computing a subtree, the depth is already known.
    pub col: u64,
    /// The hash of the node this `SubtreeLeaf` represents.
    pub hash: Word,
}

/// Helper struct to organize the return value of [`Smt::sorted_pairs_to_leaves()`].
#[derive(Debug, Clone)]
pub(crate) struct PairComputations<K, L> {
    /// Literal leaves to be added to the sparse Merkle tree's internal mapping.
    pub nodes: Map<K, L>,
    /// "Conceptual" leaves that will be used for computations.
    pub leaves: Vec<Vec<SubtreeLeaf>>,
}

// Derive requires `L` to impl Default, even though we don't actually need that.
impl<K, L> Default for PairComputations<K, L> {
    fn default() -> Self {
        Self {
            nodes: Default::default(),
            leaves: Default::default(),
        }
    }
}

#[derive(Debug)]
pub(crate) struct SubtreeLeavesIter<'s> {
    leaves: core::iter::Peekable<alloc::vec::Drain<'s, SubtreeLeaf>>,
}

impl<'s> SubtreeLeavesIter<'s> {
    pub(crate) fn from_leaves(leaves: &'s mut Vec<SubtreeLeaf>) -> Self {
        // TODO: determine if there is any notable performance difference between taking a Vec,
        // which many need flattening first, vs storing a `Box<dyn Iterator<Item = SubtreeLeaf>>`.
        // The latter may have self-referential properties that are impossible to express in purely
        // safe Rust Rust.
        Self { leaves: leaves.drain(..).peekable() }
    }
}

impl Iterator for SubtreeLeavesIter<'_> {
    type Item = Vec<SubtreeLeaf>;

    /// Each `next()` collects an entire subtree.
    fn next(&mut self) -> Option<Vec<SubtreeLeaf>> {
        let mut subtree: Vec<SubtreeLeaf> = Default::default();

        let mut last_subtree_col = 0;

        while let Some(leaf) = self.leaves.peek() {
            last_subtree_col = u64::max(1, last_subtree_col);
            let is_exact_multiple = Integer::is_multiple_of(&last_subtree_col, &COLS_PER_SUBTREE);
            let next_subtree_col = if is_exact_multiple {
                u64::next_multiple_of(last_subtree_col + 1, COLS_PER_SUBTREE)
            } else {
                last_subtree_col.next_multiple_of(COLS_PER_SUBTREE)
            };

            last_subtree_col = leaf.col;
            if leaf.col < next_subtree_col {
                subtree.push(self.leaves.next().unwrap());
            } else if subtree.is_empty() {
                continue;
            } else {
                break;
            }
        }

        if subtree.is_empty() {
            debug_assert!(self.leaves.peek().is_none());
            return None;
        }

        Some(subtree)
    }
}

// HELPER FUNCTIONS
// ================================================================================================

/// Processes sorted key-value pairs to compute leaves for a subtree.
///
/// This function groups key-value pairs by their corresponding column index and processes each
/// group to construct leaves. The actual construction of the leaf is delegated to the
/// `process_leaf` callback, allowing flexibility for different use cases (e.g., creating
/// new leaves or mutating existing ones).
///
/// # Parameters
/// - `pairs`: A vector of sorted key-value pairs. The pairs *must* be sorted by leaf index column
///   (not simply by key). If the input is not sorted correctly, the function will produce incorrect
///   results and may panic in debug mode.
/// - `process_leaf`: A callback function used to process each group of key-value pairs
///   corresponding to the same column index. The callback takes a vector of key-value pairs for a
///   single column and returns the constructed leaf for that column.
///
/// # Returns
/// A `PairComputations<u64, Self::Leaf>` containing:
/// - `nodes`: A mapping of column indices to the constructed leaves.
/// - `leaves`: A collection of `SubtreeLeaf` structures representing the processed leaves. Each
///   `SubtreeLeaf` includes the column index and the hash of the corresponding leaf.
///
/// # Errors
/// Returns an error if the `process_leaf` callback fails.
///
/// # Panics
/// This function will panic in debug mode if the input `pairs` are not sorted by column index.
pub(crate) fn process_sorted_pairs_to_leaves<F>(
    pairs: Vec<(Word, Word)>,
    mut process_leaf: F,
) -> Result<PairComputations<u64, SmtLeaf>, MerkleError>
where
    F: FnMut(Vec<(Word, Word)>) -> Result<Option<SmtLeaf>, MerkleError>,
{
    debug_assert!(pairs.is_sorted_by_key(|(key, _)| Smt::key_to_leaf_index(key).value()));
    let mut accumulator: PairComputations<u64, SmtLeaf> = Default::default();
    // As we iterate, we'll keep track of the kv-pairs we've seen so far that correspond to a
    // single leaf. When we see a pair that's in a different leaf, we'll swap these pairs
    // out and store them in our accumulated leaves.
    let mut current_leaf_buffer: Vec<(Word, Word)> = Default::default();
    let mut iter = pairs.into_iter().peekable();
    while let Some((key, value)) = iter.next() {
        let col = Smt::key_to_leaf_index(&key).index.value();
        let peeked_col = iter.peek().map(|(key, _v)| {
            let index = Smt::key_to_leaf_index(key);
            let next_col = index.index.value();
            // We panic if `pairs` is not sorted by column.
            debug_assert!(next_col >= col);
            next_col
        });
        current_leaf_buffer.push((key, value));
        // If the next pair is the same column as this one, then we're done after adding this
        // pair to the buffer.
        if peeked_col == Some(col) {
            continue;
        }
        // Otherwise, the next pair is a different column, or there is no next pair. Either way
        // it's time to swap out our buffer.
        let leaf_pairs = mem::take(&mut current_leaf_buffer);
        // Process leaf and propagate any errors
        match process_leaf(leaf_pairs) {
            Ok(Some(leaf)) => {
                accumulator.nodes.insert(col, leaf);
            },
            Ok(None) => {
                // No leaf was constructed for this column. The column will be skipped.
            },
            Err(e) => return Err(e),
        }
        debug_assert!(current_leaf_buffer.is_empty());
    }
    // Compute the leaves from the nodes concurrently
    let mut accumulated_leaves: Vec<SubtreeLeaf> = accumulator
        .nodes
        .clone()
        .into_par_iter()
        .map(|(col, leaf)| SubtreeLeaf { col, hash: Smt::hash_leaf(&leaf) })
        .collect();
    // Sort the leaves by column
    accumulated_leaves.par_sort_by_key(|leaf| leaf.col);
    // TODO: determine is there is any notable performance difference between computing
    // subtree boundaries after the fact as an iterator adapter (like this), versus computing
    // subtree boundaries as we go. Either way this function is only used at the beginning of a
    // parallel construction, so it should not be a critical path.
    accumulator.leaves = SubtreeLeavesIter::from_leaves(&mut accumulated_leaves).collect();
    Ok(accumulator)
}

/// Computes the raw parts for a new sparse Merkle tree from a set of key-value pairs.
///
/// This function is mostly an implementation detail of
/// [`Smt::with_entries_concurrent()`].
///
/// # Errors
/// Returns an error if the provided entries contain multiple values for the same key.
fn build_subtrees_from_sorted_entries(
    entries: Vec<(Word, Word)>,
) -> Result<(InnerNodes, Leaves), MerkleError> {
    let mut accumulated_nodes: InnerNodes = Default::default();
    let PairComputations {
        leaves: mut leaf_subtrees,
        nodes: initial_leaves,
    } = Smt::sorted_pairs_to_leaves(entries)?;
    // If there are no leaves, we can return early
    if initial_leaves.is_empty() {
        return Ok((accumulated_nodes, initial_leaves));
    }
    for current_depth in (SUBTREE_DEPTH..=SMT_DEPTH).step_by(SUBTREE_DEPTH as usize).rev() {
        let (nodes, mut subtree_roots): (Vec<Map<_, _>>, Vec<SubtreeLeaf>) = leaf_subtrees
            .into_par_iter()
            .map(|subtree| {
                debug_assert!(subtree.is_sorted());
                debug_assert!(!subtree.is_empty());
                let (nodes, subtree_root) = build_subtree(subtree, SMT_DEPTH, current_depth);
                (nodes, subtree_root)
            })
            .unzip();
        leaf_subtrees = SubtreeLeavesIter::from_leaves(&mut subtree_roots).collect();
        accumulated_nodes.extend(nodes.into_iter().flatten());
        debug_assert!(!leaf_subtrees.is_empty());
    }
    Ok((accumulated_nodes, initial_leaves))
}

/// Builds Merkle nodes from a bottom layer of "leaves" -- represented by a horizontal index and
/// the hash of the leaf at that index. `leaves` *must* be sorted by horizontal index, and
/// `leaves` must not contain more than one depth-8 subtree's worth of leaves.
///
/// This function will then calculate the inner nodes above each leaf for 8 layers, as well as
/// the "leaves" for the next 8-deep subtree, so this function can effectively be chained into
/// itself.
///
/// # Panics
/// With debug assertions on, this function panics under invalid inputs: if `leaves` contains
/// more entries than can fit in a depth-8 subtree, if `leaves` contains leaves belonging to
/// different depth-8 subtrees, if `bottom_depth` is lower in the tree than the specified
/// maximum depth (`DEPTH`), or if `leaves` is not sorted.
pub(crate) fn build_subtree(
    mut leaves: Vec<SubtreeLeaf>,
    tree_depth: u8,
    bottom_depth: u8,
) -> (Map<NodeIndex, InnerNode>, SubtreeLeaf) {
    #[cfg(debug_assertions)]
    {
        // Ensure that all leaves have unique column indices within this subtree.
        // In normal usage via public APIs, this should never happen because leaf
        // construction enforces uniqueness. However, when testing or benchmarking
        // `build_subtree()` in isolation, duplicate columns can appear if input
        // constraints are not enforced.
        use alloc::collections::BTreeSet;
        let mut seen_cols = BTreeSet::new();
        for leaf in &leaves {
            assert!(seen_cols.insert(leaf.col), "Duplicate column found in subtree: {}", leaf.col);
        }
    }
    debug_assert!(bottom_depth <= tree_depth);
    debug_assert!(Integer::is_multiple_of(&bottom_depth, &SUBTREE_DEPTH));
    debug_assert!(leaves.len() <= usize::pow(2, SUBTREE_DEPTH as u32));
    let subtree_root = bottom_depth - SUBTREE_DEPTH;
    let mut inner_nodes: Map<NodeIndex, InnerNode> = Default::default();
    let mut next_leaves: Vec<SubtreeLeaf> = Vec::with_capacity(leaves.len() / 2);
    for next_depth in (subtree_root..bottom_depth).rev() {
        debug_assert!(next_depth <= bottom_depth);
        // `next_depth` is the stuff we're making.
        // `current_depth` is the stuff we have.
        let current_depth = next_depth + 1;
        let mut iter = leaves.drain(..).peekable();
        while let Some(first) = iter.next() {
            // On non-continuous iterations, including the first iteration, `first_column` may
            // be a left or right node. On subsequent continuous iterations, we will always call
            // `iter.next()` twice.
            // On non-continuous iterations (including the very first iteration), this column
            // could be either on the left or the right. If the next iteration is not
            // discontinuous with our right node, then the next iteration's
            let is_right = first.col.is_odd();
            let (left, right) = if is_right {
                // Discontinuous iteration: we have no left node, so it must be empty.
                let left = SubtreeLeaf {
                    col: first.col - 1,
                    hash: *EmptySubtreeRoots::entry(tree_depth, current_depth),
                };
                let right = first;
                (left, right)
            } else {
                let left = first;
                let right_col = first.col + 1;
                let right = match iter.peek().copied() {
                    Some(SubtreeLeaf { col, .. }) if col == right_col => {
                        // Our inputs must be sorted.
                        debug_assert!(left.col <= col);
                        // The next leaf in the iterator is our sibling. Use it and consume it!
                        iter.next().unwrap()
                    },
                    // Otherwise, the leaves don't contain our sibling, so our sibling must be
                    // empty.
                    _ => SubtreeLeaf {
                        col: right_col,
                        hash: *EmptySubtreeRoots::entry(tree_depth, current_depth),
                    },
                };
                (left, right)
            };
            let index = NodeIndex::new_unchecked(current_depth, left.col).parent();
            let node = InnerNode { left: left.hash, right: right.hash };
            let hash = node.hash();
            let &equivalent_empty_hash = EmptySubtreeRoots::entry(tree_depth, next_depth);
            // If this hash is empty, then it doesn't become a new inner node, nor does it count
            // as a leaf for the next depth.
            if hash != equivalent_empty_hash {
                inner_nodes.insert(index, node);
                next_leaves.push(SubtreeLeaf { col: index.value(), hash });
            }
        }
        // Stop borrowing `leaves`, so we can swap it.
        // The iterator is empty at this point anyway.
        drop(iter);
        // After each depth, consider the stuff we just made the new "leaves", and empty the
        // other collection.
        mem::swap(&mut leaves, &mut next_leaves);
    }
    debug_assert_eq!(leaves.len(), 1);
    let root = leaves.pop().unwrap();
    (inner_nodes, root)
}

/// Constructs an `InnerNode` representing the sibling pair of which `first_leaf` is a part:
/// - If `first_leaf` is a right child, the left child is copied from the `parent_node`.
/// - If `first_leaf` is a left child, the right child is taken from `iter` if it was also mutated
///   or copied from the `parent_node`.
///
/// Returns the `InnerNode` containing the hashes of the sibling pair.
pub(crate) fn fetch_sibling_pair(
    iter: &mut core::iter::Peekable<alloc::vec::Drain<SubtreeLeaf>>,
    first_leaf: SubtreeLeaf,
    parent_node: InnerNode,
) -> InnerNode {
    let is_right_node = first_leaf.col.is_odd();

    if is_right_node {
        let left_leaf = SubtreeLeaf {
            col: first_leaf.col - 1,
            hash: parent_node.left,
        };
        InnerNode {
            left: left_leaf.hash,
            right: first_leaf.hash,
        }
    } else {
        let right_col = first_leaf.col + 1;
        let right_leaf = match iter.peek().copied() {
            Some(SubtreeLeaf { col, .. }) if col == right_col => iter.next().unwrap(),
            _ => SubtreeLeaf { col: right_col, hash: parent_node.right },
        };
        InnerNode {
            left: first_leaf.hash,
            right: right_leaf.hash,
        }
    }
}

#[cfg(feature = "internal")]
pub fn build_subtree_for_bench(
    leaves: Vec<SubtreeLeaf>,
    tree_depth: u8,
    bottom_depth: u8,
) -> (Map<NodeIndex, InnerNode>, SubtreeLeaf) {
    build_subtree(leaves, tree_depth, bottom_depth)
}<|MERGE_RESOLUTION|>--- conflicted
+++ resolved
@@ -346,109 +346,7 @@
         // The closure is the only possible source of errors.
         // Since it never returns an error - only `Ok(Some(_))` or `Ok(None)` - we can safely assume
         // `accumulator` is always `Ok(_)`.
-<<<<<<< HEAD
-        let final_leaves = accumulator.expect("process_sorted_pairs_to_leaves never fails").leaves;
-        (final_leaves, new_pairs)
-=======
         Ok((accumulator?.leaves, new_pairs))
-    }
-
-    /// Processes sorted key-value pairs to compute leaves for a subtree.
-    ///
-    /// This function groups key-value pairs by their corresponding column index and processes each
-    /// group to construct leaves. The actual construction of the leaf is delegated to the
-    /// `process_leaf` callback, allowing flexibility for different use cases (e.g., creating
-    /// new leaves or mutating existing ones).
-    ///
-    /// # Parameters
-    /// - `pairs`: A vector of sorted key-value pairs. The pairs *must* be sorted by leaf index
-    ///   column (not simply by key). If the input is not sorted correctly, the function will
-    ///   produce incorrect results and may panic in debug mode.
-    /// - `process_leaf`: A callback function used to process each group of key-value pairs
-    ///   corresponding to the same column index. The callback takes a vector of key-value pairs for
-    ///   a single column and returns the constructed leaf for that column.
-    ///
-    /// # Returns
-    /// A `PairComputations<u64, Self::Leaf>` containing:
-    /// - `nodes`: A mapping of column indices to the constructed leaves.
-    /// - `leaves`: A collection of `SubtreeLeaf` structures representing the processed leaves. Each
-    ///   `SubtreeLeaf` includes the column index and the hash of the corresponding leaf.
-    ///
-    /// # Errors
-    /// Returns an error if the `process_leaf` callback fails.
-    ///
-    /// # Panics
-    /// This function will panic in debug mode if the input `pairs` are not sorted by column index.
-    fn process_sorted_pairs_to_leaves<F>(
-        pairs: Vec<(Word, Word)>,
-        mut process_leaf: F,
-    ) -> Result<PairComputations<u64, SmtLeaf>, MerkleError>
-    where
-        F: FnMut(Vec<(Word, Word)>) -> Result<Option<SmtLeaf>, MerkleError>,
-    {
-        debug_assert!(pairs.is_sorted_by_key(|(key, _)| Self::key_to_leaf_index(key).value()));
-
-        let mut accumulator: PairComputations<u64, SmtLeaf> = Default::default();
-
-        // As we iterate, we'll keep track of the kv-pairs we've seen so far that correspond to a
-        // single leaf. When we see a pair that's in a different leaf, we'll swap these pairs
-        // out and store them in our accumulated leaves.
-        let mut current_leaf_buffer: Vec<(Word, Word)> = Default::default();
-
-        let mut iter = pairs.into_iter().peekable();
-        while let Some((key, value)) = iter.next() {
-            let col = Self::key_to_leaf_index(&key).index.value();
-            let peeked_col = iter.peek().map(|(key, _v)| {
-                let index = Self::key_to_leaf_index(key);
-                let next_col = index.index.value();
-                // We panic if `pairs` is not sorted by column.
-                debug_assert!(next_col >= col);
-                next_col
-            });
-            current_leaf_buffer.push((key, value));
-
-            // If the next pair is the same column as this one, then we're done after adding this
-            // pair to the buffer.
-            if peeked_col == Some(col) {
-                continue;
-            }
-
-            // Otherwise, the next pair is a different column, or there is no next pair. Either way
-            // it's time to swap out our buffer.
-            let leaf_pairs = mem::take(&mut current_leaf_buffer);
-
-            // Process leaf and propagate any errors
-            match process_leaf(leaf_pairs) {
-                Ok(Some(leaf)) => {
-                    accumulator.nodes.insert(col, leaf);
-                },
-                Ok(None) => {
-                    // No leaf was constructed for this column. The column will be skipped.
-                },
-                Err(e) => return Err(e),
-            }
-
-            debug_assert!(current_leaf_buffer.is_empty());
-        }
-
-        // Compute the leaves from the nodes concurrently
-        let mut accumulated_leaves: Vec<SubtreeLeaf> = accumulator
-            .nodes
-            .clone()
-            .into_par_iter()
-            .map(|(col, leaf)| SubtreeLeaf { col, hash: Self::hash_leaf(&leaf) })
-            .collect();
-
-        // Sort the leaves by column
-        accumulated_leaves.par_sort_by_key(|leaf| leaf.col);
-
-        // TODO: determine is there is any notable performance difference between computing
-        // subtree boundaries after the fact as an iterator adapter (like this), versus computing
-        // subtree boundaries as we go. Either way this function is only used at the beginning of a
-        // parallel construction, so it should not be a critical path.
-        accumulator.leaves = SubtreeLeavesIter::from_leaves(&mut accumulated_leaves).collect();
-        Ok(accumulator)
->>>>>>> bc02f440
     }
 }
 
