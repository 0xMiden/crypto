use alloc::vec::Vec;
use core::mem;

use num::Integer;
use rayon::prelude::*;

use super::{
    EmptySubtreeRoots, InnerNode, InnerNodes, Leaves, MerkleError, MutationSet, NodeIndex,
    SMT_DEPTH, Smt, SmtLeaf, SparseMerkleTree, Word, leaf,
};
use crate::merkle::smt::{NodeMutation, NodeMutations, UnorderedMap};

#[cfg(test)]
pub(crate) mod tests;

pub(crate) type MutatedSubtreeLeaves = Vec<Vec<SubtreeLeaf>>;

// CONCURRENT IMPLEMENTATIONS
// ================================================================================================

impl Smt {
    /// Parallel implementation of [`Smt::with_entries()`].
    ///
    /// This method constructs a new sparse Merkle tree concurrently by processing subtrees in
    /// parallel, working from the bottom up. The process works as follows:
    ///
    /// 1. First, the input key-value pairs are sorted and grouped into subtrees based on their leaf
    ///    indices. Each subtree covers a range of 256 (2^8) possible leaf positions.
    ///
    /// 2. The subtrees are then processed in parallel:
    ///    - For each subtree, compute the inner nodes from depth D down to depth D-8.
    ///    - Each subtree computation yields a new subtree root and its associated inner nodes.
    ///
    /// 3. These subtree roots are recursively merged to become the "leaves" for the next iteration,
    ///    which processes the next 8 levels up. This continues until the final root of the tree is
    ///    computed at depth 0.
    ///
    /// # Errors
    /// Returns an error if the provided entries contain multiple values for the same key.
    pub(crate) fn with_entries_concurrent(
        entries: impl IntoIterator<Item = (Word, Word)>,
    ) -> Result<Self, MerkleError> {
        let entries: Vec<(Word, Word)> = entries.into_iter().collect();

        if entries.is_empty() {
            return Ok(Self::default());
        }

        let (inner_nodes, leaves) = Self::build_subtrees(entries)?;

        // All the leaves are empty
        if inner_nodes.is_empty() {
            return Ok(Self::default());
        }

        let root = inner_nodes.get(&NodeIndex::root()).unwrap().hash();
        <Self as SparseMerkleTree<SMT_DEPTH>>::from_raw_parts(inner_nodes, leaves, root)
    }

    /// Similar to `with_entries_concurrent` but used for pre-sorted entries to avoid overhead.
    pub(crate) fn with_sorted_entries_concurrent(
        entries: impl IntoIterator<Item = (Word, Word)>,
    ) -> Result<Self, MerkleError> {
        let entries: Vec<(Word, Word)> = entries.into_iter().collect();

        if entries.is_empty() {
            return Ok(Self::default());
        }

        let (inner_nodes, leaves) = Self::build_subtrees_from_sorted_entries(entries)?;

        // All the leaves are empty
        if inner_nodes.is_empty() {
            return Ok(Self::default());
        }

        let root = inner_nodes.get(&NodeIndex::root()).unwrap().hash();
        <Self as SparseMerkleTree<SMT_DEPTH>>::from_raw_parts(inner_nodes, leaves, root)
    }

    /// Parallel implementation of [`Smt::compute_mutations()`].
    ///
    /// This method computes mutations by recursively processing subtrees in parallel, working from
    /// the bottom up. The process works as follows:
    ///
    /// 1. First, the input key-value pairs are sorted and grouped into subtrees based on their leaf
    ///    indices. Each subtree covers a range of 256 (2^8) possible leaf positions.
    ///
    /// 2. The subtrees containing modifications are then processed in parallel:
    ///    - For each modified subtree, compute node mutations from depth D up to depth D-8
    ///    - Each subtree computation yields a new root at depth D-8 and its associated mutations
    ///
    /// 3. These subtree roots become the "leaves" for the next iteration, which processes the next
    ///    8 levels up. This continues until reaching the tree's root at depth 0.
    pub(crate) fn compute_mutations_concurrent(
        &self,
        kv_pairs: impl IntoIterator<Item = (Word, Word)>,
    ) -> MutationSet<SMT_DEPTH, Word, Word>
    where
        Self: Sized + Sync,
    {
        // Collect and sort key-value pairs by their corresponding leaf index
        let mut sorted_kv_pairs: Vec<_> = kv_pairs.into_iter().collect();
        sorted_kv_pairs.par_sort_unstable_by_key(|(key, _)| Self::key_to_leaf_index(key).value());

        // Convert sorted pairs into mutated leaves and capture any new pairs
        let (mut subtree_leaves, new_pairs) =
            self.sorted_pairs_to_mutated_subtree_leaves(sorted_kv_pairs);

        // If no mutations, return an empty mutation set
        if subtree_leaves.is_empty() {
            return MutationSet {
                old_root: self.root(),
                new_root: self.root(),
                node_mutations: NodeMutations::default(),
                new_pairs,
            };
        }

        let mut node_mutations = NodeMutations::default();

        // Process each depth level in reverse, stepping by the subtree depth
        for depth in (SUBTREE_DEPTH..=SMT_DEPTH).step_by(SUBTREE_DEPTH as usize).rev() {
            // Parallel processing of each subtree to generate mutations and roots
            let (mutations_per_subtree, mut subtree_roots): (Vec<_>, Vec<_>) = subtree_leaves
                .into_par_iter()
                .map(|subtree| {
                    debug_assert!(subtree.is_sorted() && !subtree.is_empty());
                    self.build_subtree_mutations(subtree, SMT_DEPTH, depth)
                })
                .unzip();

            // Prepare leaves for the next depth level
            subtree_leaves = SubtreeLeavesIter::from_leaves(&mut subtree_roots).collect();

            // Aggregate all node mutations
            node_mutations.extend(mutations_per_subtree.into_iter().flatten());

            debug_assert!(!subtree_leaves.is_empty());
        }

        let new_root = subtree_leaves[0][0].hash;

        // Create mutation set
        let mutation_set = MutationSet {
            old_root: self.root(),
            new_root,
            node_mutations,
            new_pairs,
        };

        // There should be mutations and new pairs at this point
        debug_assert!(
            !mutation_set.node_mutations().is_empty() && !mutation_set.new_pairs().is_empty()
        );

        mutation_set
    }

    // SUBTREE MUTATION
    // --------------------------------------------------------------------------------------------

    /// Computes the node mutations and the root of a subtree
    fn build_subtree_mutations(
        &self,
        mut leaves: Vec<SubtreeLeaf>,
        tree_depth: u8,
        bottom_depth: u8,
    ) -> (NodeMutations, SubtreeLeaf)
    where
        Self: Sized,
    {
        debug_assert!(bottom_depth <= tree_depth);
        debug_assert!(Integer::is_multiple_of(&bottom_depth, &SUBTREE_DEPTH));
        debug_assert!(leaves.len() <= usize::pow(2, SUBTREE_DEPTH as u32));

        let subtree_root_depth = bottom_depth - SUBTREE_DEPTH;
        let mut node_mutations: NodeMutations = Default::default();
        let mut next_leaves: Vec<SubtreeLeaf> = Vec::with_capacity(leaves.len() / 2);

        for current_depth in (subtree_root_depth..bottom_depth).rev() {
            debug_assert!(current_depth <= bottom_depth);

            let next_depth = current_depth + 1;
            let mut iter = leaves.drain(..).peekable();

            while let Some(first_leaf) = iter.next() {
                // This constructs a valid index because next_depth will never exceed the depth of
                // the tree.
                let parent_index = NodeIndex::new_unchecked(next_depth, first_leaf.col).parent();
                let parent_node = self.get_inner_node(parent_index);
                let combined_node = fetch_sibling_pair(&mut iter, first_leaf, parent_node);
                let combined_hash = combined_node.hash();

                let &empty_hash = EmptySubtreeRoots::entry(tree_depth, current_depth);

                // Add the parent node even if it is empty for proper upward updates
                next_leaves.push(SubtreeLeaf {
                    col: parent_index.value(),
                    hash: combined_hash,
                });

                node_mutations.insert(
                    parent_index,
                    if combined_hash != empty_hash {
                        NodeMutation::Addition(combined_node)
                    } else {
                        NodeMutation::Removal
                    },
                );
            }
            drop(iter);
            leaves = mem::take(&mut next_leaves);
        }

        debug_assert_eq!(leaves.len(), 1);
        let root_leaf = leaves.pop().unwrap();
        (node_mutations, root_leaf)
    }

    // SUBTREE CONSTRUCTION
    // --------------------------------------------------------------------------------------------

    /// Computes the raw parts for a new sparse Merkle tree from a set of key-value pairs.
    ///
    /// `entries` need not be sorted. This function will sort them using parallel sorting.
    ///
    /// # Errors
    /// Returns an error if the provided entries contain multiple values for the same key.
<<<<<<< HEAD
    pub(crate) fn build_subtrees(
        mut entries: Vec<(RpoDigest, Word)>,
    ) -> Result<(InnerNodes, Leaves), MerkleError> {
=======
    fn build_subtrees(mut entries: Vec<(Word, Word)>) -> Result<(InnerNodes, Leaves), MerkleError> {
>>>>>>> 80389c4b
        entries.par_sort_unstable_by_key(|item| {
            let index = Self::key_to_leaf_index(&item.0);
            index.value()
        });
<<<<<<< HEAD
        build_subtrees_from_sorted_entries(entries)
=======
        Self::build_subtrees_from_sorted_entries(entries)
    }

    /// Computes the raw parts for a new sparse Merkle tree from a set of key-value pairs.
    ///
    /// This function is mostly an implementation detail of
    /// [`Smt::with_entries_concurrent()`].
    ///
    /// # Errors
    /// Returns an error if the provided entries contain multiple values for the same key.
    fn build_subtrees_from_sorted_entries(
        entries: Vec<(Word, Word)>,
    ) -> Result<(InnerNodes, Leaves), MerkleError> {
        let mut accumulated_nodes: InnerNodes = Default::default();

        let PairComputations {
            leaves: mut leaf_subtrees,
            nodes: initial_leaves,
        } = Self::sorted_pairs_to_leaves(entries)?;

        // If there are no leaves, we can return early
        if initial_leaves.is_empty() {
            return Ok((accumulated_nodes, initial_leaves));
        }

        for current_depth in (SUBTREE_DEPTH..=SMT_DEPTH).step_by(SUBTREE_DEPTH as usize).rev() {
            let (nodes, mut subtree_roots): (Vec<UnorderedMap<_, _>>, Vec<SubtreeLeaf>) =
                leaf_subtrees
                    .into_par_iter()
                    .map(|subtree| {
                        debug_assert!(subtree.is_sorted());
                        debug_assert!(!subtree.is_empty());
                        let (nodes, subtree_root) =
                            build_subtree(subtree, SMT_DEPTH, current_depth);
                        (nodes, subtree_root)
                    })
                    .unzip();

            leaf_subtrees = SubtreeLeavesIter::from_leaves(&mut subtree_roots).collect();
            accumulated_nodes.extend(nodes.into_iter().flatten());

            debug_assert!(!leaf_subtrees.is_empty());
        }
        Ok((accumulated_nodes, initial_leaves))
>>>>>>> 80389c4b
    }

    // LEAF NODE CONSTRUCTION
    // --------------------------------------------------------------------------------------------

    /// Performs the initial transforms for constructing a [`SparseMerkleTree`] by composing
    /// subtrees. In other words, this function takes the key-value inputs to the tree, and produces
    /// the inputs to feed into [`build_subtree()`].
    ///
    /// `pairs` *must* already be sorted **by leaf index column**, not simply sorted by key. If
    /// `pairs` is not correctly sorted, the returned computations will be incorrect.
    ///
    /// # Errors
    /// Returns an error if the provided pairs contain multiple values for the same key.
    ///
    /// # Panics
    /// With debug assertions on, this function panics if it detects that `pairs` is not correctly
    /// sorted. Without debug assertions, the returned computations will be incorrect.
<<<<<<< HEAD
    pub(crate) fn sorted_pairs_to_leaves(
        pairs: Vec<(RpoDigest, Word)>,
=======
    fn sorted_pairs_to_leaves(
        pairs: Vec<(Word, Word)>,
>>>>>>> 80389c4b
    ) -> Result<PairComputations<u64, SmtLeaf>, MerkleError> {
        process_sorted_pairs_to_leaves(pairs, Self::pairs_to_leaf)
    }

    /// Constructs a single leaf from an arbitrary amount of key-value pairs.
    /// Those pairs must all have the same leaf index.
    ///
    /// # Errors
    /// Returns a `MerkleError::DuplicateValuesForIndex` if the provided pairs contain multiple
    /// values for the same key.
    ///
    /// # Returns
    /// - `Ok(Some(SmtLeaf))` if a valid leaf is constructed.
    /// - `Ok(None)` if the only provided value is `Self::EMPTY_VALUE`.
    fn pairs_to_leaf(mut pairs: Vec<(Word, Word)>) -> Result<Option<SmtLeaf>, MerkleError> {
        assert!(!pairs.is_empty());

        if pairs.len() > 1 {
            pairs.sort_by(|(key_1, _), (key_2, _)| leaf::cmp_keys(*key_1, *key_2));
            // Check for duplicates in a sorted list by comparing adjacent pairs
            if let Some(window) = pairs.windows(2).find(|window| window[0].0 == window[1].0) {
                // If we find a duplicate, return an error
                let col = Self::key_to_leaf_index(&window[0].0).index.value();
                return Err(MerkleError::DuplicateValuesForIndex(col));
            }
            Ok(Some(SmtLeaf::new_multiple(pairs).unwrap()))
        } else {
            let (key, value) = pairs.pop().unwrap();
            if value == Self::EMPTY_VALUE {
                Ok(None)
            } else {
                Ok(Some(SmtLeaf::new_single(key, value)))
            }
        }
    }

    /// Computes leaves from a set of key-value pairs and current leaf values.
    /// Derived from `sorted_pairs_to_leaves`
    fn sorted_pairs_to_mutated_subtree_leaves(
        &self,
        pairs: Vec<(Word, Word)>,
    ) -> (MutatedSubtreeLeaves, UnorderedMap<Word, Word>) {
        // Map to track new key-value pairs for mutated leaves
        let mut new_pairs = UnorderedMap::new();

        let accumulator = process_sorted_pairs_to_leaves(pairs, |leaf_pairs| {
            let mut leaf = self.get_leaf(&leaf_pairs[0].0);

            let mut leaf_changed = false;
            for (key, value) in leaf_pairs {
                // Check if the value has changed
                let old_value = new_pairs.get(&key).cloned().unwrap_or_else(|| {
                    // Safe to unwrap: `leaf_pairs` contains keys all belonging to this leaf.
                    // `SmtLeaf::get_value()` only returns `None` if the key does not belong to the
                    // leaf, which cannot happen due to the sorting/grouping
                    // logic in `process_sorted_pairs_to_leaves()`.
                    leaf.get_value(&key).unwrap()
                });

                if value != old_value {
                    // Update the leaf and track the new key-value pair
                    leaf = self.construct_prospective_leaf(leaf, &key, &value);
                    new_pairs.insert(key, value);
                    leaf_changed = true;
                }
            }

            if leaf_changed {
                // Only return the leaf if it actually changed
                Ok(Some(leaf))
            } else {
                // Return None if leaf hasn't changed
                Ok(None)
            }
        });
        // The closure is the only possible source of errors.
        // Since it never returns an error - only `Ok(Some(_))` or `Ok(None)` - we can safely assume
        // `accumulator` is always `Ok(_)`.
        (
            accumulator.expect("process_sorted_pairs_to_leaves never fails").leaves,
            new_pairs,
        )
    }
<<<<<<< HEAD
=======

    /// Processes sorted key-value pairs to compute leaves for a subtree.
    ///
    /// This function groups key-value pairs by their corresponding column index and processes each
    /// group to construct leaves. The actual construction of the leaf is delegated to the
    /// `process_leaf` callback, allowing flexibility for different use cases (e.g., creating
    /// new leaves or mutating existing ones).
    ///
    /// # Parameters
    /// - `pairs`: A vector of sorted key-value pairs. The pairs *must* be sorted by leaf index
    ///   column (not simply by key). If the input is not sorted correctly, the function will
    ///   produce incorrect results and may panic in debug mode.
    /// - `process_leaf`: A callback function used to process each group of key-value pairs
    ///   corresponding to the same column index. The callback takes a vector of key-value pairs for
    ///   a single column and returns the constructed leaf for that column.
    ///
    /// # Returns
    /// A `PairComputations<u64, Self::Leaf>` containing:
    /// - `nodes`: A mapping of column indices to the constructed leaves.
    /// - `leaves`: A collection of `SubtreeLeaf` structures representing the processed leaves. Each
    ///   `SubtreeLeaf` includes the column index and the hash of the corresponding leaf.
    ///
    /// # Errors
    /// Returns an error if the `process_leaf` callback fails.
    ///
    /// # Panics
    /// This function will panic in debug mode if the input `pairs` are not sorted by column index.
    fn process_sorted_pairs_to_leaves<F>(
        pairs: Vec<(Word, Word)>,
        mut process_leaf: F,
    ) -> Result<PairComputations<u64, SmtLeaf>, MerkleError>
    where
        F: FnMut(Vec<(Word, Word)>) -> Result<Option<SmtLeaf>, MerkleError>,
    {
        debug_assert!(pairs.is_sorted_by_key(|(key, _)| Self::key_to_leaf_index(key).value()));

        let mut accumulator: PairComputations<u64, SmtLeaf> = Default::default();

        // As we iterate, we'll keep track of the kv-pairs we've seen so far that correspond to a
        // single leaf. When we see a pair that's in a different leaf, we'll swap these pairs
        // out and store them in our accumulated leaves.
        let mut current_leaf_buffer: Vec<(Word, Word)> = Default::default();

        let mut iter = pairs.into_iter().peekable();
        while let Some((key, value)) = iter.next() {
            let col = Self::key_to_leaf_index(&key).index.value();
            let peeked_col = iter.peek().map(|(key, _v)| {
                let index = Self::key_to_leaf_index(key);
                let next_col = index.index.value();
                // We panic if `pairs` is not sorted by column.
                debug_assert!(next_col >= col);
                next_col
            });
            current_leaf_buffer.push((key, value));

            // If the next pair is the same column as this one, then we're done after adding this
            // pair to the buffer.
            if peeked_col == Some(col) {
                continue;
            }

            // Otherwise, the next pair is a different column, or there is no next pair. Either way
            // it's time to swap out our buffer.
            let leaf_pairs = mem::take(&mut current_leaf_buffer);

            // Process leaf and propagate any errors
            match process_leaf(leaf_pairs) {
                Ok(Some(leaf)) => {
                    accumulator.nodes.insert(col, leaf);
                },
                Ok(None) => {
                    // No leaf was constructed for this column. The column will be skipped.
                },
                Err(e) => return Err(e),
            }

            debug_assert!(current_leaf_buffer.is_empty());
        }

        // Compute the leaves from the nodes concurrently
        let mut accumulated_leaves: Vec<SubtreeLeaf> = accumulator
            .nodes
            .clone()
            .into_par_iter()
            .map(|(col, leaf)| SubtreeLeaf { col, hash: Self::hash_leaf(&leaf) })
            .collect();

        // Sort the leaves by column
        accumulated_leaves.par_sort_by_key(|leaf| leaf.col);

        // TODO: determine is there is any notable performance difference between computing
        // subtree boundaries after the fact as an iterator adapter (like this), versus computing
        // subtree boundaries as we go. Either way this function is only used at the beginning of a
        // parallel construction, so it should not be a critical path.
        accumulator.leaves = SubtreeLeavesIter::from_leaves(&mut accumulated_leaves).collect();
        Ok(accumulator)
    }
>>>>>>> 80389c4b
}

// SUBTREES
// ================================================================================================

/// A subtree is of depth 8.
pub(crate) const SUBTREE_DEPTH: u8 = 8;

/// A depth-8 subtree contains 256 "columns" that can possibly be occupied.
pub(crate) const COLS_PER_SUBTREE: u64 = u64::pow(2, SUBTREE_DEPTH as u32);

/// Helper struct for organizing the data we care about when computing Merkle subtrees.
///
/// Note that these represent "conceptual" leaves of some subtree, not necessarily
/// the leaf type for the sparse Merkle tree.
#[derive(Debug, Copy, Clone, PartialEq, Eq, PartialOrd, Ord, Default)]
pub struct SubtreeLeaf {
    /// The 'value' field of [`NodeIndex`]. When computing a subtree, the depth is already known.
    pub col: u64,
    /// The hash of the node this `SubtreeLeaf` represents.
    pub hash: Word,
}

/// Helper struct to organize the return value of [`Smt::sorted_pairs_to_leaves()`].
#[derive(Debug, Clone)]
pub(crate) struct PairComputations<K, L> {
    /// Literal leaves to be added to the sparse Merkle tree's internal mapping.
    pub nodes: UnorderedMap<K, L>,
    /// "Conceptual" leaves that will be used for computations.
    pub leaves: Vec<Vec<SubtreeLeaf>>,
}

// Derive requires `L` to impl Default, even though we don't actually need that.
impl<K, L> Default for PairComputations<K, L> {
    fn default() -> Self {
        Self {
            nodes: Default::default(),
            leaves: Default::default(),
        }
    }
}

#[derive(Debug)]
pub(crate) struct SubtreeLeavesIter<'s> {
    leaves: core::iter::Peekable<alloc::vec::Drain<'s, SubtreeLeaf>>,
}

impl<'s> SubtreeLeavesIter<'s> {
    pub(crate) fn from_leaves(leaves: &'s mut Vec<SubtreeLeaf>) -> Self {
        // TODO: determine if there is any notable performance difference between taking a Vec,
        // which many need flattening first, vs storing a `Box<dyn Iterator<Item = SubtreeLeaf>>`.
        // The latter may have self-referential properties that are impossible to express in purely
        // safe Rust Rust.
        Self { leaves: leaves.drain(..).peekable() }
    }
}

impl Iterator for SubtreeLeavesIter<'_> {
    type Item = Vec<SubtreeLeaf>;

    /// Each `next()` collects an entire subtree.
    fn next(&mut self) -> Option<Vec<SubtreeLeaf>> {
        let mut subtree: Vec<SubtreeLeaf> = Default::default();

        let mut last_subtree_col = 0;

        while let Some(leaf) = self.leaves.peek() {
            last_subtree_col = u64::max(1, last_subtree_col);
            let is_exact_multiple = Integer::is_multiple_of(&last_subtree_col, &COLS_PER_SUBTREE);
            let next_subtree_col = if is_exact_multiple {
                u64::next_multiple_of(last_subtree_col + 1, COLS_PER_SUBTREE)
            } else {
                last_subtree_col.next_multiple_of(COLS_PER_SUBTREE)
            };

            last_subtree_col = leaf.col;
            if leaf.col < next_subtree_col {
                subtree.push(self.leaves.next().unwrap());
            } else if subtree.is_empty() {
                continue;
            } else {
                break;
            }
        }

        if subtree.is_empty() {
            debug_assert!(self.leaves.peek().is_none());
            return None;
        }

        Some(subtree)
    }
}

// HELPER FUNCTIONS
// ================================================================================================

/// Processes sorted key-value pairs to compute leaves for a subtree.
///
/// This function groups key-value pairs by their corresponding column index and processes each
/// group to construct leaves. The actual construction of the leaf is delegated to the
/// `process_leaf` callback, allowing flexibility for different use cases (e.g., creating
/// new leaves or mutating existing ones).
///
/// # Parameters
/// - `pairs`: A vector of sorted key-value pairs. The pairs *must* be sorted by leaf index column
///   (not simply by key). If the input is not sorted correctly, the function will produce incorrect
///   results and may panic in debug mode.
/// - `process_leaf`: A callback function used to process each group of key-value pairs
///   corresponding to the same column index. The callback takes a vector of key-value pairs for a
///   single column and returns the constructed leaf for that column.
///
/// # Returns
/// A `PairComputations<u64, Self::Leaf>` containing:
/// - `nodes`: A mapping of column indices to the constructed leaves.
/// - `leaves`: A collection of `SubtreeLeaf` structures representing the processed leaves. Each
///   `SubtreeLeaf` includes the column index and the hash of the corresponding leaf.
///
/// # Errors
/// Returns an error if the `process_leaf` callback fails.
///
/// # Panics
/// This function will panic in debug mode if the input `pairs` are not sorted by column index.
pub(crate) fn process_sorted_pairs_to_leaves<F>(
    pairs: Vec<(RpoDigest, Word)>,
    mut process_leaf: F,
) -> Result<PairComputations<u64, SmtLeaf>, MerkleError>
where
    F: FnMut(Vec<(RpoDigest, Word)>) -> Result<Option<SmtLeaf>, MerkleError>,
{
    debug_assert!(pairs.is_sorted_by_key(|(key, _)| Smt::key_to_leaf_index(key).value()));
    let mut accumulator: PairComputations<u64, SmtLeaf> = Default::default();
    // As we iterate, we'll keep track of the kv-pairs we've seen so far that correspond to a
    // single leaf. When we see a pair that's in a different leaf, we'll swap these pairs
    // out and store them in our accumulated leaves.
    let mut current_leaf_buffer: Vec<(RpoDigest, Word)> = Default::default();
    let mut iter = pairs.into_iter().peekable();
    while let Some((key, value)) = iter.next() {
        let col = Smt::key_to_leaf_index(&key).index.value();
        let peeked_col = iter.peek().map(|(key, _v)| {
            let index = Smt::key_to_leaf_index(key);
            let next_col = index.index.value();
            // We panic if `pairs` is not sorted by column.
            debug_assert!(next_col >= col);
            next_col
        });
        current_leaf_buffer.push((key, value));
        // If the next pair is the same column as this one, then we're done after adding this
        // pair to the buffer.
        if peeked_col == Some(col) {
            continue;
        }
        // Otherwise, the next pair is a different column, or there is no next pair. Either way
        // it's time to swap out our buffer.
        let leaf_pairs = mem::take(&mut current_leaf_buffer);
        // Process leaf and propagate any errors
        match process_leaf(leaf_pairs) {
            Ok(Some(leaf)) => {
                accumulator.nodes.insert(col, leaf);
            },
            Ok(None) => {
                // No leaf was constructed for this column. The column will be skipped.
            },
            Err(e) => return Err(e),
        }
        debug_assert!(current_leaf_buffer.is_empty());
    }
    // Compute the leaves from the nodes concurrently
    let mut accumulated_leaves: Vec<SubtreeLeaf> = accumulator
        .nodes
        .clone()
        .into_par_iter()
        .map(|(col, leaf)| SubtreeLeaf { col, hash: Smt::hash_leaf(&leaf) })
        .collect();
    // Sort the leaves by column
    accumulated_leaves.par_sort_by_key(|leaf| leaf.col);
    // TODO: determine is there is any notable performance difference between computing
    // subtree boundaries after the fact as an iterator adapter (like this), versus computing
    // subtree boundaries as we go. Either way this function is only used at the beginning of a
    // parallel construction, so it should not be a critical path.
    accumulator.leaves = SubtreeLeavesIter::from_leaves(&mut accumulated_leaves).collect();
    Ok(accumulator)
}

/// Computes the raw parts for a new sparse Merkle tree from a set of key-value pairs.
///
/// This function is mostly an implementation detail of
/// [`Smt::with_entries_concurrent()`].
///
/// # Errors
/// Returns an error if the provided entries contain multiple values for the same key.
fn build_subtrees_from_sorted_entries(
    entries: Vec<(RpoDigest, Word)>,
) -> Result<(InnerNodes, Leaves), MerkleError> {
    let mut accumulated_nodes: InnerNodes = Default::default();
    let PairComputations {
        leaves: mut leaf_subtrees,
        nodes: initial_leaves,
    } = Smt::sorted_pairs_to_leaves(entries)?;
    // If there are no leaves, we can return early
    if initial_leaves.is_empty() {
        return Ok((accumulated_nodes, initial_leaves));
    }
    for current_depth in (SUBTREE_DEPTH..=SMT_DEPTH).step_by(SUBTREE_DEPTH as usize).rev() {
        let (nodes, mut subtree_roots): (Vec<UnorderedMap<_, _>>, Vec<SubtreeLeaf>) = leaf_subtrees
            .into_par_iter()
            .map(|subtree| {
                debug_assert!(subtree.is_sorted());
                debug_assert!(!subtree.is_empty());
                let (nodes, subtree_root) = build_subtree(subtree, SMT_DEPTH, current_depth);
                (nodes, subtree_root)
            })
            .unzip();
        leaf_subtrees = SubtreeLeavesIter::from_leaves(&mut subtree_roots).collect();
        accumulated_nodes.extend(nodes.into_iter().flatten());
        debug_assert!(!leaf_subtrees.is_empty());
    }
    Ok((accumulated_nodes, initial_leaves))
}

/// Builds Merkle nodes from a bottom layer of "leaves" -- represented by a horizontal index and
/// the hash of the leaf at that index. `leaves` *must* be sorted by horizontal index, and
/// `leaves` must not contain more than one depth-8 subtree's worth of leaves.
///
/// This function will then calculate the inner nodes above each leaf for 8 layers, as well as
/// the "leaves" for the next 8-deep subtree, so this function can effectively be chained into
/// itself.
///
/// # Panics
/// With debug assertions on, this function panics under invalid inputs: if `leaves` contains
/// more entries than can fit in a depth-8 subtree, if `leaves` contains leaves belonging to
/// different depth-8 subtrees, if `bottom_depth` is lower in the tree than the specified
/// maximum depth (`DEPTH`), or if `leaves` is not sorted.
pub(crate) fn build_subtree(
    mut leaves: Vec<SubtreeLeaf>,
    tree_depth: u8,
    bottom_depth: u8,
) -> (UnorderedMap<NodeIndex, InnerNode>, SubtreeLeaf) {
    #[cfg(debug_assertions)]
    {
        // Ensure that all leaves have unique column indices within this subtree.
        // In normal usage via public APIs, this should never happen because leaf
        // construction enforces uniqueness. However, when testing or benchmarking
        // `build_subtree()` in isolation, duplicate columns can appear if input
        // constraints are not enforced.
        use alloc::collections::BTreeSet;
        let mut seen_cols = BTreeSet::new();
        for leaf in &leaves {
            assert!(seen_cols.insert(leaf.col), "Duplicate column found in subtree: {}", leaf.col);
        }
    }
    debug_assert!(bottom_depth <= tree_depth);
    debug_assert!(Integer::is_multiple_of(&bottom_depth, &SUBTREE_DEPTH));
    debug_assert!(leaves.len() <= usize::pow(2, SUBTREE_DEPTH as u32));
    let subtree_root = bottom_depth - SUBTREE_DEPTH;
    let mut inner_nodes: UnorderedMap<NodeIndex, InnerNode> = Default::default();
    let mut next_leaves: Vec<SubtreeLeaf> = Vec::with_capacity(leaves.len() / 2);
    for next_depth in (subtree_root..bottom_depth).rev() {
        debug_assert!(next_depth <= bottom_depth);
        // `next_depth` is the stuff we're making.
        // `current_depth` is the stuff we have.
        let current_depth = next_depth + 1;
        let mut iter = leaves.drain(..).peekable();
        while let Some(first) = iter.next() {
            // On non-continuous iterations, including the first iteration, `first_column` may
            // be a left or right node. On subsequent continuous iterations, we will always call
            // `iter.next()` twice.
            // On non-continuous iterations (including the very first iteration), this column
            // could be either on the left or the right. If the next iteration is not
            // discontinuous with our right node, then the next iteration's
            let is_right = first.col.is_odd();
            let (left, right) = if is_right {
                // Discontinuous iteration: we have no left node, so it must be empty.
                let left = SubtreeLeaf {
                    col: first.col - 1,
                    hash: *EmptySubtreeRoots::entry(tree_depth, current_depth),
                };
                let right = first;
                (left, right)
            } else {
                let left = first;
                let right_col = first.col + 1;
                let right = match iter.peek().copied() {
                    Some(SubtreeLeaf { col, .. }) if col == right_col => {
                        // Our inputs must be sorted.
                        debug_assert!(left.col <= col);
                        // The next leaf in the iterator is our sibling. Use it and consume it!
                        iter.next().unwrap()
                    },
                    // Otherwise, the leaves don't contain our sibling, so our sibling must be
                    // empty.
                    _ => SubtreeLeaf {
                        col: right_col,
                        hash: *EmptySubtreeRoots::entry(tree_depth, current_depth),
                    },
                };
                (left, right)
            };
            let index = NodeIndex::new_unchecked(current_depth, left.col).parent();
            let node = InnerNode { left: left.hash, right: right.hash };
            let hash = node.hash();
            let &equivalent_empty_hash = EmptySubtreeRoots::entry(tree_depth, next_depth);
            // If this hash is empty, then it doesn't become a new inner node, nor does it count
            // as a leaf for the next depth.
            if hash != equivalent_empty_hash {
                inner_nodes.insert(index, node);
                next_leaves.push(SubtreeLeaf { col: index.value(), hash });
            }
        }
        // Stop borrowing `leaves`, so we can swap it.
        // The iterator is empty at this point anyway.
        drop(iter);
        // After each depth, consider the stuff we just made the new "leaves", and empty the
        // other collection.
        mem::swap(&mut leaves, &mut next_leaves);
    }
    debug_assert_eq!(leaves.len(), 1);
    let root = leaves.pop().unwrap();
    (inner_nodes, root)
}

/// Constructs an `InnerNode` representing the sibling pair of which `first_leaf` is a part:
/// - If `first_leaf` is a right child, the left child is copied from the `parent_node`.
/// - If `first_leaf` is a left child, the right child is taken from `iter` if it was also mutated
///   or copied from the `parent_node`.
///
/// Returns the `InnerNode` containing the hashes of the sibling pair.
pub(crate) fn fetch_sibling_pair(
    iter: &mut core::iter::Peekable<alloc::vec::Drain<SubtreeLeaf>>,
    first_leaf: SubtreeLeaf,
    parent_node: InnerNode,
) -> InnerNode {
    let is_right_node = first_leaf.col.is_odd();

    if is_right_node {
        let left_leaf = SubtreeLeaf {
            col: first_leaf.col - 1,
            hash: parent_node.left,
        };
        InnerNode {
            left: left_leaf.hash,
            right: first_leaf.hash,
        }
    } else {
        let right_col = first_leaf.col + 1;
        let right_leaf = match iter.peek().copied() {
            Some(SubtreeLeaf { col, .. }) if col == right_col => iter.next().unwrap(),
            _ => SubtreeLeaf { col: right_col, hash: parent_node.right },
        };
        InnerNode {
            left: first_leaf.hash,
            right: right_leaf.hash,
        }
    }
}

#[cfg(feature = "internal")]
pub fn build_subtree_for_bench(
    leaves: Vec<SubtreeLeaf>,
    tree_depth: u8,
    bottom_depth: u8,
) -> (UnorderedMap<NodeIndex, InnerNode>, SubtreeLeaf) {
    build_subtree(leaves, tree_depth, bottom_depth)
}<|MERGE_RESOLUTION|>--- conflicted
+++ resolved
@@ -67,7 +67,7 @@
             return Ok(Self::default());
         }
 
-        let (inner_nodes, leaves) = Self::build_subtrees_from_sorted_entries(entries)?;
+        let (inner_nodes, leaves) = build_subtrees_from_sorted_entries(entries)?;
 
         // All the leaves are empty
         if inner_nodes.is_empty() {
@@ -227,65 +227,12 @@
     ///
     /// # Errors
     /// Returns an error if the provided entries contain multiple values for the same key.
-<<<<<<< HEAD
-    pub(crate) fn build_subtrees(
-        mut entries: Vec<(RpoDigest, Word)>,
-    ) -> Result<(InnerNodes, Leaves), MerkleError> {
-=======
-    fn build_subtrees(mut entries: Vec<(Word, Word)>) -> Result<(InnerNodes, Leaves), MerkleError> {
->>>>>>> 80389c4b
+    pub(crate) fn build_subtrees(mut entries: Vec<(Word, Word)>) -> Result<(InnerNodes, Leaves), MerkleError> {
         entries.par_sort_unstable_by_key(|item| {
             let index = Self::key_to_leaf_index(&item.0);
             index.value()
         });
-<<<<<<< HEAD
         build_subtrees_from_sorted_entries(entries)
-=======
-        Self::build_subtrees_from_sorted_entries(entries)
-    }
-
-    /// Computes the raw parts for a new sparse Merkle tree from a set of key-value pairs.
-    ///
-    /// This function is mostly an implementation detail of
-    /// [`Smt::with_entries_concurrent()`].
-    ///
-    /// # Errors
-    /// Returns an error if the provided entries contain multiple values for the same key.
-    fn build_subtrees_from_sorted_entries(
-        entries: Vec<(Word, Word)>,
-    ) -> Result<(InnerNodes, Leaves), MerkleError> {
-        let mut accumulated_nodes: InnerNodes = Default::default();
-
-        let PairComputations {
-            leaves: mut leaf_subtrees,
-            nodes: initial_leaves,
-        } = Self::sorted_pairs_to_leaves(entries)?;
-
-        // If there are no leaves, we can return early
-        if initial_leaves.is_empty() {
-            return Ok((accumulated_nodes, initial_leaves));
-        }
-
-        for current_depth in (SUBTREE_DEPTH..=SMT_DEPTH).step_by(SUBTREE_DEPTH as usize).rev() {
-            let (nodes, mut subtree_roots): (Vec<UnorderedMap<_, _>>, Vec<SubtreeLeaf>) =
-                leaf_subtrees
-                    .into_par_iter()
-                    .map(|subtree| {
-                        debug_assert!(subtree.is_sorted());
-                        debug_assert!(!subtree.is_empty());
-                        let (nodes, subtree_root) =
-                            build_subtree(subtree, SMT_DEPTH, current_depth);
-                        (nodes, subtree_root)
-                    })
-                    .unzip();
-
-            leaf_subtrees = SubtreeLeavesIter::from_leaves(&mut subtree_roots).collect();
-            accumulated_nodes.extend(nodes.into_iter().flatten());
-
-            debug_assert!(!leaf_subtrees.is_empty());
-        }
-        Ok((accumulated_nodes, initial_leaves))
->>>>>>> 80389c4b
     }
 
     // LEAF NODE CONSTRUCTION
@@ -304,13 +251,8 @@
     /// # Panics
     /// With debug assertions on, this function panics if it detects that `pairs` is not correctly
     /// sorted. Without debug assertions, the returned computations will be incorrect.
-<<<<<<< HEAD
     pub(crate) fn sorted_pairs_to_leaves(
-        pairs: Vec<(RpoDigest, Word)>,
-=======
-    fn sorted_pairs_to_leaves(
         pairs: Vec<(Word, Word)>,
->>>>>>> 80389c4b
     ) -> Result<PairComputations<u64, SmtLeaf>, MerkleError> {
         process_sorted_pairs_to_leaves(pairs, Self::pairs_to_leaf)
     }
@@ -394,106 +336,6 @@
             new_pairs,
         )
     }
-<<<<<<< HEAD
-=======
-
-    /// Processes sorted key-value pairs to compute leaves for a subtree.
-    ///
-    /// This function groups key-value pairs by their corresponding column index and processes each
-    /// group to construct leaves. The actual construction of the leaf is delegated to the
-    /// `process_leaf` callback, allowing flexibility for different use cases (e.g., creating
-    /// new leaves or mutating existing ones).
-    ///
-    /// # Parameters
-    /// - `pairs`: A vector of sorted key-value pairs. The pairs *must* be sorted by leaf index
-    ///   column (not simply by key). If the input is not sorted correctly, the function will
-    ///   produce incorrect results and may panic in debug mode.
-    /// - `process_leaf`: A callback function used to process each group of key-value pairs
-    ///   corresponding to the same column index. The callback takes a vector of key-value pairs for
-    ///   a single column and returns the constructed leaf for that column.
-    ///
-    /// # Returns
-    /// A `PairComputations<u64, Self::Leaf>` containing:
-    /// - `nodes`: A mapping of column indices to the constructed leaves.
-    /// - `leaves`: A collection of `SubtreeLeaf` structures representing the processed leaves. Each
-    ///   `SubtreeLeaf` includes the column index and the hash of the corresponding leaf.
-    ///
-    /// # Errors
-    /// Returns an error if the `process_leaf` callback fails.
-    ///
-    /// # Panics
-    /// This function will panic in debug mode if the input `pairs` are not sorted by column index.
-    fn process_sorted_pairs_to_leaves<F>(
-        pairs: Vec<(Word, Word)>,
-        mut process_leaf: F,
-    ) -> Result<PairComputations<u64, SmtLeaf>, MerkleError>
-    where
-        F: FnMut(Vec<(Word, Word)>) -> Result<Option<SmtLeaf>, MerkleError>,
-    {
-        debug_assert!(pairs.is_sorted_by_key(|(key, _)| Self::key_to_leaf_index(key).value()));
-
-        let mut accumulator: PairComputations<u64, SmtLeaf> = Default::default();
-
-        // As we iterate, we'll keep track of the kv-pairs we've seen so far that correspond to a
-        // single leaf. When we see a pair that's in a different leaf, we'll swap these pairs
-        // out and store them in our accumulated leaves.
-        let mut current_leaf_buffer: Vec<(Word, Word)> = Default::default();
-
-        let mut iter = pairs.into_iter().peekable();
-        while let Some((key, value)) = iter.next() {
-            let col = Self::key_to_leaf_index(&key).index.value();
-            let peeked_col = iter.peek().map(|(key, _v)| {
-                let index = Self::key_to_leaf_index(key);
-                let next_col = index.index.value();
-                // We panic if `pairs` is not sorted by column.
-                debug_assert!(next_col >= col);
-                next_col
-            });
-            current_leaf_buffer.push((key, value));
-
-            // If the next pair is the same column as this one, then we're done after adding this
-            // pair to the buffer.
-            if peeked_col == Some(col) {
-                continue;
-            }
-
-            // Otherwise, the next pair is a different column, or there is no next pair. Either way
-            // it's time to swap out our buffer.
-            let leaf_pairs = mem::take(&mut current_leaf_buffer);
-
-            // Process leaf and propagate any errors
-            match process_leaf(leaf_pairs) {
-                Ok(Some(leaf)) => {
-                    accumulator.nodes.insert(col, leaf);
-                },
-                Ok(None) => {
-                    // No leaf was constructed for this column. The column will be skipped.
-                },
-                Err(e) => return Err(e),
-            }
-
-            debug_assert!(current_leaf_buffer.is_empty());
-        }
-
-        // Compute the leaves from the nodes concurrently
-        let mut accumulated_leaves: Vec<SubtreeLeaf> = accumulator
-            .nodes
-            .clone()
-            .into_par_iter()
-            .map(|(col, leaf)| SubtreeLeaf { col, hash: Self::hash_leaf(&leaf) })
-            .collect();
-
-        // Sort the leaves by column
-        accumulated_leaves.par_sort_by_key(|leaf| leaf.col);
-
-        // TODO: determine is there is any notable performance difference between computing
-        // subtree boundaries after the fact as an iterator adapter (like this), versus computing
-        // subtree boundaries as we go. Either way this function is only used at the beginning of a
-        // parallel construction, so it should not be a critical path.
-        accumulator.leaves = SubtreeLeavesIter::from_leaves(&mut accumulated_leaves).collect();
-        Ok(accumulator)
-    }
->>>>>>> 80389c4b
 }
 
 // SUBTREES
@@ -618,18 +460,18 @@
 /// # Panics
 /// This function will panic in debug mode if the input `pairs` are not sorted by column index.
 pub(crate) fn process_sorted_pairs_to_leaves<F>(
-    pairs: Vec<(RpoDigest, Word)>,
+    pairs: Vec<(Word, Word)>,
     mut process_leaf: F,
 ) -> Result<PairComputations<u64, SmtLeaf>, MerkleError>
 where
-    F: FnMut(Vec<(RpoDigest, Word)>) -> Result<Option<SmtLeaf>, MerkleError>,
+    F: FnMut(Vec<(Word, Word)>) -> Result<Option<SmtLeaf>, MerkleError>,
 {
     debug_assert!(pairs.is_sorted_by_key(|(key, _)| Smt::key_to_leaf_index(key).value()));
     let mut accumulator: PairComputations<u64, SmtLeaf> = Default::default();
     // As we iterate, we'll keep track of the kv-pairs we've seen so far that correspond to a
     // single leaf. When we see a pair that's in a different leaf, we'll swap these pairs
     // out and store them in our accumulated leaves.
-    let mut current_leaf_buffer: Vec<(RpoDigest, Word)> = Default::default();
+    let mut current_leaf_buffer: Vec<(Word, Word)> = Default::default();
     let mut iter = pairs.into_iter().peekable();
     while let Some((key, value)) = iter.next() {
         let col = Smt::key_to_leaf_index(&key).index.value();
@@ -686,7 +528,7 @@
 /// # Errors
 /// Returns an error if the provided entries contain multiple values for the same key.
 fn build_subtrees_from_sorted_entries(
-    entries: Vec<(RpoDigest, Word)>,
+    entries: Vec<(Word, Word)>,
 ) -> Result<(InnerNodes, Leaves), MerkleError> {
     let mut accumulated_nodes: InnerNodes = Default::default();
     let PairComputations {
