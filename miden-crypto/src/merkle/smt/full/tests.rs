use alloc::vec::Vec;

<<<<<<< HEAD
use p3_field::PrimeCharacteristicRing;

use super::{EMPTY_WORD, Felt, LeafIndex, NodeIndex, Rpo256, RpoDigest, SMT_DEPTH, Smt, SmtLeaf};
=======
use assert_matches::assert_matches;

use super::{EMPTY_WORD, Felt, LeafIndex, NodeIndex, Rpo256, SMT_DEPTH, Smt, SmtLeaf, Word};
>>>>>>> 7d0c2e60
use crate::{
    ONE, WORD_SIZE,
    merkle::{
        EmptySubtreeRoots, MerkleStore, MutationSet, SmtLeafError,
        smt::{Map, NodeMutation, SparseMerkleTree, full::MAX_LEAF_ENTRIES},
    },
    utils::{Deserializable, Serializable},
};

// SMT
// --------------------------------------------------------------------------------------------

/// This test checks that inserting twice at the same key functions as expected. The test covers
/// only the case where the key is alone in its leaf
#[test]
fn test_smt_insert_at_same_key() {
    let mut smt = Smt::default();
    let mut store: MerkleStore = MerkleStore::default();

    assert_eq!(smt.root(), *EmptySubtreeRoots::entry(SMT_DEPTH, 0));

    let key_1: Word = {
        let raw = 0b_01101001_01101100_00011111_11111111_10010110_10010011_11100000_00000000_u64;

<<<<<<< HEAD
        RpoDigest::from([ONE, ONE, ONE, Felt::from_u64(raw)])
=======
        Word::from([ONE, ONE, ONE, Felt::new(raw)])
>>>>>>> 7d0c2e60
    };
    let key_1_index: NodeIndex = LeafIndex::<SMT_DEPTH>::from(key_1).into();

    let value_1 = Word::new([ONE; WORD_SIZE]);
    let value_2 = Word::new([ONE + ONE; WORD_SIZE]);

    // Insert value 1 and ensure root is as expected
    {
        let leaf_node = build_empty_or_single_leaf_node(key_1, value_1);
        let tree_root = store.set_node(smt.root(), key_1_index, leaf_node).unwrap().root;

        let old_value_1 = smt.insert(key_1, value_1).unwrap();
        assert_eq!(old_value_1, EMPTY_WORD);

        assert_eq!(smt.root(), tree_root);
    }

    // Insert value 2 and ensure root is as expected
    {
        let leaf_node = build_empty_or_single_leaf_node(key_1, value_2);
        let tree_root = store.set_node(smt.root(), key_1_index, leaf_node).unwrap().root;

        let old_value_2 = smt.insert(key_1, value_2).unwrap();
        assert_eq!(old_value_2, value_1);

        assert_eq!(smt.root(), tree_root);
    }
}

/// This test checks that inserting twice at the same key functions as expected. The test covers
/// only the case where the leaf type is `SmtLeaf::Multiple`
#[test]
fn test_smt_insert_at_same_key_2() {
    // The most significant u64 used for both keys (to ensure they map to the same leaf)
    let key_msb: u64 = 42;

<<<<<<< HEAD
    let key_already_present: RpoDigest = RpoDigest::from([
        Felt::from_u64(2),
        Felt::from_u64(2),
        Felt::from_u64(2),
        Felt::from_u64(key_msb),
    ]);
=======
    let key_already_present =
        Word::from([2_u32.into(), 2_u32.into(), 2_u32.into(), Felt::new(key_msb)]);
>>>>>>> 7d0c2e60
    let key_already_present_index: NodeIndex =
        LeafIndex::<SMT_DEPTH>::from(key_already_present).into();
    let value_already_present = Word::new([ONE + ONE + ONE; WORD_SIZE]);

    let mut smt =
        Smt::with_entries(core::iter::once((key_already_present, value_already_present))).unwrap();
    let mut store: MerkleStore = {
        let mut store = MerkleStore::default();

        let leaf_node = build_empty_or_single_leaf_node(key_already_present, value_already_present);
        store
            .set_node(*EmptySubtreeRoots::entry(SMT_DEPTH, 0), key_already_present_index, leaf_node)
            .unwrap();
        store
    };

<<<<<<< HEAD
    let key_1: RpoDigest = RpoDigest::from([ONE, ONE, ONE, Felt::from_u64(key_msb)]);
=======
    let key_1: Word = Word::from([ONE, ONE, ONE, Felt::new(key_msb)]);
>>>>>>> 7d0c2e60
    let key_1_index: NodeIndex = LeafIndex::<SMT_DEPTH>::from(key_1).into();

    assert_eq!(key_1_index, key_already_present_index);

    let value_1 = Word::new([ONE; WORD_SIZE]);
    let value_2 = Word::new([ONE + ONE; WORD_SIZE]);

    // Insert value 1 and ensure root is as expected
    {
        // Note: key_1 comes first because it is smaller
        let leaf_node = build_multiple_leaf_node(&[
            (key_1, value_1),
            (key_already_present, value_already_present),
        ]);
        let tree_root = store.set_node(smt.root(), key_1_index, leaf_node).unwrap().root;

        let old_value_1 = smt.insert(key_1, value_1).unwrap();
        assert_eq!(old_value_1, EMPTY_WORD);

        assert_eq!(smt.root(), tree_root);
    }

    // Insert value 2 and ensure root is as expected
    {
        let leaf_node = build_multiple_leaf_node(&[
            (key_1, value_2),
            (key_already_present, value_already_present),
        ]);
        let tree_root = store.set_node(smt.root(), key_1_index, leaf_node).unwrap().root;

        let old_value_2 = smt.insert(key_1, value_2).unwrap();
        assert_eq!(old_value_2, value_1);

        assert_eq!(smt.root(), tree_root);
    }
}

/// This test ensures that the root of the tree is as expected when we add/remove 3 items at 3
/// different keys. This also tests that the merkle paths produced are as expected.
#[test]
fn test_smt_insert_and_remove_multiple_values() {
    fn insert_values_and_assert_path(
        smt: &mut Smt,
        store: &mut MerkleStore,
        key_values: &[(Word, Word)],
    ) {
        for &(key, value) in key_values {
            let key_index: NodeIndex = LeafIndex::<SMT_DEPTH>::from(key).into();

            let leaf_node = build_empty_or_single_leaf_node(key, value);
            let tree_root = store.set_node(smt.root(), key_index, leaf_node).unwrap().root;

            smt.insert(key, value).unwrap();

            assert_eq!(smt.root(), tree_root);

            let expected_path = store.get_path(tree_root, key_index).unwrap();
            assert_eq!(smt.open(&key).into_parts().0, expected_path.path);
        }
    }
    let mut smt = Smt::default();
    let mut store: MerkleStore = MerkleStore::default();

    assert_eq!(smt.root(), *EmptySubtreeRoots::entry(SMT_DEPTH, 0));

    let key_1: Word = {
        let raw = 0b_01101001_01101100_00011111_11111111_10010110_10010011_11100000_00000000_u64;

<<<<<<< HEAD
        RpoDigest::from([ONE, ONE, ONE, Felt::from_u64(raw)])
=======
        Word::from([ONE, ONE, ONE, Felt::new(raw)])
>>>>>>> 7d0c2e60
    };

    let key_2: Word = {
        let raw = 0b_11111111_11111111_11111111_11111111_11111111_11111111_11111111_11111111_u64;

<<<<<<< HEAD
        RpoDigest::from([ONE, ONE, ONE, Felt::from_u64(raw)])
=======
        Word::from([ONE, ONE, ONE, Felt::new(raw)])
>>>>>>> 7d0c2e60
    };

    let key_3: Word = {
        let raw = 0b_00000000_00000000_00000000_00000000_00000000_00000000_00000000_00000000_u64;

<<<<<<< HEAD
        RpoDigest::from([ONE, ONE, ONE, Felt::from_u64(raw)])
=======
        Word::from([ONE, ONE, ONE, Felt::new(raw)])
>>>>>>> 7d0c2e60
    };

    let value_1 = Word::new([ONE; WORD_SIZE]);
    let value_2 = Word::new([ONE + ONE; WORD_SIZE]);
    let value_3 = Word::new([ONE + ONE + ONE; WORD_SIZE]);

    // Insert values in the tree
    let key_values = [(key_1, value_1), (key_2, value_2), (key_3, value_3)];
    insert_values_and_assert_path(&mut smt, &mut store, &key_values);

    // Remove values from the tree
    let key_empty_values = [(key_1, EMPTY_WORD), (key_2, EMPTY_WORD), (key_3, EMPTY_WORD)];
    insert_values_and_assert_path(&mut smt, &mut store, &key_empty_values);

    let empty_root = *EmptySubtreeRoots::entry(SMT_DEPTH, 0);
    assert_eq!(smt.root(), empty_root);

    // an empty tree should have no leaves or inner nodes
    assert!(smt.leaves.is_empty());
    assert!(smt.inner_nodes.is_empty());
}

/// Verify that the `insert_inner_node` doesn't store empty subtrees.
#[test]
fn test_smt_dont_store_empty_subtrees() {
    use crate::merkle::smt::InnerNode;

    let mut smt = Smt::default();

    let node_index = NodeIndex::new(10, 42).unwrap();
    let depth = node_index.depth();
    let empty_subtree_node = EmptySubtreeRoots::get_inner_node(SMT_DEPTH, depth);

    // Empty subtrees are not stored
    assert!(!smt.inner_nodes.contains_key(&node_index));
    let old_node = smt.insert_inner_node(node_index, empty_subtree_node.clone());
    assert_eq!(old_node, None);
    assert!(!smt.inner_nodes.contains_key(&node_index));

    // Insert a non-empty node, then insert the empty subtree node again. This should remove the
    // inner node.
    let non_empty_node = InnerNode {
        left: Word::new([ONE; 4]),
        right: Word::new([ONE + ONE; 4]),
    };
    smt.insert_inner_node(node_index, non_empty_node.clone());
    let old_node = smt.insert_inner_node(node_index, empty_subtree_node.clone());
    assert_eq!(old_node, Some(non_empty_node));
    assert!(!smt.inner_nodes.contains_key(&node_index));

    // Verify that get_inner_node returns the correct empty subtree node
    let retrieved_node = smt.get_inner_node(node_index);
    assert_eq!(retrieved_node, empty_subtree_node);
}

/// This tests that inserting the empty value does indeed remove the key-value contained at the
/// leaf. We insert & remove 3 values at the same leaf to ensure that all cases are covered (empty,
/// single, multiple).
#[test]
fn test_smt_removal() {
    let mut smt = Smt::default();

    let raw = 0b_01101001_01101100_00011111_11111111_10010110_10010011_11100000_00000000_u64;

<<<<<<< HEAD
    let key_1: RpoDigest = RpoDigest::from([ONE, ONE, ONE, Felt::from_u64(raw)]);
    let key_2: RpoDigest = RpoDigest::from([
        Felt::from_u64(2),
        Felt::from_u64(2),
        Felt::from_u64(2),
        Felt::from_u64(raw),
    ]);
    let key_3: RpoDigest = RpoDigest::from([
        Felt::from_u32(3_u32),
        Felt::from_u32(3_u32),
        Felt::from_u32(3_u32),
        Felt::from_u64(raw),
    ]);

    let value_1 = [ONE; WORD_SIZE];
    let value_2 = [Felt::from_u64(2); WORD_SIZE];
    let value_3: [Felt; 4] = [Felt::from_u32(3_u32); WORD_SIZE];
=======
    let key_1: Word = Word::from([ONE, ONE, ONE, Felt::new(raw)]);
    let key_2: Word = Word::from([2_u32.into(), 2_u32.into(), 2_u32.into(), Felt::new(raw)]);
    let key_3: Word = Word::from([3_u32.into(), 3_u32.into(), 3_u32.into(), Felt::new(raw)]);

    let value_1 = Word::new([ONE; WORD_SIZE]);
    let value_2 = Word::new([2_u32.into(); WORD_SIZE]);
    let value_3 = Word::new([3_u32.into(); WORD_SIZE]);
>>>>>>> 7d0c2e60

    // insert key-value 1
    {
        let old_value_1 = smt.insert(key_1, value_1).unwrap();
        assert_eq!(old_value_1, EMPTY_WORD);

        assert_eq!(smt.get_leaf(&key_1), SmtLeaf::Single((key_1, value_1)));
    }

    // insert key-value 2
    {
        let old_value_2 = smt.insert(key_2, value_2).unwrap();
        assert_eq!(old_value_2, EMPTY_WORD);

        assert_eq!(
            smt.get_leaf(&key_2),
            SmtLeaf::Multiple(vec![(key_1, value_1), (key_2, value_2)])
        );
    }

    // insert key-value 3
    {
        let old_value_3 = smt.insert(key_3, value_3).unwrap();
        assert_eq!(old_value_3, EMPTY_WORD);

        assert_eq!(
            smt.get_leaf(&key_3),
            SmtLeaf::Multiple(vec![(key_1, value_1), (key_2, value_2), (key_3, value_3)])
        );
    }

    // remove key 3
    {
        let old_value_3 = smt.insert(key_3, EMPTY_WORD).unwrap();
        assert_eq!(old_value_3, value_3);

        assert_eq!(
            smt.get_leaf(&key_3),
            SmtLeaf::Multiple(vec![(key_1, value_1), (key_2, value_2)])
        );
    }

    // remove key 2
    {
        let old_value_2 = smt.insert(key_2, EMPTY_WORD).unwrap();
        assert_eq!(old_value_2, value_2);

        assert_eq!(smt.get_leaf(&key_2), SmtLeaf::Single((key_1, value_1)));
    }

    // remove key 1
    {
        let old_value_1 = smt.insert(key_1, EMPTY_WORD).unwrap();
        assert_eq!(old_value_1, value_1);

        assert_eq!(smt.get_leaf(&key_1), SmtLeaf::new_empty(key_1.into()));
    }
}

/// This tests that we can correctly calculate prospective leaves -- that is, we can construct
/// correct [`SmtLeaf`] values for a theoretical insertion on a Merkle tree without mutating or
/// cloning the tree.
#[test]
fn test_prospective_hash() {
    let mut smt = Smt::default();

    let raw = 0b_01101001_01101100_00011111_11111111_10010110_10010011_11100000_00000000_u64;

<<<<<<< HEAD
    let key_1: RpoDigest = RpoDigest::from([ONE, ONE, ONE, Felt::from_u64(raw)]);
    let key_2: RpoDigest = RpoDigest::from([
        Felt::from_u64(2),
        Felt::from_u64(2),
        Felt::from_u64(2),
        Felt::from_u64(raw),
    ]);
    // Sort key_3 before key_1, to test non-append insertion.
    let key_3: RpoDigest = RpoDigest::from([
        Felt::from_u32(0_u32),
        Felt::from_u32(0_u32),
        Felt::from_u32(0_u32),
        Felt::from_u64(raw),
    ]);

    let value_1 = [ONE; WORD_SIZE];
    let value_2 = [Felt::from_u64(2); WORD_SIZE];
    let value_3: [Felt; 4] = [Felt::from_u32(3_u32); WORD_SIZE];

    // insert key-value 1
    {
        let prospective =
            smt.construct_prospective_leaf(smt.get_leaf(&key_1), &key_1, &value_1).hash();
        let _ = smt.insert(key_1, value_1);
=======
    let key_1: Word = Word::from([ONE, ONE, ONE, Felt::new(raw)]);
    let key_2: Word = Word::from([2_u32.into(), 2_u32.into(), 2_u32.into(), Felt::new(raw)]);
    // Sort key_3 before key_1, to test non-append insertion.
    let key_3: Word = Word::from([0_u32.into(), 0_u32.into(), 0_u32.into(), Felt::new(raw)]);

    let value_1 = Word::new([ONE; WORD_SIZE]);
    let value_2 = Word::new([2_u32.into(); WORD_SIZE]);
    let value_3 = Word::new([3_u32.into(); WORD_SIZE]);

    // insert key-value 1
    {
        let prospective = smt
            .construct_prospective_leaf(smt.get_leaf(&key_1), &key_1, &value_1)
            .unwrap()
            .hash();
        smt.insert(key_1, value_1).unwrap();
>>>>>>> 7d0c2e60

        let leaf = smt.get_leaf(&key_1);
        assert_eq!(
            prospective,
            leaf.hash(),
            "prospective hash for leaf {leaf:?} did not match actual hash",
        );
    }

    // insert key-value 2
    {
<<<<<<< HEAD
        let prospective =
            smt.construct_prospective_leaf(smt.get_leaf(&key_2), &key_2, &value_2).hash();
        let _ = smt.insert(key_2, value_2);
=======
        let prospective = smt
            .construct_prospective_leaf(smt.get_leaf(&key_2), &key_2, &value_2)
            .unwrap()
            .hash();
        smt.insert(key_2, value_2).unwrap();
>>>>>>> 7d0c2e60

        let leaf = smt.get_leaf(&key_2);
        assert_eq!(
            prospective,
            leaf.hash(),
            "prospective hash for leaf {leaf:?} did not match actual hash",
        );
    }

    // insert key-value 3
    {
<<<<<<< HEAD
        let prospective =
            smt.construct_prospective_leaf(smt.get_leaf(&key_3), &key_3, &value_3).hash();
        let _ = smt.insert(key_3, value_3);
=======
        let prospective = smt
            .construct_prospective_leaf(smt.get_leaf(&key_3), &key_3, &value_3)
            .unwrap()
            .hash();
        smt.insert(key_3, value_3).unwrap();
>>>>>>> 7d0c2e60

        let leaf = smt.get_leaf(&key_3);
        assert_eq!(
            prospective,
            leaf.hash(),
            "prospective hash for leaf {leaf:?} did not match actual hash",
        );
    }

    // remove key 3
    {
        let old_leaf = smt.get_leaf(&key_3);
        let old_value_3 = smt.insert(key_3, EMPTY_WORD).unwrap();
        assert_eq!(old_value_3, value_3);
        let prospective_leaf = smt
            .construct_prospective_leaf(smt.get_leaf(&key_3), &key_3, &old_value_3)
            .unwrap();

        assert_eq!(
            old_leaf.hash(),
            prospective_leaf.hash(),
            "removing and prospectively re-adding a leaf didn't yield the original leaf:\
            \n  original leaf:    {old_leaf:?}\
            \n  prospective leaf: {prospective_leaf:?}",
        );
    }

    // remove key 2
    {
        let old_leaf = smt.get_leaf(&key_2);
        let old_value_2 = smt.insert(key_2, EMPTY_WORD).unwrap();
        assert_eq!(old_value_2, value_2);
        let prospective_leaf = smt
            .construct_prospective_leaf(smt.get_leaf(&key_2), &key_2, &old_value_2)
            .unwrap();

        assert_eq!(
            old_leaf.hash(),
            prospective_leaf.hash(),
            "removing and prospectively re-adding a leaf didn't yield the original leaf:\
            \n  original leaf:    {old_leaf:?}\
            \n  prospective leaf: {prospective_leaf:?}",
        );
    }

    // remove key 1
    {
        let old_leaf = smt.get_leaf(&key_1);
        let old_value_1 = smt.insert(key_1, EMPTY_WORD).unwrap();
        assert_eq!(old_value_1, value_1);
        let prospective_leaf = smt
            .construct_prospective_leaf(smt.get_leaf(&key_1), &key_1, &old_value_1)
            .unwrap();
        assert_eq!(
            old_leaf.hash(),
            prospective_leaf.hash(),
            "removing and prospectively re-adding a leaf didn't yield the original leaf:\
            \n  original leaf:    {old_leaf:?}\
            \n  prospective leaf: {prospective_leaf:?}",
        );
    }
}

/// This tests that we can perform prospective changes correctly.
#[test]
fn test_prospective_insertion() {
    let mut smt = Smt::default();

    let raw = 0b_01101001_01101100_00011111_11111111_10010110_10010011_11100000_00000000_u64;

<<<<<<< HEAD
    let key_1: RpoDigest = RpoDigest::from([ONE, ONE, ONE, Felt::from_u64(raw)]);
    let key_2: RpoDigest = RpoDigest::from([
        Felt::from_u64(2),
        Felt::from_u64(2),
        Felt::from_u64(2),
        Felt::from_u64(raw),
    ]);
    // Sort key_3 before key_1, to test non-append insertion.
    let key_3: RpoDigest = RpoDigest::from([
        Felt::from_u32(0_u32),
        Felt::from_u32(0_u32),
        Felt::from_u32(0_u32),
        Felt::from_u64(raw),
    ]);

    let value_1 = [ONE; WORD_SIZE];
    let value_2 = [Felt::from_u64(2); WORD_SIZE];
    let value_3: [Felt; 4] = [Felt::from_u32(3_u32); WORD_SIZE];
=======
    let key_1: Word = Word::from([ONE, ONE, ONE, Felt::new(raw)]);
    let key_2: Word = Word::from([2_u32.into(), 2_u32.into(), 2_u32.into(), Felt::new(raw)]);
    // Sort key_3 before key_1, to test non-append insertion.
    let key_3: Word = Word::from([0_u32.into(), 0_u32.into(), 0_u32.into(), Felt::new(raw)]);

    let value_1 = Word::new([ONE; WORD_SIZE]);
    let value_2 = Word::new([2_u32.into(); WORD_SIZE]);
    let value_3 = Word::new([3_u32.into(); WORD_SIZE]);
>>>>>>> 7d0c2e60

    let root_empty = smt.root();

    let root_1 = {
<<<<<<< HEAD
        let _ = smt.insert(key_1, value_1);
=======
        smt.insert(key_1, value_1).unwrap();
>>>>>>> 7d0c2e60
        smt.root()
    };

    let root_2 = {
<<<<<<< HEAD
        let _ = smt.insert(key_2, value_2);
=======
        smt.insert(key_2, value_2).unwrap();
>>>>>>> 7d0c2e60
        smt.root()
    };

    let root_3 = {
<<<<<<< HEAD
        let _ = smt.insert(key_3, value_3);
=======
        smt.insert(key_3, value_3).unwrap();
>>>>>>> 7d0c2e60
        smt.root()
    };

    // Test incremental updates.

    let mut smt = Smt::default();

    let mutations = smt.compute_mutations(vec![(key_1, value_1)]).unwrap();
    assert_eq!(mutations.root(), root_1, "prospective root 1 did not match actual root 1");
    let revert = apply_mutations(&mut smt, mutations);
    assert_eq!(smt.root(), root_1, "mutations before and after apply did not match");
    assert_eq!(revert.old_root, smt.root(), "reverse mutations old root did not match");
    assert_eq!(revert.root(), root_empty, "reverse mutations new root did not match");
    assert_eq!(
        revert.new_pairs,
        Map::from_iter([(key_1, EMPTY_WORD)]),
        "reverse mutations pairs did not match"
    );
    assert_eq!(
        revert.node_mutations,
        smt.inner_nodes.keys().map(|key| (*key, NodeMutation::Removal)).collect(),
        "reverse mutations inner nodes did not match"
    );

    let mutations = smt.compute_mutations(vec![(key_2, value_2)]).unwrap();
    assert_eq!(mutations.root(), root_2, "prospective root 2 did not match actual root 2");
    let mutations = smt
        .compute_mutations(vec![(key_3, EMPTY_WORD), (key_2, value_2), (key_3, value_3)])
        .unwrap();
    assert_eq!(mutations.root(), root_3, "mutations before and after apply did not match");
    let old_root = smt.root();
    let revert = apply_mutations(&mut smt, mutations);
    assert_eq!(revert.old_root, smt.root(), "reverse mutations old root did not match");
    assert_eq!(revert.root(), old_root, "reverse mutations new root did not match");
    assert_eq!(
        revert.new_pairs,
        Map::from_iter([(key_2, EMPTY_WORD), (key_3, EMPTY_WORD)]),
        "reverse mutations pairs did not match"
    );

    // Edge case: multiple values at the same key, where a later pair restores the original value.
    let mutations = smt.compute_mutations(vec![(key_3, EMPTY_WORD), (key_3, value_3)]).unwrap();
    assert_eq!(mutations.root(), root_3);
    let old_root = smt.root();
    let revert = apply_mutations(&mut smt, mutations);
    assert_eq!(smt.root(), root_3);
    assert_eq!(revert.old_root, smt.root(), "reverse mutations old root did not match");
    assert_eq!(revert.root(), old_root, "reverse mutations new root did not match");
    assert_eq!(
        revert.new_pairs,
        Map::from_iter([(key_3, value_3)]),
        "reverse mutations pairs did not match"
    );

    // Test batch updates, and that the order doesn't matter.
    let pairs =
        vec![(key_3, value_2), (key_2, EMPTY_WORD), (key_1, EMPTY_WORD), (key_3, EMPTY_WORD)];
    let mutations = smt.compute_mutations(pairs).unwrap();
    assert_eq!(
        mutations.root(),
        root_empty,
        "prospective root for batch removal did not match actual root",
    );
    let old_root = smt.root();
    let revert = apply_mutations(&mut smt, mutations);
    assert_eq!(smt.root(), root_empty, "mutations before and after apply did not match");
    assert_eq!(revert.old_root, smt.root(), "reverse mutations old root did not match");
    assert_eq!(revert.root(), old_root, "reverse mutations new root did not match");
    assert_eq!(
        revert.new_pairs,
        Map::from_iter([(key_1, value_1), (key_2, value_2), (key_3, value_3)]),
        "reverse mutations pairs did not match"
    );

    let pairs = vec![(key_3, value_3), (key_1, value_1), (key_2, value_2)];
    let mutations = smt.compute_mutations(pairs).unwrap();
    assert_eq!(mutations.root(), root_3);
    smt.apply_mutations(mutations).unwrap();
    assert_eq!(smt.root(), root_3);
}

#[test]
fn test_mutations_no_mutations() {
    let key = Word::from([ONE, ONE, ONE, ONE]);
    let value = Word::new([ONE; WORD_SIZE]);
    let entries = [(key, value)];

    let tree = Smt::with_entries(entries).unwrap();
    let mutations = tree.compute_mutations(entries).unwrap();

    assert_eq!(mutations.root(), mutations.old_root(), "Root should not change");
    assert!(mutations.node_mutations().is_empty(), "Node mutations should be empty");
    assert!(mutations.new_pairs().is_empty(), "There should be no new pairs");
}

#[test]
fn test_mutations_revert() {
    let mut smt = Smt::default();

<<<<<<< HEAD
    let key_1: RpoDigest = RpoDigest::from([ONE, ONE, ONE, Felt::from_u64(1)]);
    let key_2: RpoDigest = RpoDigest::from([
        Felt::from_u64(2),
        Felt::from_u64(2),
        Felt::from_u64(2),
        Felt::from_u64(2),
    ]);
    let key_3: RpoDigest = RpoDigest::from([
        Felt::from_u32(0_u32),
        Felt::from_u32(0_u32),
        Felt::from_u32(0_u32),
        Felt::from_u64(3),
    ]);

    let value_1 = [ONE; WORD_SIZE];
    let value_2 = [Felt::from_u64(2); WORD_SIZE];
    let value_3 = [Felt::from_u32(3_u32); WORD_SIZE];

    let _ = smt.insert(key_1, value_1);
    let _ = smt.insert(key_2, value_2);
=======
    let key_1: Word = Word::from([ONE, ONE, ONE, Felt::new(1)]);
    let key_2: Word = Word::from([2_u32.into(), 2_u32.into(), 2_u32.into(), Felt::new(2)]);
    let key_3: Word = Word::from([0_u32.into(), 0_u32.into(), 0_u32.into(), Felt::new(3)]);

    let value_1 = Word::new([ONE; WORD_SIZE]);
    let value_2 = Word::new([2_u32.into(); WORD_SIZE]);
    let value_3 = Word::new([3_u32.into(); WORD_SIZE]);

    smt.insert(key_1, value_1).unwrap();
    smt.insert(key_2, value_2).unwrap();
>>>>>>> 7d0c2e60

    let mutations = smt
        .compute_mutations(vec![(key_1, EMPTY_WORD), (key_2, value_1), (key_3, value_3)])
        .unwrap();

    let original = smt.clone();

    let revert = smt.apply_mutations_with_reversion(mutations).unwrap();
    assert_eq!(revert.old_root, smt.root(), "reverse mutations old root did not match");
    assert_eq!(revert.root(), original.root(), "reverse mutations new root did not match");

    smt.apply_mutations(revert).unwrap();

    assert_eq!(smt, original, "SMT with applied revert mutations did not match original SMT");
}

#[test]
fn test_mutation_set_serialization() {
    let mut smt = Smt::default();

<<<<<<< HEAD
    let key_1: RpoDigest = RpoDigest::from([ONE, ONE, ONE, Felt::from_u64(1)]);
    let key_2: RpoDigest = RpoDigest::from([
        Felt::from_u64(2),
        Felt::from_u64(2),
        Felt::from_u64(2),
        Felt::from_u64(2),
    ]);
    let key_3: RpoDigest = RpoDigest::from([
        Felt::from_u32(0_u32),
        Felt::from_u32(0_u32),
        Felt::from_u32(0_u32),
        Felt::from_u64(3),
    ]);

    let value_1 = [ONE; WORD_SIZE];
    let value_2 = [Felt::from_u64(2); WORD_SIZE];
    let value_3 = [Felt::from_u32(3_u32); WORD_SIZE];

    let _ = smt.insert(key_1, value_1);
    let _ = smt.insert(key_2, value_2);
=======
    let key_1: Word = Word::from([ONE, ONE, ONE, Felt::new(1)]);
    let key_2: Word = Word::from([2_u32.into(), 2_u32.into(), 2_u32.into(), Felt::new(2)]);
    let key_3: Word = Word::from([0_u32.into(), 0_u32.into(), 0_u32.into(), Felt::new(3)]);

    let value_1 = Word::new([ONE; WORD_SIZE]);
    let value_2 = Word::new([2_u32.into(); WORD_SIZE]);
    let value_3 = Word::new([3_u32.into(); WORD_SIZE]);

    smt.insert(key_1, value_1).unwrap();
    smt.insert(key_2, value_2).unwrap();
>>>>>>> 7d0c2e60

    let mutations = smt
        .compute_mutations(vec![(key_1, EMPTY_WORD), (key_2, value_1), (key_3, value_3)])
        .unwrap();

    let serialized = mutations.to_bytes();
    let deserialized = MutationSet::<SMT_DEPTH, Word, Word>::read_from_bytes(&serialized).unwrap();

    assert_eq!(deserialized, mutations, "deserialized mutations did not match original");

    let revert = smt.apply_mutations_with_reversion(mutations).unwrap();

    let serialized = revert.to_bytes();
    let deserialized = MutationSet::<SMT_DEPTH, Word, Word>::read_from_bytes(&serialized).unwrap();

    assert_eq!(deserialized, revert, "deserialized mutations did not match original");
}

/// Tests that 2 key-value pairs stored in the same leaf have the same path
#[test]
fn test_smt_path_to_keys_in_same_leaf_are_equal() {
    let raw = 0b_01101001_01101100_00011111_11111111_10010110_10010011_11100000_00000000_u64;

<<<<<<< HEAD
    let key_1: RpoDigest = RpoDigest::from([ONE, ONE, ONE, Felt::from_u64(raw)]);
    let key_2: RpoDigest = RpoDigest::from([
        Felt::from_u64(2),
        Felt::from_u64(2),
        Felt::from_u64(2),
        Felt::from_u64(raw),
    ]);

    let value_1 = [ONE; WORD_SIZE];
    let value_2 = [Felt::from_u64(2); WORD_SIZE];
=======
    let key_1: Word = Word::from([ONE, ONE, ONE, Felt::new(raw)]);
    let key_2: Word = Word::from([2_u32.into(), 2_u32.into(), 2_u32.into(), Felt::new(raw)]);

    let value_1 = Word::new([ONE; WORD_SIZE]);
    let value_2 = Word::new([2_u32.into(); WORD_SIZE]);
>>>>>>> 7d0c2e60

    let smt = Smt::with_entries([(key_1, value_1), (key_2, value_2)]).unwrap();

    assert_eq!(smt.open(&key_1), smt.open(&key_2));
}

/// Tests that an empty leaf hashes to the empty word
#[test]
fn test_empty_leaf_hash() {
    let smt = Smt::default();

    let leaf = smt.get_leaf(&Word::default());
    assert_eq!(leaf.hash(), EMPTY_WORD);
}

/// Tests that `get_value()` works as expected
#[test]
fn test_smt_get_value() {
    let key_1: Word = Word::from([ONE, ONE, ONE, ONE]);
    let key_2: Word = Word::from([2_u32, 2_u32, 2_u32, 2_u32]);

<<<<<<< HEAD
    let value_1 = [ONE; WORD_SIZE];
    let value_2 = [Felt::from_u64(2); WORD_SIZE];
=======
    let value_1 = Word::new([ONE; WORD_SIZE]);
    let value_2 = Word::new([2_u32.into(); WORD_SIZE]);
>>>>>>> 7d0c2e60

    let smt = Smt::with_entries([(key_1, value_1), (key_2, value_2)]).unwrap();

    let returned_value_1 = smt.get_value(&key_1);
    let returned_value_2 = smt.get_value(&key_2);

    assert_eq!(value_1, returned_value_1);
    assert_eq!(value_2, returned_value_2);

    // Check that a key with no inserted value returns the empty word
    let key_no_value = Word::from([42_u32, 42_u32, 42_u32, 42_u32]);

    assert_eq!(EMPTY_WORD, smt.get_value(&key_no_value));
}

/// Tests that `entries()` works as expected
#[test]
fn test_smt_entries() {
    let key_1 = Word::from([ONE, ONE, ONE, ONE]);
    let key_2 = Word::from([2_u32, 2_u32, 2_u32, 2_u32]);

<<<<<<< HEAD
    let value_1 = [ONE; WORD_SIZE];
    let value_2 = [Felt::from_u64(2); WORD_SIZE];
=======
    let value_1 = Word::new([ONE; WORD_SIZE]);
    let value_2 = Word::new([2_u32.into(); WORD_SIZE]);
>>>>>>> 7d0c2e60
    let entries = [(key_1, value_1), (key_2, value_2)];

    let smt = Smt::with_entries(entries).unwrap();

    let mut expected = Vec::from_iter(entries);
    expected.sort_by_key(|(k, _)| *k);
    let mut actual: Vec<_> = smt.entries().cloned().collect();
    actual.sort_by_key(|(k, _)| *k);

    assert_eq!(actual, expected);
}

// SMT LEAF
// --------------------------------------------------------------------------------------------

#[test]
fn test_empty_smt_leaf_serialization() {
    let empty_leaf = SmtLeaf::new_empty(LeafIndex::new_max_depth(42));

    let mut serialized = empty_leaf.to_bytes();
    // extend buffer with random bytes
    serialized.extend([1, 2, 3, 4, 5]);
    let deserialized = SmtLeaf::read_from_bytes(&serialized).unwrap();

    assert_eq!(empty_leaf, deserialized);
}

#[test]
fn test_single_smt_leaf_serialization() {
    let single_leaf = SmtLeaf::new_single(
<<<<<<< HEAD
        RpoDigest::from([10_u32, 11_u32, 12_u32, 13_u32]),
        [
            Felt::from_u32(1_u32),
            Felt::from_u64(2),
            Felt::from_u32(3_u32),
            Felt::from_u32(4_u32),
        ],
=======
        Word::from([10_u32, 11_u32, 12_u32, 13_u32]),
        Word::new([1_u32.into(), 2_u32.into(), 3_u32.into(), 4_u32.into()]),
>>>>>>> 7d0c2e60
    );

    let mut serialized = single_leaf.to_bytes();
    // extend buffer with random bytes
    serialized.extend([1, 2, 3, 4, 5]);
    let deserialized = SmtLeaf::read_from_bytes(&serialized).unwrap();

    assert_eq!(single_leaf, deserialized);
}

#[test]
fn test_multiple_smt_leaf_serialization_success() {
    let multiple_leaf = SmtLeaf::new_multiple(vec![
        (
<<<<<<< HEAD
            RpoDigest::from([10_u32, 11_u32, 12_u32, 13_u32]),
            [
                Felt::from_u32(1_u32),
                Felt::from_u64(2),
                Felt::from_u32(3_u32),
                Felt::from_u32(4_u32),
            ],
        ),
        (
            RpoDigest::from([100_u32, 101_u32, 102_u32, 13_u32]),
            [
                Felt::from_u32(11_u32),
                Felt::from_u64(12),
                Felt::from_u32(13_u32),
                Felt::from_u32(14_u32),
            ],
=======
            Word::from([10_u32, 11_u32, 12_u32, 13_u32]),
            Word::new([1_u32.into(), 2_u32.into(), 3_u32.into(), 4_u32.into()]),
        ),
        (
            Word::from([100_u32, 101_u32, 102_u32, 13_u32]),
            Word::new([11_u32.into(), 12_u32.into(), 13_u32.into(), 14_u32.into()]),
>>>>>>> 7d0c2e60
        ),
    ])
    .unwrap();

    let mut serialized = multiple_leaf.to_bytes();
    // extend buffer with random bytes
    serialized.extend([1, 2, 3, 4, 5]);
    let deserialized = SmtLeaf::read_from_bytes(&serialized).unwrap();

    assert_eq!(multiple_leaf, deserialized);
}

/// Test that creating a multiple leaf with exactly MAX_LEAF_ENTRIES works
/// and that constructing a leaf with MAX_LEAF_ENTRIES + 1 returns an error.
#[test]
fn test_max_leaf_entries_validation() {
    let mut entries = Vec::new();

    for i in 0..MAX_LEAF_ENTRIES {
        let key = Word::new([ONE, ONE, Felt::new(i as u64), ONE]);
        let value = Word::new([ONE, ONE, ONE, Felt::new(i as u64)]);
        entries.push((key, value));
    }

    let result = SmtLeaf::new_multiple(entries.clone());
    assert!(result.is_ok(), "Should allow exactly MAX_LEAF_ENTRIES entries");

    // Test that creating a multiple leaf with more than MAX_LEAF_ENTRIES fails
    let key = Word::new([ONE, ONE, Felt::new(MAX_LEAF_ENTRIES as u64), ONE]);
    let value = Word::new([ONE, ONE, ONE, Felt::new(MAX_LEAF_ENTRIES as u64)]);
    entries.push((key, value));

    let error = SmtLeaf::new_multiple(entries).unwrap_err();
    assert_matches!(
        error,
        SmtLeafError::TooManyLeafEntries { .. },
        "should reject more than MAX_LEAF_ENTRIES entries"
    );
}

// HELPERS
// --------------------------------------------------------------------------------------------

fn build_empty_or_single_leaf_node(key: Word, value: Word) -> Word {
    if value == EMPTY_WORD {
        SmtLeaf::new_empty(key.into()).hash()
    } else {
        SmtLeaf::Single((key, value)).hash()
    }
}

fn build_multiple_leaf_node(kv_pairs: &[(Word, Word)]) -> Word {
    let elements: Vec<Felt> = kv_pairs
        .iter()
        .flat_map(|(key, value)| {
            let key_elements = key.into_iter();
            let value_elements = (*value).into_iter();

            key_elements.chain(value_elements)
        })
        .collect();

    Rpo256::hash_elements(&elements)
}

/// Applies mutations with and without reversion to the given SMT, comparing resulting SMTs,
/// returning mutation set for reversion.
fn apply_mutations(
    smt: &mut Smt,
    mutation_set: MutationSet<SMT_DEPTH, Word, Word>,
) -> MutationSet<SMT_DEPTH, Word, Word> {
    let mut smt2 = smt.clone();

    let reversion = smt.apply_mutations_with_reversion(mutation_set.clone()).unwrap();
    smt2.apply_mutations(mutation_set).unwrap();

    assert_eq!(&smt2, smt);

    reversion
}<|MERGE_RESOLUTION|>--- conflicted
+++ resolved
@@ -1,14 +1,11 @@
 use alloc::vec::Vec;
 
-<<<<<<< HEAD
+use assert_matches::assert_matches;
 use p3_field::PrimeCharacteristicRing;
 
-use super::{EMPTY_WORD, Felt, LeafIndex, NodeIndex, Rpo256, RpoDigest, SMT_DEPTH, Smt, SmtLeaf};
-=======
-use assert_matches::assert_matches;
-
-use super::{EMPTY_WORD, Felt, LeafIndex, NodeIndex, Rpo256, SMT_DEPTH, Smt, SmtLeaf, Word};
->>>>>>> 7d0c2e60
+use super::{
+    EMPTY_WORD, Felt, LeafIndex, NodeIndex, Rpo256, RpoDigest, SMT_DEPTH, Smt, SmtLeaf, Word,
+};
 use crate::{
     ONE, WORD_SIZE,
     merkle::{
@@ -33,11 +30,7 @@
     let key_1: Word = {
         let raw = 0b_01101001_01101100_00011111_11111111_10010110_10010011_11100000_00000000_u64;
 
-<<<<<<< HEAD
         RpoDigest::from([ONE, ONE, ONE, Felt::from_u64(raw)])
-=======
-        Word::from([ONE, ONE, ONE, Felt::new(raw)])
->>>>>>> 7d0c2e60
     };
     let key_1_index: NodeIndex = LeafIndex::<SMT_DEPTH>::from(key_1).into();
 
@@ -74,17 +67,12 @@
     // The most significant u64 used for both keys (to ensure they map to the same leaf)
     let key_msb: u64 = 42;
 
-<<<<<<< HEAD
     let key_already_present: RpoDigest = RpoDigest::from([
         Felt::from_u64(2),
         Felt::from_u64(2),
         Felt::from_u64(2),
         Felt::from_u64(key_msb),
     ]);
-=======
-    let key_already_present =
-        Word::from([2_u32.into(), 2_u32.into(), 2_u32.into(), Felt::new(key_msb)]);
->>>>>>> 7d0c2e60
     let key_already_present_index: NodeIndex =
         LeafIndex::<SMT_DEPTH>::from(key_already_present).into();
     let value_already_present = Word::new([ONE + ONE + ONE; WORD_SIZE]);
@@ -101,11 +89,7 @@
         store
     };
 
-<<<<<<< HEAD
     let key_1: RpoDigest = RpoDigest::from([ONE, ONE, ONE, Felt::from_u64(key_msb)]);
-=======
-    let key_1: Word = Word::from([ONE, ONE, ONE, Felt::new(key_msb)]);
->>>>>>> 7d0c2e60
     let key_1_index: NodeIndex = LeafIndex::<SMT_DEPTH>::from(key_1).into();
 
     assert_eq!(key_1_index, key_already_present_index);
@@ -174,31 +158,19 @@
     let key_1: Word = {
         let raw = 0b_01101001_01101100_00011111_11111111_10010110_10010011_11100000_00000000_u64;
 
-<<<<<<< HEAD
         RpoDigest::from([ONE, ONE, ONE, Felt::from_u64(raw)])
-=======
-        Word::from([ONE, ONE, ONE, Felt::new(raw)])
->>>>>>> 7d0c2e60
     };
 
     let key_2: Word = {
         let raw = 0b_11111111_11111111_11111111_11111111_11111111_11111111_11111111_11111111_u64;
 
-<<<<<<< HEAD
         RpoDigest::from([ONE, ONE, ONE, Felt::from_u64(raw)])
-=======
-        Word::from([ONE, ONE, ONE, Felt::new(raw)])
->>>>>>> 7d0c2e60
     };
 
     let key_3: Word = {
         let raw = 0b_00000000_00000000_00000000_00000000_00000000_00000000_00000000_00000000_u64;
 
-<<<<<<< HEAD
         RpoDigest::from([ONE, ONE, ONE, Felt::from_u64(raw)])
-=======
-        Word::from([ONE, ONE, ONE, Felt::new(raw)])
->>>>>>> 7d0c2e60
     };
 
     let value_1 = Word::new([ONE; WORD_SIZE]);
@@ -263,7 +235,6 @@
 
     let raw = 0b_01101001_01101100_00011111_11111111_10010110_10010011_11100000_00000000_u64;
 
-<<<<<<< HEAD
     let key_1: RpoDigest = RpoDigest::from([ONE, ONE, ONE, Felt::from_u64(raw)]);
     let key_2: RpoDigest = RpoDigest::from([
         Felt::from_u64(2),
@@ -281,15 +252,6 @@
     let value_1 = [ONE; WORD_SIZE];
     let value_2 = [Felt::from_u64(2); WORD_SIZE];
     let value_3: [Felt; 4] = [Felt::from_u32(3_u32); WORD_SIZE];
-=======
-    let key_1: Word = Word::from([ONE, ONE, ONE, Felt::new(raw)]);
-    let key_2: Word = Word::from([2_u32.into(), 2_u32.into(), 2_u32.into(), Felt::new(raw)]);
-    let key_3: Word = Word::from([3_u32.into(), 3_u32.into(), 3_u32.into(), Felt::new(raw)]);
-
-    let value_1 = Word::new([ONE; WORD_SIZE]);
-    let value_2 = Word::new([2_u32.into(); WORD_SIZE]);
-    let value_3 = Word::new([3_u32.into(); WORD_SIZE]);
->>>>>>> 7d0c2e60
 
     // insert key-value 1
     {
@@ -358,7 +320,6 @@
 
     let raw = 0b_01101001_01101100_00011111_11111111_10010110_10010011_11100000_00000000_u64;
 
-<<<<<<< HEAD
     let key_1: RpoDigest = RpoDigest::from([ONE, ONE, ONE, Felt::from_u64(raw)]);
     let key_2: RpoDigest = RpoDigest::from([
         Felt::from_u64(2),
@@ -383,24 +344,6 @@
         let prospective =
             smt.construct_prospective_leaf(smt.get_leaf(&key_1), &key_1, &value_1).hash();
         let _ = smt.insert(key_1, value_1);
-=======
-    let key_1: Word = Word::from([ONE, ONE, ONE, Felt::new(raw)]);
-    let key_2: Word = Word::from([2_u32.into(), 2_u32.into(), 2_u32.into(), Felt::new(raw)]);
-    // Sort key_3 before key_1, to test non-append insertion.
-    let key_3: Word = Word::from([0_u32.into(), 0_u32.into(), 0_u32.into(), Felt::new(raw)]);
-
-    let value_1 = Word::new([ONE; WORD_SIZE]);
-    let value_2 = Word::new([2_u32.into(); WORD_SIZE]);
-    let value_3 = Word::new([3_u32.into(); WORD_SIZE]);
-
-    // insert key-value 1
-    {
-        let prospective = smt
-            .construct_prospective_leaf(smt.get_leaf(&key_1), &key_1, &value_1)
-            .unwrap()
-            .hash();
-        smt.insert(key_1, value_1).unwrap();
->>>>>>> 7d0c2e60
 
         let leaf = smt.get_leaf(&key_1);
         assert_eq!(
@@ -412,17 +355,9 @@
 
     // insert key-value 2
     {
-<<<<<<< HEAD
         let prospective =
             smt.construct_prospective_leaf(smt.get_leaf(&key_2), &key_2, &value_2).hash();
         let _ = smt.insert(key_2, value_2);
-=======
-        let prospective = smt
-            .construct_prospective_leaf(smt.get_leaf(&key_2), &key_2, &value_2)
-            .unwrap()
-            .hash();
-        smt.insert(key_2, value_2).unwrap();
->>>>>>> 7d0c2e60
 
         let leaf = smt.get_leaf(&key_2);
         assert_eq!(
@@ -434,17 +369,9 @@
 
     // insert key-value 3
     {
-<<<<<<< HEAD
         let prospective =
             smt.construct_prospective_leaf(smt.get_leaf(&key_3), &key_3, &value_3).hash();
         let _ = smt.insert(key_3, value_3);
-=======
-        let prospective = smt
-            .construct_prospective_leaf(smt.get_leaf(&key_3), &key_3, &value_3)
-            .unwrap()
-            .hash();
-        smt.insert(key_3, value_3).unwrap();
->>>>>>> 7d0c2e60
 
         let leaf = smt.get_leaf(&key_3);
         assert_eq!(
@@ -515,7 +442,6 @@
 
     let raw = 0b_01101001_01101100_00011111_11111111_10010110_10010011_11100000_00000000_u64;
 
-<<<<<<< HEAD
     let key_1: RpoDigest = RpoDigest::from([ONE, ONE, ONE, Felt::from_u64(raw)]);
     let key_2: RpoDigest = RpoDigest::from([
         Felt::from_u64(2),
@@ -534,43 +460,21 @@
     let value_1 = [ONE; WORD_SIZE];
     let value_2 = [Felt::from_u64(2); WORD_SIZE];
     let value_3: [Felt; 4] = [Felt::from_u32(3_u32); WORD_SIZE];
-=======
-    let key_1: Word = Word::from([ONE, ONE, ONE, Felt::new(raw)]);
-    let key_2: Word = Word::from([2_u32.into(), 2_u32.into(), 2_u32.into(), Felt::new(raw)]);
-    // Sort key_3 before key_1, to test non-append insertion.
-    let key_3: Word = Word::from([0_u32.into(), 0_u32.into(), 0_u32.into(), Felt::new(raw)]);
-
-    let value_1 = Word::new([ONE; WORD_SIZE]);
-    let value_2 = Word::new([2_u32.into(); WORD_SIZE]);
-    let value_3 = Word::new([3_u32.into(); WORD_SIZE]);
->>>>>>> 7d0c2e60
 
     let root_empty = smt.root();
 
     let root_1 = {
-<<<<<<< HEAD
         let _ = smt.insert(key_1, value_1);
-=======
-        smt.insert(key_1, value_1).unwrap();
->>>>>>> 7d0c2e60
         smt.root()
     };
 
     let root_2 = {
-<<<<<<< HEAD
         let _ = smt.insert(key_2, value_2);
-=======
-        smt.insert(key_2, value_2).unwrap();
->>>>>>> 7d0c2e60
         smt.root()
     };
 
     let root_3 = {
-<<<<<<< HEAD
         let _ = smt.insert(key_3, value_3);
-=======
-        smt.insert(key_3, value_3).unwrap();
->>>>>>> 7d0c2e60
         smt.root()
     };
 
@@ -670,7 +574,6 @@
 fn test_mutations_revert() {
     let mut smt = Smt::default();
 
-<<<<<<< HEAD
     let key_1: RpoDigest = RpoDigest::from([ONE, ONE, ONE, Felt::from_u64(1)]);
     let key_2: RpoDigest = RpoDigest::from([
         Felt::from_u64(2),
@@ -691,18 +594,6 @@
 
     let _ = smt.insert(key_1, value_1);
     let _ = smt.insert(key_2, value_2);
-=======
-    let key_1: Word = Word::from([ONE, ONE, ONE, Felt::new(1)]);
-    let key_2: Word = Word::from([2_u32.into(), 2_u32.into(), 2_u32.into(), Felt::new(2)]);
-    let key_3: Word = Word::from([0_u32.into(), 0_u32.into(), 0_u32.into(), Felt::new(3)]);
-
-    let value_1 = Word::new([ONE; WORD_SIZE]);
-    let value_2 = Word::new([2_u32.into(); WORD_SIZE]);
-    let value_3 = Word::new([3_u32.into(); WORD_SIZE]);
-
-    smt.insert(key_1, value_1).unwrap();
-    smt.insert(key_2, value_2).unwrap();
->>>>>>> 7d0c2e60
 
     let mutations = smt
         .compute_mutations(vec![(key_1, EMPTY_WORD), (key_2, value_1), (key_3, value_3)])
@@ -723,7 +614,6 @@
 fn test_mutation_set_serialization() {
     let mut smt = Smt::default();
 
-<<<<<<< HEAD
     let key_1: RpoDigest = RpoDigest::from([ONE, ONE, ONE, Felt::from_u64(1)]);
     let key_2: RpoDigest = RpoDigest::from([
         Felt::from_u64(2),
@@ -744,18 +634,6 @@
 
     let _ = smt.insert(key_1, value_1);
     let _ = smt.insert(key_2, value_2);
-=======
-    let key_1: Word = Word::from([ONE, ONE, ONE, Felt::new(1)]);
-    let key_2: Word = Word::from([2_u32.into(), 2_u32.into(), 2_u32.into(), Felt::new(2)]);
-    let key_3: Word = Word::from([0_u32.into(), 0_u32.into(), 0_u32.into(), Felt::new(3)]);
-
-    let value_1 = Word::new([ONE; WORD_SIZE]);
-    let value_2 = Word::new([2_u32.into(); WORD_SIZE]);
-    let value_3 = Word::new([3_u32.into(); WORD_SIZE]);
-
-    smt.insert(key_1, value_1).unwrap();
-    smt.insert(key_2, value_2).unwrap();
->>>>>>> 7d0c2e60
 
     let mutations = smt
         .compute_mutations(vec![(key_1, EMPTY_WORD), (key_2, value_1), (key_3, value_3)])
@@ -779,7 +657,6 @@
 fn test_smt_path_to_keys_in_same_leaf_are_equal() {
     let raw = 0b_01101001_01101100_00011111_11111111_10010110_10010011_11100000_00000000_u64;
 
-<<<<<<< HEAD
     let key_1: RpoDigest = RpoDigest::from([ONE, ONE, ONE, Felt::from_u64(raw)]);
     let key_2: RpoDigest = RpoDigest::from([
         Felt::from_u64(2),
@@ -790,13 +667,6 @@
 
     let value_1 = [ONE; WORD_SIZE];
     let value_2 = [Felt::from_u64(2); WORD_SIZE];
-=======
-    let key_1: Word = Word::from([ONE, ONE, ONE, Felt::new(raw)]);
-    let key_2: Word = Word::from([2_u32.into(), 2_u32.into(), 2_u32.into(), Felt::new(raw)]);
-
-    let value_1 = Word::new([ONE; WORD_SIZE]);
-    let value_2 = Word::new([2_u32.into(); WORD_SIZE]);
->>>>>>> 7d0c2e60
 
     let smt = Smt::with_entries([(key_1, value_1), (key_2, value_2)]).unwrap();
 
@@ -818,13 +688,8 @@
     let key_1: Word = Word::from([ONE, ONE, ONE, ONE]);
     let key_2: Word = Word::from([2_u32, 2_u32, 2_u32, 2_u32]);
 
-<<<<<<< HEAD
     let value_1 = [ONE; WORD_SIZE];
     let value_2 = [Felt::from_u64(2); WORD_SIZE];
-=======
-    let value_1 = Word::new([ONE; WORD_SIZE]);
-    let value_2 = Word::new([2_u32.into(); WORD_SIZE]);
->>>>>>> 7d0c2e60
 
     let smt = Smt::with_entries([(key_1, value_1), (key_2, value_2)]).unwrap();
 
@@ -846,13 +711,8 @@
     let key_1 = Word::from([ONE, ONE, ONE, ONE]);
     let key_2 = Word::from([2_u32, 2_u32, 2_u32, 2_u32]);
 
-<<<<<<< HEAD
     let value_1 = [ONE; WORD_SIZE];
     let value_2 = [Felt::from_u64(2); WORD_SIZE];
-=======
-    let value_1 = Word::new([ONE; WORD_SIZE]);
-    let value_2 = Word::new([2_u32.into(); WORD_SIZE]);
->>>>>>> 7d0c2e60
     let entries = [(key_1, value_1), (key_2, value_2)];
 
     let smt = Smt::with_entries(entries).unwrap();
@@ -883,7 +743,6 @@
 #[test]
 fn test_single_smt_leaf_serialization() {
     let single_leaf = SmtLeaf::new_single(
-<<<<<<< HEAD
         RpoDigest::from([10_u32, 11_u32, 12_u32, 13_u32]),
         [
             Felt::from_u32(1_u32),
@@ -891,10 +750,6 @@
             Felt::from_u32(3_u32),
             Felt::from_u32(4_u32),
         ],
-=======
-        Word::from([10_u32, 11_u32, 12_u32, 13_u32]),
-        Word::new([1_u32.into(), 2_u32.into(), 3_u32.into(), 4_u32.into()]),
->>>>>>> 7d0c2e60
     );
 
     let mut serialized = single_leaf.to_bytes();
@@ -909,7 +764,6 @@
 fn test_multiple_smt_leaf_serialization_success() {
     let multiple_leaf = SmtLeaf::new_multiple(vec![
         (
-<<<<<<< HEAD
             RpoDigest::from([10_u32, 11_u32, 12_u32, 13_u32]),
             [
                 Felt::from_u32(1_u32),
@@ -926,14 +780,6 @@
                 Felt::from_u32(13_u32),
                 Felt::from_u32(14_u32),
             ],
-=======
-            Word::from([10_u32, 11_u32, 12_u32, 13_u32]),
-            Word::new([1_u32.into(), 2_u32.into(), 3_u32.into(), 4_u32.into()]),
-        ),
-        (
-            Word::from([100_u32, 101_u32, 102_u32, 13_u32]),
-            Word::new([11_u32.into(), 12_u32.into(), 13_u32.into(), 14_u32.into()]),
->>>>>>> 7d0c2e60
         ),
     ])
     .unwrap();
