//! Large-scale Sparse Merkle Tree backed by pluggable storage.
//!
//! `LargeSmt` stores the top of the tree (depths 0–23) in memory and persists the lower
//! depths (24–64) in storage as fixed-size subtrees. This hybrid layout scales beyond RAM
//! while keeping common operations fast. With the `rocksdb` feature enabled, the lower
//! subtrees and leaves are stored in RocksDB. On reopen, the in-memory top is reconstructed
//! from cached depth-24 subtree roots.
//!
//! Examples below require the `rocksdb` feature.
//!
//! Open an existing RocksDB-backed tree:
//! ```no_run
//! use miden_crypto::merkle::{LargeSmt, RocksDbConfig, RocksDbStorage};
//!
//! # fn main() -> Result<(), Box<dyn std::error::Error>> {
//! let storage = RocksDbStorage::open(RocksDbConfig::new("/path/to/db"))?;
//! let smt = LargeSmt::new(storage)?; // reconstructs in-memory top if data exists
//! let _root = smt.root()?;
//! # Ok(())
//! # }
//! ```
//!
//! Initialize an empty RocksDB-backed tree and bulk-load entries:
//! ```no_run
//! use miden_crypto::{
//!     Felt, Word,
//!     merkle::{LargeSmt, RocksDbConfig, RocksDbStorage},
//! };
//!
//! # fn main() -> Result<(), Box<dyn std::error::Error>> {
//! let path = "/path/to/new-db";
//! if std::path::Path::new(path).exists() {
//!     std::fs::remove_dir_all(path)?;
//! }
//! std::fs::create_dir_all(path)?;
//!
//! let storage = RocksDbStorage::open(RocksDbConfig::new(path))?;
//! let mut smt = LargeSmt::new(storage)?; // empty tree
//!
//! // Prepare initial entries
//! let entries = vec![
//!     (
//!         Word::new([Felt::new(1), Felt::new(0), Felt::new(0), Felt::new(0)]),
//!         Word::new([Felt::new(10), Felt::new(20), Felt::new(30), Felt::new(40)]),
//!     ),
//!     (
//!         Word::new([Felt::new(2), Felt::new(0), Felt::new(0), Felt::new(0)]),
//!         Word::new([Felt::new(11), Felt::new(22), Felt::new(33), Felt::new(44)]),
//!     ),
//! ];
//!
//! // Bulk insert entries (faster than compute_mutations + apply_mutations)
//! smt.insert_batch(entries)?;
//! # Ok(())
//! # }
//! ```
//!
//! Apply batch updates (insertions and deletions):
//! ```no_run
//! use miden_crypto::{
//!     EMPTY_WORD, Felt, Word,
//!     merkle::{LargeSmt, RocksDbConfig, RocksDbStorage},
//! };
//!
//! # fn main() -> Result<(), Box<dyn std::error::Error>> {
//! let storage = RocksDbStorage::open(RocksDbConfig::new("/path/to/db"))?;
//! let mut smt = LargeSmt::new(storage)?;
//!
//! let k1 = Word::new([Felt::new(101), Felt::new(0), Felt::new(0), Felt::new(0)]);
//! let v1 = Word::new([Felt::new(1), Felt::new(2), Felt::new(3), Felt::new(4)]);
//! let k2 = Word::new([Felt::new(202), Felt::new(0), Felt::new(0), Felt::new(0)]);
//! let k3 = Word::new([Felt::new(303), Felt::new(0), Felt::new(0), Felt::new(0)]);
//! let v3 = Word::new([Felt::new(7), Felt::new(7), Felt::new(7), Felt::new(7)]);
//!
//! // EMPTY_WORD marks deletions
//! let updates = vec![(k1, v1), (k2, EMPTY_WORD), (k3, v3)];
//! smt.insert_batch(updates)?;
//! # Ok(())
//! # }
//! ```
//!
//! Quick initialization with `with_entries` (best for modest datasets/tests):
//! ```no_run
//! use miden_crypto::{
//!     Felt, Word,
//!     merkle::{LargeSmt, RocksDbConfig, RocksDbStorage},
//! };
//!
//! # fn main() -> Result<(), Box<dyn std::error::Error>> {
//! // Note: `with_entries` expects an EMPTY storage and performs an all-at-once build.
//! // Prefer `insert_batch` for large bulk loads.
//! let path = "/path/to/new-db";
//! if std::path::Path::new(path).exists() {
//!     std::fs::remove_dir_all(path)?;
//! }
//! std::fs::create_dir_all(path)?;
//!
//! let storage = RocksDbStorage::open(RocksDbConfig::new(path))?;
//! let entries = vec![
//!     (
//!         Word::new([Felt::new(1), Felt::new(0), Felt::new(0), Felt::new(0)]),
//!         Word::new([Felt::new(10), Felt::new(20), Felt::new(30), Felt::new(40)]),
//!     ),
//!     (
//!         Word::new([Felt::new(2), Felt::new(0), Felt::new(0), Felt::new(0)]),
//!         Word::new([Felt::new(11), Felt::new(22), Felt::new(33), Felt::new(44)]),
//!     ),
//! ];
//! let _smt = LargeSmt::with_entries(storage, entries)?;
//! # Ok(())
//! # }
//! ```
//!
//! ## Performance and Memory Considerations
//!
//! The `apply_mutations()` and `apply_mutations_with_reversion()` methods use batched
//! operations: they preload all affected subtrees and leaves before applying changes
//! atomically. This approach reduces I/O at the cost of higher temporary memory usage.
//!
//! ### Memory Usage
//!
//! Peak memory is proportional to:
//! - The number of mutated leaves
//! - The number of distinct storage subtrees touched by those mutations
//!
//! This memory is temporary and released immediately after the batch commits.
//!
//! ### Locality Matters
//!
//! Memory usage scales with how dispersed updates are, not just their count:
//! - **Localized updates**: Keys with shared high-order bits fall into the same storage subtrees
//! - **Scattered updates**: Keys spread across many storage subtrees require loading more distinct
//!   subtrees
//!
//! ### Guidelines
//!
//! For typical batches (up to ~10,000 updates) with reasonable locality, the working set
//! is modest. Very large or highly scattered batches will use more
//! memory proportionally.
//!
//! To optimize memory and I/O: group updates by key locality so that keys sharing
//! high-order bits are processed together.

use alloc::{boxed::Box, vec::Vec};
use core::mem;

use num::Integer;
use rayon::prelude::*;

use super::{
    EMPTY_WORD, EmptySubtreeRoots, InnerNode, InnerNodeInfo, InnerNodes, LeafIndex, MerkleError,
    MutationSet, NodeIndex, Rpo256, SMT_DEPTH, Smt, SmtLeaf, SmtLeafError, SmtProof,
    SparseMerklePath, SparseMerkleTree, Word,
};
use crate::merkle::smt::{
    Map, NodeMutation, NodeMutations,
    full::concurrent::{
        MutatedSubtreeLeaves, PairComputations, SUBTREE_DEPTH, SubtreeLeaf, SubtreeLeavesIter,
        build_subtree, fetch_sibling_pair, process_sorted_pairs_to_leaves,
    },
};

mod error;
pub use error::LargeSmtError;

#[cfg(test)]
mod tests;

mod subtree;
pub use subtree::{Subtree, SubtreeError};

mod storage;
pub use storage::{MemoryStorage, SmtStorage, StorageError, StorageUpdateParts, StorageUpdates};
#[cfg(feature = "rocksdb")]
pub use storage::{RocksDbConfig, RocksDbStorage};

// CONSTANTS
// ================================================================================================

/// Number of levels of the tree that are stored in memory
const IN_MEMORY_DEPTH: u8 = 24;

/// Number of nodes that are stored in memory (including the unused index 0)
const NUM_IN_MEMORY_NODES: usize = 1 << (IN_MEMORY_DEPTH + 1);

/// Number of subtree levels below in-memory depth (24-64 in steps of 8)
const NUM_SUBTREE_LEVELS: usize = 5;

/// How many subtrees we buffer before flushing them to storage **during the
/// SMT construction phase**.
///
/// * This constant is **only** used while building a fresh tree; incremental updates use their own
///   per-batch sizing.
/// * Construction is all-or-nothing: if the write fails we abort and rebuild from scratch, so we
///   allow larger batches that maximise I/O throughput instead of fine-grained rollback safety.
const CONSTRUCTION_SUBTREE_BATCH_SIZE: usize = 10_000;

// TYPES
// ================================================================================================

type Leaves = super::Leaves<SmtLeaf>;

<<<<<<< HEAD
/// Result of loading leaves from storage: (leaf indices, map of leaf index to leaf).
type LoadedLeaves = (Vec<u64>, Map<u64, Option<SmtLeaf>>);

/// Result of processing key-value pairs into mutated leaves for subtree building:
/// - `MutatedSubtreeLeaves`: Leaves organized for parallel subtree building
/// - `Map<u64, SmtLeaf>`: Map of leaf index to mutated leaf node (for storage updates)
/// - `Map<Word, Word>`: Changed key-value pairs
/// - `isize`: Leaf count delta
/// - `isize`: Entry count delta
type MutatedLeaves = (MutatedSubtreeLeaves, Map<u64, SmtLeaf>, Map<Word, Word>, isize, isize);

/// Represents a storage update for a subtree after processing mutations.
#[derive(Debug)]
enum SubtreeUpdate {
    /// No storage update needed (in-memory or unchanged).
    None,
    /// Store the modified subtree at the given index.
    Store { index: NodeIndex, subtree: Subtree },
    /// Delete the subtree at the given index (became empty).
    Delete { index: NodeIndex },
=======
/// Prepared mutations loaded from storage, ready to be applied.
struct PreparedMutations {
    old_root: Word,
    new_root: Word,
    sorted_node_mutations: Vec<(NodeIndex, NodeMutation)>,
    loaded_subtrees: Map<NodeIndex, Option<Subtree>>,
    new_pairs: Map<Word, Word>,
    leaf_map: Map<u64, Option<SmtLeaf>>,
>>>>>>> 89b97b36
}

// LargeSmt
// ================================================================================================

/// A large-scale Sparse Merkle tree mapping 256-bit keys to 256-bit values, backed by pluggable
/// storage. Both keys and values are represented by 4 field elements.
///
/// Unlike the regular `Smt`, this implementation is designed for very large trees by using external
/// storage (such as RocksDB) for the bulk of the tree data, while keeping only the upper levels (up
/// to depth 24) in memory. This hybrid approach allows the tree to scale beyond memory limitations
/// while maintaining good performance for common operations.
///
/// All leaves sit at depth 64. The most significant element of the key is used to identify the leaf
/// to which the key maps.
///
/// A leaf is either empty, or holds one or more key-value pairs. An empty leaf hashes to the empty
/// word. Otherwise, a leaf hashes to the hash of its key-value pairs, ordered by key first, value
/// second.
///
/// The tree structure:
/// - Depths 0-23: Stored in memory as a flat array for fast access
/// - Depths 24-64: Stored in external storage organized as subtrees for efficient batch operations
#[derive(Debug)]
pub struct LargeSmt<S: SmtStorage> {
    storage: S,
    /// Flat vector representation of in-memory nodes.
    /// Index 0 is unused; index 1 is root.
    /// For node at index i: left child at 2*i, right child at 2*i+1.
    in_memory_nodes: Vec<Word>,
}

impl<S: SmtStorage> LargeSmt<S> {
    // CONSTANTS
    // --------------------------------------------------------------------------------------------
    /// The default value used to compute the hash of empty leaves.
    pub const EMPTY_VALUE: Word = <Self as SparseMerkleTree<SMT_DEPTH>>::EMPTY_VALUE;

    /// Subtree depths for the subtrees stored in storage.
    pub const SUBTREE_DEPTHS: [u8; 5] = [56, 48, 40, 32, 24];

    // CONSTRUCTORS
    // --------------------------------------------------------------------------------------------

    /// Returns a new [LargeSmt] backed by the provided storage.
    ///
    /// The SMT's root is fetched from the storage backend. If the storage is empty the SMT is
    /// initialized with the root of an empty tree. Otherwise, materializes in-memory nodes from
    /// the top subtrees.
    ///
    /// # Errors
    /// Returns an error if fetching the root or initial in-memory nodes from the storage fails.
    pub fn new(storage: S) -> Result<Self, LargeSmtError> {
        let root = storage.get_root()?.unwrap_or(*EmptySubtreeRoots::entry(SMT_DEPTH, 0));

        let is_empty = !storage.has_leaves()?;

        // Initialize in-memory nodes
        let mut in_memory_nodes: Vec<Word> = vec![EMPTY_WORD; NUM_IN_MEMORY_NODES];

        for depth in 0..IN_MEMORY_DEPTH {
            let child_empty_hash = *EmptySubtreeRoots::entry(SMT_DEPTH, depth + 1);
            let start = 2 * (1 << depth);
            let end = 2 * (1 << (depth + 1));
            in_memory_nodes[start..end].fill(child_empty_hash);
        }

        // No leaves, return empty tree
        if is_empty {
            return Ok(Self { storage, in_memory_nodes });
        }

        let subtree_roots = storage.get_depth24()?;

        // convert subtree roots to SubtreeLeaf
        let mut leaf_subtrees: Vec<SubtreeLeaf> = subtree_roots
            .into_iter()
            .map(|(index, hash)| SubtreeLeaf { col: index, hash })
            .collect();
        leaf_subtrees.sort_by_key(|leaf| leaf.col);

        let mut subtree_leaves: Vec<Vec<SubtreeLeaf>> =
            SubtreeLeavesIter::from_leaves(&mut leaf_subtrees).collect();

        // build in-memory top of the tree
        for current_depth in (SUBTREE_DEPTH..=IN_MEMORY_DEPTH).step_by(SUBTREE_DEPTH as usize).rev()
        {
            let (nodes, mut subtree_roots): (Vec<Map<_, _>>, Vec<SubtreeLeaf>) = subtree_leaves
                .into_par_iter()
                .map(|subtree| {
                    debug_assert!(subtree.is_sorted());
                    debug_assert!(!subtree.is_empty());
                    let (nodes, subtree_root) = build_subtree(subtree, SMT_DEPTH, current_depth);
                    (nodes, subtree_root)
                })
                .unzip();
            subtree_leaves = SubtreeLeavesIter::from_leaves(&mut subtree_roots).collect();
            debug_assert!(!subtree_leaves.is_empty());

            for subtree_nodes in nodes {
                for (index, node) in subtree_nodes {
                    let memory_index = to_memory_index(&index);
                    // Store left and right children in flat layout
                    in_memory_nodes[memory_index * 2] = node.left;
                    in_memory_nodes[memory_index * 2 + 1] = node.right;
                }
            }
        }

        // Check that the calculated root matches the root in storage
        // Root is at index 1, with children at indices 2 and 3
        let calculated_root = Rpo256::merge(&[in_memory_nodes[2], in_memory_nodes[3]]);
        assert_eq!(calculated_root, root, "Tree reconstruction failed - root mismatch");

        Ok(Self { storage, in_memory_nodes })
    }

    /// Returns a new [Smt] instantiated with leaves set as specified by the provided entries.
    ///
    /// If the `concurrent` feature is enabled, this function uses a parallel implementation to
    /// process the entries efficiently, otherwise it defaults to the sequential implementation.
    ///
    /// All leaves omitted from the entries list are set to [Self::EMPTY_VALUE].
    ///
    /// # Errors
    /// Returns an error if the provided entries contain multiple values for the same key.
    pub fn with_entries(
        storage: S,
        entries: impl IntoIterator<Item = (Word, Word)>,
    ) -> Result<Self, LargeSmtError> {
        let entries: Vec<(Word, Word)> = entries.into_iter().collect();

        if storage.has_leaves()? {
            return Err(StorageError::Unsupported(
                "Cannot create SMT with non-empty storage".into(),
            )
            .into());
        }
        let mut tree = LargeSmt::new(storage)?;
        if entries.is_empty() {
            return Ok(tree);
        }
        tree.build_subtrees(entries)?;
        Ok(tree)
    }

    // PUBLIC ACCESSORS
    // --------------------------------------------------------------------------------------------

    /// Returns the depth of the tree
    pub const fn depth(&self) -> u8 {
        SMT_DEPTH
    }

    /// Returns the root of the tree
    pub fn root(&self) -> Result<Word, LargeSmtError> {
        Ok(self.storage.get_root()?.unwrap_or(Self::EMPTY_ROOT))
    }

    /// Returns the number of non-empty leaves in this tree.
    ///
    /// Note that this may return a different value from [Self::num_entries()] as a single leaf may
    /// contain more than one key-value pair.
    ///
    /// # Errors
    /// Returns an error if there is a storage error when retrieving the leaf count.
    pub fn num_leaves(&self) -> Result<usize, LargeSmtError> {
        Ok(self.storage.leaf_count()?)
    }

    /// Returns the number of key-value pairs with non-default values in this tree.
    ///
    /// Note that this may return a different value from [Self::num_leaves()] as a single leaf may
    /// contain more than one key-value pair.
    ///
    /// Also note that this is currently an expensive operation is counting the number of entries
    /// requires iterating over all leaves of the tree.
    ///
    /// # Errors
    /// Returns an error if there is a storage error when retrieving the entry count.
    pub fn num_entries(&self) -> Result<usize, LargeSmtError> {
        Ok(self.storage.entry_count()?)
    }

    /// Returns the leaf to which `key` maps
    pub fn get_leaf(&self, key: &Word) -> SmtLeaf {
        <Self as SparseMerkleTree<SMT_DEPTH>>::get_leaf(self, key)
    }

    /// Returns the value associated with `key`
    pub fn get_value(&self, key: &Word) -> Word {
        <Self as SparseMerkleTree<SMT_DEPTH>>::get_value(self, key)
    }

    /// Returns an opening of the leaf associated with `key`. Conceptually, an opening is a Merkle
    /// path to the leaf, as well as the leaf itself.
    pub fn open(&self, key: &Word) -> SmtProof {
        <Self as SparseMerkleTree<SMT_DEPTH>>::open(self, key)
    }

    /// Returns a boolean value indicating whether the SMT is empty.
    ///
    /// # Errors
    /// Returns an error if there is a storage error when retrieving the root or leaf count.
    pub fn is_empty(&self) -> Result<bool, LargeSmtError> {
        let root = self.storage.get_root()?.unwrap_or(Self::EMPTY_ROOT);
        debug_assert_eq!(self.num_leaves()? == 0, root == Self::EMPTY_ROOT);
        Ok(root == Self::EMPTY_ROOT)
    }

    // ITERATORS
    // --------------------------------------------------------------------------------------------

    /// Returns an iterator over the leaves of this [Smt].
    /// Note: This iterator returns owned SmtLeaf values.
    ///
    /// # Errors
    /// Returns an error if the storage backend fails to create the iterator.
    pub fn leaves(
        &self,
    ) -> Result<impl Iterator<Item = (LeafIndex<SMT_DEPTH>, SmtLeaf)>, LargeSmtError> {
        let iter = self.storage.iter_leaves()?;
        Ok(iter.map(|(idx, leaf)| (LeafIndex::new_max_depth(idx), leaf)))
    }

    /// Returns an iterator over the key-value pairs of this [Smt].
    /// Note: This iterator returns owned (Word, Word) tuples.
    ///
    /// # Errors
    /// Returns an error if the storage backend fails to create the iterator.
    pub fn entries(&self) -> Result<impl Iterator<Item = (Word, Word)>, LargeSmtError> {
        let leaves_iter = self.leaves()?;
        Ok(leaves_iter.flat_map(|(_, leaf)| {
            // Collect the (Word, Word) tuples into an owned Vec
            // This ensures they outlive the 'leaf' from which they are derived.
            let owned_entries: Vec<(Word, Word)> = leaf.entries().to_vec();
            // Return an iterator over this owned Vec
            owned_entries.into_iter()
        }))
    }

    /// Returns an iterator over the inner nodes of this [Smt].
    ///
    /// # Errors
    /// Returns an error if the storage backend fails during iteration setup.
    pub fn inner_nodes(&self) -> Result<impl Iterator<Item = InnerNodeInfo> + '_, LargeSmtError> {
        // Pre-validate that storage is accessible
        let _ = self.storage.iter_subtrees()?;
        Ok(LargeSmtInnerNodeIterator::new(self))
    }

    // STATE MUTATORS
    // --------------------------------------------------------------------------------------------

    /// Inserts a value at the specified key, returning the previous value associated with that key.
    /// Recall that by definition, any key that hasn't been updated is associated with
    /// [`Self::EMPTY_VALUE`].
    ///
    /// This also recomputes all hashes between the leaf (associated with the key) and the root,
    /// updating the root itself.
    ///
    /// # Errors
    /// Returns an error if inserting the key-value pair would exceed
    /// [`MAX_LEAF_ENTRIES`](super::MAX_LEAF_ENTRIES) (1024 entries) in the leaf.
    pub fn insert(&mut self, key: Word, value: Word) -> Result<Word, MerkleError> {
        <Self as SparseMerkleTree<SMT_DEPTH>>::insert(self, key, value)
    }

    /// Inserts multiple key-value pairs into the tree in a single batch operation.
    ///
    /// This is the recommended method for bulk insertions, updates, and deletions. It efficiently
    /// processes all changes by loading each subtree and leaf only once, applying all mutations
    /// in-place, and leveraging parallel hashing throughout.
    ///
    /// To delete entries, pass [`EMPTY_WORD`](crate::EMPTY_WORD) as the value.
    ///
    /// # Returns
    /// Returns the new root hash of the tree after applying all changes.
    ///
    /// # Errors
    /// Returns an error if:
    /// - Any leaf would exceed [`MAX_LEAF_ENTRIES`](super::MAX_LEAF_ENTRIES) (1024 entries)
    /// - Storage operations fail
    ///
    /// # Example
    /// ```no_run
    /// use miden_crypto::{
    ///     EMPTY_WORD, Felt, Word,
    ///     merkle::{LargeSmt, RocksDbConfig, RocksDbStorage},
    /// };
    ///
    /// # fn main() -> Result<(), Box<dyn std::error::Error>> {
    /// let storage = RocksDbStorage::open(RocksDbConfig::new("/path/to/db"))?;
    /// let mut smt = LargeSmt::new(storage)?;
    ///
    /// let entries = vec![
    ///     // Insert new entries
    ///     (
    ///         Word::new([Felt::new(1), Felt::new(0), Felt::new(0), Felt::new(0)]),
    ///         Word::new([Felt::new(10), Felt::new(20), Felt::new(30), Felt::new(40)]),
    ///     ),
    ///     (
    ///         Word::new([Felt::new(2), Felt::new(0), Felt::new(0), Felt::new(0)]),
    ///         Word::new([Felt::new(11), Felt::new(22), Felt::new(33), Felt::new(44)]),
    ///     ),
    ///     // Delete an entry
    ///     (Word::new([Felt::new(3), Felt::new(0), Felt::new(0), Felt::new(0)]), EMPTY_WORD),
    /// ];
    ///
    /// let new_root = smt.insert_batch(entries)?;
    /// # Ok(())
    /// # }
    /// ```
    pub fn insert_batch(
        &mut self,
        kv_pairs: impl IntoIterator<Item = (Word, Word)>,
    ) -> Result<Word, LargeSmtError>
    where
        Self: Sized + Sync,
    {
        use rayon::prelude::*;

        // Sort key-value pairs by leaf index
        let mut sorted_kv_pairs: Vec<_> = kv_pairs.into_iter().collect();
        sorted_kv_pairs.par_sort_by_key(|(key, _)| Self::key_to_leaf_index(key).value());

        // Load leaves from storage
        let (_leaf_indices, leaf_map) = self.load_leaves_for_pairs(&sorted_kv_pairs)?;

        // Process leaves in parallel to get mutated leaves for tree building AND deltas
        let (mut leaves, mutated_leaf_nodes, _new_pairs, leaf_count_delta, entry_count_delta) =
            self.sorted_pairs_to_mutated_leaves_with_preloaded_leaves(sorted_kv_pairs, &leaf_map);

        // Early return if no mutations
        let old_root = self.root()?;
        if leaves.is_empty() {
            return Ok(old_root);
        }

        let mut loaded_subtrees: Map<NodeIndex, Option<Subtree>> = Map::new();

        // Process each depth level in reverse, stepping by the subtree depth
        for subtree_root_depth in
            (0..=SMT_DEPTH - SUBTREE_DEPTH).step_by(SUBTREE_DEPTH as usize).rev()
        {
            // Build mutations and apply them to loaded subtrees
            let subtree_count = leaves.len();
            let is_in_memory = subtree_root_depth < IN_MEMORY_DEPTH;
            let mutations_capacity = if is_in_memory {
                subtree_count * SUBTREE_DEPTH as usize
            } else {
                0
            };
            let updates_capacity = if is_in_memory { 0 } else { subtree_count };

            let (in_memory_mutations, mut subtree_roots, modified_subtrees) = leaves
                .into_par_iter()
                .map(|subtree_leaves| {
                    self.process_subtree_for_depth(subtree_leaves, subtree_root_depth)
                })
                .fold(
                    || {
                        (
                            Vec::with_capacity(mutations_capacity),
                            Vec::with_capacity(subtree_count),
                            Vec::with_capacity(updates_capacity),
                        )
                    },
                    |(mut muts, mut roots, mut subtrees), (mem_muts, root, subtree_update)| {
                        muts.extend(mem_muts);
                        roots.push(root);
                        if !matches!(subtree_update, SubtreeUpdate::None) {
                            subtrees.push(subtree_update);
                        }
                        (muts, roots, subtrees)
                    },
                )
                .reduce(
                    || (Vec::new(), Vec::new(), Vec::new()),
                    |(mut m1, mut r1, mut s1), (m2, r2, s2)| {
                        m1.extend(m2);
                        r1.extend(r2);
                        s1.extend(s2);
                        (m1, r1, s1)
                    },
                );

            // Apply in-memory mutations
            for (index, mutation) in in_memory_mutations {
                match mutation {
                    NodeMutation::Removal => self.remove_inner_node(index),
                    NodeMutation::Addition(node) => self.insert_inner_node(index, node),
                };
            }

            // Convert SubtreeUpdate to storage format
            for update in modified_subtrees {
                match update {
                    SubtreeUpdate::None => {},
                    SubtreeUpdate::Store { index, subtree } => {
                        loaded_subtrees.insert(index, Some(subtree));
                    },
                    SubtreeUpdate::Delete { index } => {
                        loaded_subtrees.insert(index, None);
                    },
                }
            }

            // Prepare leaves for the next depth level
            leaves = SubtreeLeavesIter::from_leaves(&mut subtree_roots).collect();

            debug_assert!(!leaves.is_empty());
        }

        let new_root = leaves[0][0].hash;

        // Build leaf updates for storage (convert Empty to None for deletion)
        let mut leaf_update_map = leaf_map;

        for (idx, mutated_leaf) in mutated_leaf_nodes {
            let leaf_opt = match mutated_leaf {
                // Delete from storage
                SmtLeaf::Empty(_) => None,
                _ => Some(mutated_leaf),
            };
            leaf_update_map.insert(idx, leaf_opt);
        }

        // Atomic update to storage
        let updates = StorageUpdates::from_parts(
            leaf_update_map,
            loaded_subtrees,
            new_root,
            leaf_count_delta,
            entry_count_delta,
        );
        self.storage.apply(updates)?;

        Ok(new_root)
    }

    /// Computes what changes are necessary to insert the specified key-value pairs into this Merkle
    /// tree, allowing for validation before applying those changes.
    ///
    /// This method returns a [`MutationSet`], which contains all the information for inserting
    /// `kv_pairs` into this Merkle tree already calculated, including the new root hash, which can
    /// be queried with [`MutationSet::root()`]. Once a mutation set is returned,
    /// [`Smt::apply_mutations()`] can be called in order to commit these changes to the Merkle
    /// tree, or [`drop()`] to discard them.
    ///
    /// # Example
    /// ```
    /// # use miden_crypto::{Felt, Word};
    /// # use miden_crypto::merkle::{Smt, EmptySubtreeRoots, SMT_DEPTH};
    /// let mut smt = Smt::new();
    /// let pair = (Word::default(), Word::default());
    /// let mutations = smt.compute_mutations(vec![pair]).expect("compute_mutations ok");
    /// assert_eq!(mutations.root(), *EmptySubtreeRoots::entry(SMT_DEPTH, 0));
    /// smt.apply_mutations(mutations);
    /// assert_eq!(smt.root(), *EmptySubtreeRoots::entry(SMT_DEPTH, 0));
    /// ```
    pub fn compute_mutations(
        &self,
        kv_pairs: impl IntoIterator<Item = (Word, Word)>,
    ) -> Result<MutationSet<SMT_DEPTH, Word, Word>, LargeSmtError>
    where
        Self: Sized + Sync,
    {
        // Collect and sort key-value pairs by their corresponding leaf index
        let mut sorted_kv_pairs: Vec<_> = kv_pairs.into_iter().collect();
        sorted_kv_pairs.par_sort_unstable_by_key(|(key, _)| Self::key_to_leaf_index(key).value());

        // Load leaves from storage using helper
        let (_leaf_indices, leaf_map) = self.load_leaves_for_pairs(&sorted_kv_pairs)?;

        // Convert sorted pairs into mutated leaves and capture any new pairs
        let (mut leaves, _mutated_leaf_nodes, new_pairs, _leaf_count_delta, _entry_count_delta) =
            self.sorted_pairs_to_mutated_leaves_with_preloaded_leaves(sorted_kv_pairs, &leaf_map);

        // If no mutations, return an empty mutation set
        let old_root = self.root()?;
        if leaves.is_empty() {
            return Ok(MutationSet {
                old_root,
                new_root: old_root,
                node_mutations: NodeMutations::default(),
                new_pairs,
            });
        }

        let mut node_mutations = NodeMutations::default();

        // Process each depth level in reverse, stepping by the subtree depth
        for subtree_root_depth in
            (0..=SMT_DEPTH - SUBTREE_DEPTH).step_by(SUBTREE_DEPTH as usize).rev()
        {
            // Parallel processing of each subtree to generate mutations and roots
            let (mutations_per_subtree, mut subtree_roots): (Vec<_>, Vec<_>) = leaves
                .into_par_iter()
                .map(|subtree_leaves| {
                    let subtree_opt = if subtree_root_depth < IN_MEMORY_DEPTH {
                        None
                    } else {
                        // Compute subtree root index
                        let subtree_root_index = NodeIndex::new_unchecked(
                            subtree_root_depth,
                            subtree_leaves[0].col >> SUBTREE_DEPTH,
                        );
                        self.storage
                            .get_subtree(subtree_root_index)
                            .expect("Storage error getting subtree in compute_mutations")
                    };
                    debug_assert!(subtree_leaves.is_sorted() && !subtree_leaves.is_empty());
                    self.build_subtree_mutations(
                        subtree_leaves,
                        SMT_DEPTH,
                        subtree_root_depth,
                        subtree_opt.as_ref(),
                    )
                })
                .unzip();

            // Prepare leaves for the next depth level
            leaves = SubtreeLeavesIter::from_leaves(&mut subtree_roots).collect();

            // Aggregate all node mutations
            node_mutations.extend(mutations_per_subtree.into_iter().flatten());

            debug_assert!(!leaves.is_empty());
        }

        let new_root = leaves[0][0].hash;

        // Create mutation set
        let mutation_set = MutationSet {
            old_root: self.root()?,
            new_root,
            node_mutations,
            new_pairs,
        };

        // There should be mutations and new pairs at this point
        debug_assert!(
            !mutation_set.node_mutations().is_empty() && !mutation_set.new_pairs().is_empty()
        );

        Ok(mutation_set)
    }

    /// Applies the prospective mutations computed with [`Smt::compute_mutations()`] to this tree.
    ///
    /// # Errors
    /// If `mutations` was computed on a tree with a different root than this one, returns
    /// [`MerkleError::ConflictingRoots`] with a two-item [`Vec`]. The first item is the root hash
    /// the `mutations` were computed against, and the second item is the actual current root of
    /// this tree.
    pub fn apply_mutations(
        &mut self,
        mutations: MutationSet<SMT_DEPTH, Word, Word>,
    ) -> Result<(), LargeSmtError> {
        let prepared = self.prepare_mutations(mutations)?;
        self.apply_prepared_mutations(prepared)?;
        Ok(())
    }

    /// Applies the prospective mutations computed with [`Smt::compute_mutations()`] to this tree
    /// and returns the reverse mutation set.
    ///
    /// Applying the reverse mutation sets to the updated tree will revert the changes.
    ///
    /// # Errors
    /// If `mutations` was computed on a tree with a different root than this one, returns
    /// [`MerkleError::ConflictingRoots`] with a two-item [`Vec`]. The first item is the root hash
    /// the `mutations` were computed against, and the second item is the actual current root of
    /// this tree.
    pub fn apply_mutations_with_reversion(
        &mut self,
        mutations: MutationSet<SMT_DEPTH, Word, Word>,
    ) -> Result<MutationSet<SMT_DEPTH, Word, Word>, LargeSmtError>
    where
        Self: Sized,
    {
        use NodeMutation::*;

        let prepared = self.prepare_mutations(mutations)?;
        let (old_root, new_root) = (prepared.old_root, prepared.new_root);

        // Collect reverse mutations: for each mutation, capture the old node state
        let reverse_mutations: NodeMutations = prepared
            .sorted_node_mutations
            .iter()
            .filter_map(|(index, mutation)| {
                let old_node = if index.depth() < IN_MEMORY_DEPTH {
                    self.get_non_empty_inner_node(*index)
                } else {
                    let subtree_root = Subtree::find_subtree_root(*index);
                    prepared
                        .loaded_subtrees
                        .get(&subtree_root)
                        .and_then(|opt| opt.as_ref())
                        .and_then(|subtree| subtree.get_inner_node(*index))
                };

                // Map (index, mutation, old_node) to the reverse mutation
                match (mutation, old_node) {
                    (Removal, Some(node)) => Some((*index, Addition(node))),
                    (Addition(_), Some(node)) => Some((*index, Addition(node))),
                    (Addition(_), None) => Some((*index, Removal)),
                    (Removal, None) => None,
                }
            })
            .collect();

        // Collect reverse pairs: for each key, capture the old value
        let reverse_pairs: Map<Word, Word> = prepared
            .new_pairs
            .keys()
            .map(|key| {
                let leaf_idx = Self::key_to_leaf_index(key).value();
                let old_value = prepared
                    .leaf_map
                    .get(&leaf_idx)
                    .and_then(|opt| opt.as_ref())
                    .and_then(|leaf| leaf.get_value(key))
                    .unwrap_or(Self::EMPTY_VALUE);
                (*key, old_value)
            })
            .collect();

        // Apply the mutations
        self.apply_prepared_mutations(prepared)?;

        Ok(MutationSet {
            old_root: new_root,
            node_mutations: reverse_mutations,
            new_pairs: reverse_pairs,
            new_root: old_root,
        })
    }

    // HELPERS
    // --------------------------------------------------------------------------------------------

    /// Helper to get an in-memory node if not empty.
    ///
    /// # Panics
    /// With debug assertions on, panics if `index.depth() >= IN_MEMORY_DEPTH`.
    fn get_non_empty_inner_node(&self, index: NodeIndex) -> Option<InnerNode> {
        debug_assert!(index.depth() < IN_MEMORY_DEPTH, "Only for in-memory nodes");

        let memory_index = to_memory_index(&index);

        let left = self.in_memory_nodes[memory_index * 2];
        let right = self.in_memory_nodes[memory_index * 2 + 1];

        // Check if both children are empty
        let child_depth = index.depth() + 1;
        if is_empty_parent(left, right, child_depth) {
            None
        } else {
            Some(InnerNode { left, right })
        }
    }

    /// Prepares mutations for applying by loading all necessary data from storage.
    /// Returns a PreparedMutations struct with sorted mutations and loaded data.
    fn prepare_mutations(
        &self,
        mutations: MutationSet<SMT_DEPTH, Word, Word>,
    ) -> Result<PreparedMutations, LargeSmtError> {
        use rayon::prelude::*;
        let MutationSet {
            old_root,
            node_mutations,
            new_pairs,
            new_root,
        } = mutations;

        // Guard against accidentally trying to apply mutations that were computed against a
        // different tree, including a stale version of this tree.
        let expected_root = self.root()?;
        if old_root != expected_root {
            return Err(LargeSmtError::Merkle(MerkleError::ConflictingRoots {
                expected_root,
                actual_root: old_root,
            }));
        }

        // Sort mutations
        let mut sorted_mutations: Vec<_> = Vec::from_iter(node_mutations);
        sorted_mutations.par_sort_unstable_by_key(|(index, _)| Subtree::find_subtree_root(*index));

        // Collect all unique subtree root indexes needed
        let mut subtree_roots_indices: Vec<NodeIndex> = sorted_mutations
            .iter()
            .filter_map(|(index, _)| {
                if index.depth() < IN_MEMORY_DEPTH {
                    None
                } else {
                    Some(Subtree::find_subtree_root(*index))
                }
            })
            .collect();
        subtree_roots_indices.dedup();

        // Read all subtrees at once
        let subtrees_from_storage = self.storage.get_subtrees(&subtree_roots_indices)?;

        // Map the subtrees
        let loaded_subtrees: Map<NodeIndex, Option<Subtree>> = subtree_roots_indices
            .into_iter()
            .zip(subtrees_from_storage)
            .map(|(root_index, subtree_opt)| {
                (root_index, Some(subtree_opt.unwrap_or_else(|| Subtree::new(root_index))))
            })
            .collect();

        // Collect and sort key-value pairs by their corresponding leaf index
        let mut sorted_kv_pairs: Vec<_> = new_pairs.iter().map(|(k, v)| (*k, *v)).collect();
        sorted_kv_pairs.par_sort_by_key(|(key, _)| Self::key_to_leaf_index(key).value());

        // Collect the unique leaf indices
        let mut leaf_indices: Vec<u64> = sorted_kv_pairs
            .iter()
            .map(|(key, _)| Self::key_to_leaf_index(key).value())
            .collect();
        leaf_indices.par_sort_unstable();
        leaf_indices.dedup();

        // Get leaves from storage
        let leaves = self.storage.get_leaves(&leaf_indices)?;

        // Map leaf indices to their corresponding leaves
        let leaf_map: Map<u64, Option<SmtLeaf>> = leaf_indices.into_iter().zip(leaves).collect();

        Ok(PreparedMutations {
            old_root,
            new_root,
            sorted_node_mutations: sorted_mutations,
            loaded_subtrees,
            new_pairs,
            leaf_map,
        })
    }

    /// Applies prepared mutations to the tree, updating storage.
    fn apply_prepared_mutations(
        &mut self,
        prepared: PreparedMutations,
    ) -> Result<(), LargeSmtError> {
        use NodeMutation::*;

        let PreparedMutations {
            old_root: _,
            new_root,
            sorted_node_mutations,
            mut loaded_subtrees,
            new_pairs,
            mut leaf_map,
        } = prepared;

        // Process node mutations
        for (index, mutation) in sorted_node_mutations {
            if index.depth() < IN_MEMORY_DEPTH {
                match mutation {
                    Removal => {
                        self.remove_inner_node(index);
                    },
                    Addition(node) => {
                        self.insert_inner_node(index, node);
                    },
                };
            } else {
                let subtree_root_index = Subtree::find_subtree_root(index);
                let subtree = loaded_subtrees
                    .get_mut(&subtree_root_index)
                    .expect("Subtree map entry must exist")
                    .as_mut()
                    .expect("Subtree must exist as it was either fetched or created");

                match mutation {
                    Removal => {
                        subtree.remove_inner_node(index);
                    },
                    Addition(node) => {
                        subtree.insert_inner_node(index, node);
                    },
                };
            }
        }

        // Go through subtrees, see if any are empty, and if so remove them
        for (_index, subtree) in loaded_subtrees.iter_mut() {
            if subtree.as_ref().is_some_and(|s| s.is_empty()) {
                *subtree = None;
            }
        }

        // Process leaf mutations
        let mut leaf_count_delta = 0isize;
        let mut entry_count_delta = 0isize;

        for (key, value) in new_pairs {
            let idx = Self::key_to_leaf_index(&key).value();
            let entry = leaf_map.entry(idx).or_insert(None);

            // New value is empty, handle deletion
            if value == Self::EMPTY_VALUE {
                if let Some(leaf) = entry {
                    // Leaf exists, handle deletion
                    if leaf.remove(key).1 {
                        // Key had previous value, decrement entry count
                        entry_count_delta -= 1;
                        if leaf.is_empty() {
                            // Leaf is now empty, remove it and decrement leaf count
                            *entry = None;
                            leaf_count_delta -= 1;
                        }
                    }
                }
            } else {
                // New value is not empty, handle update or create
                match entry {
                    Some(leaf) => {
                        // Leaf exists, handle update
                        if leaf.insert(key, value).expect("Failed to insert value").is_none() {
                            // Key had no previous value, increment entry count
                            entry_count_delta += 1;
                        }
                    },
                    None => {
                        // Leaf does not exist, create it
                        *entry = Some(SmtLeaf::Single((key, value)));
                        // Increment both entry and leaf count
                        entry_count_delta += 1;
                        leaf_count_delta += 1;
                    },
                }
            }
        }

        let updates = StorageUpdates::from_parts(
            leaf_map,
            loaded_subtrees,
            new_root,
            leaf_count_delta,
            entry_count_delta,
        );
        self.storage.apply(updates)?;
        Ok(())
    }

    fn build_subtrees(&mut self, mut entries: Vec<(Word, Word)>) -> Result<(), MerkleError> {
        entries.par_sort_unstable_by_key(|item| {
            let index = Self::key_to_leaf_index(&item.0);
            index.value()
        });
        self.build_subtrees_from_sorted_entries(entries)?;
        Ok(())
    }

    fn build_subtrees_from_sorted_entries(
        &mut self,
        entries: Vec<(Word, Word)>,
    ) -> Result<(), MerkleError> {
        let PairComputations {
            leaves: mut leaf_subtrees,
            nodes: initial_leaves,
        } = Smt::sorted_pairs_to_leaves(entries)?;

        if initial_leaves.is_empty() {
            return Ok(());
        }

        // Store the initial leaves
        self.storage.set_leaves(initial_leaves).expect("Failed to store initial leaves");

        // build deep (disk-backed) subtrees
        leaf_subtrees = std::thread::scope(|scope| {
            let (sender, receiver) = flume::bounded(CONSTRUCTION_SUBTREE_BATCH_SIZE);
            let storage: &S = &self.storage;

            scope.spawn(move || -> Result<(), MerkleError> {
                let mut subtrees: Vec<Subtree> =
                    Vec::with_capacity(CONSTRUCTION_SUBTREE_BATCH_SIZE);
                for subtree in receiver.iter() {
                    subtrees.push(subtree);
                    if subtrees.len() == CONSTRUCTION_SUBTREE_BATCH_SIZE {
                        let subtrees_clone = mem::take(&mut subtrees);
                        storage
                            .set_subtrees(subtrees_clone)
                            .expect("Writer thread failed to set subtrees");
                    }
                }
                storage.set_subtrees(subtrees).expect("Writer thread failed to set subtrees");
                Ok(())
            });

            for bottom_depth in (IN_MEMORY_DEPTH + SUBTREE_DEPTH..=SMT_DEPTH)
                .step_by(SUBTREE_DEPTH as usize)
                .rev()
            {
                let mut subtree_roots: Vec<SubtreeLeaf> = leaf_subtrees
                    .into_par_iter()
                    .map(|subtree_leaves| {
                        debug_assert!(subtree_leaves.is_sorted());
                        debug_assert!(!subtree_leaves.is_empty());
                        let (nodes, subtree_root) =
                            build_subtree(subtree_leaves, SMT_DEPTH, bottom_depth);

                        let subtree_root_index =
                            NodeIndex::new(bottom_depth - SUBTREE_DEPTH, subtree_root.col).unwrap();
                        let mut subtree = Subtree::new(subtree_root_index);
                        for (index, node) in nodes {
                            subtree.insert_inner_node(index, node);
                        }
                        sender.send(subtree).expect("Flume channel disconnected unexpectedly");
                        subtree_root
                    })
                    .collect();
                leaf_subtrees = SubtreeLeavesIter::from_leaves(&mut subtree_roots).collect();
                debug_assert!(!leaf_subtrees.is_empty());
            }

            drop(sender);
            leaf_subtrees
        });

        // build top of the tree (in-memory only, normal insert)
        for bottom_depth in (SUBTREE_DEPTH..=IN_MEMORY_DEPTH).step_by(SUBTREE_DEPTH as usize).rev()
        {
            let (nodes, mut subtree_roots): (Vec<Map<_, _>>, Vec<SubtreeLeaf>) = leaf_subtrees
                .into_par_iter()
                .map(|subtree| {
                    debug_assert!(subtree.is_sorted());
                    debug_assert!(!subtree.is_empty());
                    let (nodes, subtree_root) = build_subtree(subtree, SMT_DEPTH, bottom_depth);
                    (nodes, subtree_root)
                })
                .unzip();
            leaf_subtrees = SubtreeLeavesIter::from_leaves(&mut subtree_roots).collect();
            debug_assert!(!leaf_subtrees.is_empty());

            for subtree_nodes in nodes {
                self.insert_inner_nodes_batch(subtree_nodes.into_iter());
            }
        }
        self.set_root(self.get_inner_node(NodeIndex::root()).hash());
        Ok(())
    }

    // MUTATIONS
    // --------------------------------------------------------------------------------------------

    /// Processes one set of `subtree_leaves` at a given `subtree_root_depth` and returns:
    /// - node mutations to apply to in-memory nodes (empty if handled in subtree),
    /// - the computed subtree root leaf, and
    /// - a storage update instruction for the subtree.
    fn process_subtree_for_depth(
        &self,
        subtree_leaves: Vec<SubtreeLeaf>,
        subtree_root_depth: u8,
    ) -> (NodeMutations, SubtreeLeaf, SubtreeUpdate)
    where
        Self: Sized,
    {
        debug_assert!(subtree_leaves.is_sorted() && !subtree_leaves.is_empty());

        let subtree_root_index =
            NodeIndex::new_unchecked(subtree_root_depth, subtree_leaves[0].col >> SUBTREE_DEPTH);

        // Load subtree from storage if below in-memory horizon; otherwise use in-memory nodes
        let mut subtree_opt = if subtree_root_depth < IN_MEMORY_DEPTH {
            None
        } else {
            Some(
                self.storage
                    .get_subtree(subtree_root_index)
                    .expect("Storage error getting subtree in insert_batch")
                    .unwrap_or_else(|| Subtree::new(subtree_root_index)),
            )
        };

        // Build mutations for the subtree
        let (mutations, root) = self.build_subtree_mutations(
            subtree_leaves,
            SMT_DEPTH,
            subtree_root_depth,
            subtree_opt.as_ref(),
        );

        let (in_memory_mutations, subtree_update) = if subtree_root_depth < IN_MEMORY_DEPTH {
            // In-memory nodes: return mutations for direct application
            (mutations, SubtreeUpdate::None)
        } else {
            // Storage nodes: apply mutations to loaded subtree and determine storage action
            let modified = !mutations.is_empty();
            if let Some(subtree) = subtree_opt.as_mut() {
                for (index, mutation) in mutations {
                    match mutation {
                        NodeMutation::Removal => {
                            subtree.remove_inner_node(index);
                        },
                        NodeMutation::Addition(node) => {
                            subtree.insert_inner_node(index, node);
                        },
                    }
                }
            }

            let update = if !modified {
                SubtreeUpdate::None
            } else if let Some(subtree) = subtree_opt
                && !subtree.is_empty()
            {
                SubtreeUpdate::Store { index: subtree_root_index, subtree }
            } else {
                SubtreeUpdate::Delete { index: subtree_root_index }
            };

            (NodeMutations::default(), update)
        };

        (in_memory_mutations, root, subtree_update)
    }

    /// Helper function to load leaves from storage for a set of key-value pairs.
    /// Returns the deduplicated leaf indices and a map of loaded leaves.
    fn load_leaves_for_pairs(
        &self,
        sorted_kv_pairs: &[(Word, Word)],
    ) -> Result<LoadedLeaves, LargeSmtError> {
        use rayon::prelude::*;

        // Collect the unique leaf indices
        let mut leaf_indices: Vec<u64> = sorted_kv_pairs
            .iter()
            .map(|(key, _)| Self::key_to_leaf_index(key).value())
            .collect();
        leaf_indices.dedup();
        leaf_indices.par_sort_unstable();

        // Get leaves from storage
        let leaves_from_storage = self.storage.get_leaves(&leaf_indices)?;

        // Map leaf indices to their corresponding leaves
        let leaf_map: Map<u64, Option<SmtLeaf>> = leaf_indices
            .iter()
            .zip(leaves_from_storage)
            .map(|(index, maybe_leaf)| (*index, maybe_leaf))
            .collect();

        Ok((leaf_indices, leaf_map))
    }

    /// Computes leaves from a set of key-value pairs and current leaf values.
    ///
    /// Returns: (leaves for tree building, map of mutated leaf nodes, changed key-value pairs,
    /// leaf_delta, entry_delta)
    fn sorted_pairs_to_mutated_leaves_with_preloaded_leaves(
        &self,
        pairs: Vec<(Word, Word)>,
        leaf_map: &Map<u64, Option<SmtLeaf>>,
    ) -> MutatedLeaves {
        // Map to track new key-value pairs for mutated leaves
        let mut new_pairs = Map::new();
        let mut leaf_count_delta = 0isize;
        let mut entry_count_delta = 0isize;

        let accumulator = process_sorted_pairs_to_leaves(pairs, |leaf_pairs| {
            let leaf_index = LeafIndex::<SMT_DEPTH>::from(leaf_pairs[0].0);
            let old_leaf_opt = leaf_map.get(&leaf_index.value()).and_then(|opt| opt.as_ref());
            let old_entry_count = old_leaf_opt.map(|leaf| leaf.entries().len()).unwrap_or(0);

            let mut leaf = old_leaf_opt
                .cloned()
                .unwrap_or_else(|| SmtLeaf::new_empty(leaf_pairs[0].0.into()));

            let mut leaf_changed = false;
            for (key, value) in leaf_pairs {
                // Check if the value has changed
                let old_value = new_pairs.get(&key).cloned().unwrap_or_else(|| {
                    // Safe to unwrap: `leaf_pairs` contains keys all belonging to this leaf.
                    // `SmtLeaf::get_value()` only returns `None` if the key does not belong to the
                    // leaf, which cannot happen due to the sorting/grouping
                    // logic in `process_sorted_pairs_to_leaves()`.
                    leaf.get_value(&key).unwrap()
                });

                if value != old_value {
                    // Update the leaf and track the new key-value pair
                    leaf = self
                        .construct_prospective_leaf(leaf, &key, &value)
                        .expect("Failed to construct prospective leaf");
                    new_pairs.insert(key, value);
                    leaf_changed = true;
                }
            }

            if leaf_changed {
                // Calculate deltas
                let new_entry_count = leaf.entries().len();

                match (&leaf, old_leaf_opt) {
                    (SmtLeaf::Empty(_), Some(_)) => {
                        // Leaf was deleted
                        leaf_count_delta -= 1;
                        entry_count_delta -= old_entry_count as isize;
                    },
                    (SmtLeaf::Empty(_), None) => {
                        // Was empty, still empty (shouldn't happen with leaf_changed=true)
                        unreachable!("Leaf was empty, but leaf_changed=true");
                    },
                    (_, None) => {
                        // New leaf created
                        leaf_count_delta += 1;
                        entry_count_delta += new_entry_count as isize;
                    },
                    (_, Some(_)) => {
                        // Leaf updated (not empty)
                        entry_count_delta += new_entry_count as isize - old_entry_count as isize;
                    },
                }

                // Only return the leaf if it actually changed
                Ok(Some(leaf))
            } else {
                // Return None if leaf hasn't changed
                Ok(None)
            }
        });
        // The closure is the only possible source of errors.
        // Since it never returns an error - only `Ok(Some(_))` or `Ok(None)` - we can safely assume
        // `accumulator` is always `Ok(_)`.
        let accumulator = accumulator.expect("process_sorted_pairs_to_leaves never fails");
        (
            accumulator.leaves,
            accumulator.nodes,
            new_pairs,
            leaf_count_delta,
            entry_count_delta,
        )
    }

    /// Computes the node mutations and the root of a subtree
    fn build_subtree_mutations(
        &self,
        mut leaves: Vec<SubtreeLeaf>,
        tree_depth: u8,
        subtree_root_depth: u8,
        subtree: Option<&Subtree>,
    ) -> (NodeMutations, SubtreeLeaf)
    where
        Self: Sized,
    {
        let bottom_depth = subtree_root_depth + SUBTREE_DEPTH;

        debug_assert!(bottom_depth <= tree_depth);
        debug_assert!(Integer::is_multiple_of(&bottom_depth, &SUBTREE_DEPTH));
        debug_assert!(leaves.len() <= usize::pow(2, SUBTREE_DEPTH as u32));

        let mut node_mutations: NodeMutations = Default::default();
        let mut next_leaves: Vec<SubtreeLeaf> = Vec::with_capacity(leaves.len() / 2);

        for current_depth in (subtree_root_depth..bottom_depth).rev() {
            debug_assert!(current_depth <= bottom_depth);

            let next_depth = current_depth + 1;
            let mut iter = leaves.drain(..).peekable();

            while let Some(first_leaf) = iter.next() {
                // This constructs a valid index because next_depth will never exceed the depth of
                // the tree.
                let parent_index = NodeIndex::new_unchecked(next_depth, first_leaf.col).parent();
                let parent_node = if let Some(sub) = subtree {
                    sub.get_inner_node(parent_index).unwrap_or_else(|| {
                        EmptySubtreeRoots::get_inner_node(SMT_DEPTH, parent_index.depth())
                    })
                } else if subtree_root_depth >= IN_MEMORY_DEPTH {
                    EmptySubtreeRoots::get_inner_node(SMT_DEPTH, parent_index.depth())
                } else {
                    self.get_inner_node(parent_index)
                };
                let combined_node = fetch_sibling_pair(&mut iter, first_leaf, parent_node);
                let combined_hash = combined_node.hash();

                let &empty_hash = EmptySubtreeRoots::entry(tree_depth, current_depth);

                // Add the parent node even if it is empty for proper upward updates
                next_leaves.push(SubtreeLeaf {
                    col: parent_index.value(),
                    hash: combined_hash,
                });

                node_mutations.insert(
                    parent_index,
                    if combined_hash != empty_hash {
                        NodeMutation::Addition(combined_node)
                    } else {
                        NodeMutation::Removal
                    },
                );
            }
            drop(iter);
            leaves = mem::take(&mut next_leaves);
        }

        debug_assert_eq!(leaves.len(), 1);
        let root_leaf = leaves.pop().unwrap();
        (node_mutations, root_leaf)
    }

    // STORAGE
    // --------------------------------------------------------------------------------------------

    // Inserts batch of upper inner nodes
    fn insert_inner_nodes_batch(
        &mut self,
        nodes: impl IntoIterator<Item = (NodeIndex, InnerNode)>,
    ) {
        for (index, node) in nodes {
            if index.depth() < IN_MEMORY_DEPTH {
                let memory_index = to_memory_index(&index);
                // Store in flat layout: left at 2*i, right at 2*i+1
                self.in_memory_nodes[memory_index * 2] = node.left;
                self.in_memory_nodes[memory_index * 2 + 1] = node.right;
            }
        }
    }

    // TEST HELPERS
    // --------------------------------------------------------------------------------------------

    #[cfg(test)]
    pub(crate) fn in_memory_nodes(&self) -> &Vec<Word> {
        &self.in_memory_nodes
    }
}

impl<S: SmtStorage> SparseMerkleTree<SMT_DEPTH> for LargeSmt<S> {
    type Key = Word;
    type Value = Word;
    type Leaf = SmtLeaf;
    type Opening = SmtProof;

    const EMPTY_VALUE: Self::Value = EMPTY_WORD;
    const EMPTY_ROOT: Word = *EmptySubtreeRoots::entry(SMT_DEPTH, 0);

    fn from_raw_parts(
        _inner_nodes: InnerNodes,
        _leaves: Leaves,
        _root: Word,
    ) -> Result<Self, MerkleError> {
        // This method is not supported
        panic!("LargeSmt::from_raw_parts is not supported");
    }

    fn root(&self) -> Word {
        self.storage.get_root().ok().flatten().unwrap_or(Self::EMPTY_ROOT)
    }

    fn set_root(&mut self, root: Word) {
        self.storage.set_root(root).expect("Failed to set root");
    }

    fn get_inner_node(&self, index: NodeIndex) -> InnerNode {
        if index.depth() < IN_MEMORY_DEPTH {
            let memory_index = to_memory_index(&index);
            // Reconstruct InnerNode from flat layout: left at 2*i, right at 2*i+1
            return InnerNode {
                left: self.in_memory_nodes[memory_index * 2],
                right: self.in_memory_nodes[memory_index * 2 + 1],
            };
        }

        self.storage
            .get_inner_node(index)
            .expect("Failed to get inner node")
            .unwrap_or_else(|| EmptySubtreeRoots::get_inner_node(SMT_DEPTH, index.depth()))
    }

    fn insert_inner_node(&mut self, index: NodeIndex, inner_node: InnerNode) -> Option<InnerNode> {
        if index.depth() < IN_MEMORY_DEPTH {
            let i = to_memory_index(&index);
            // Get the old node before replacing
            let old_left = self.in_memory_nodes[i * 2];
            let old_right = self.in_memory_nodes[i * 2 + 1];

            // Store new node in flat layout
            self.in_memory_nodes[i * 2] = inner_node.left;
            self.in_memory_nodes[i * 2 + 1] = inner_node.right;

            // Check if the old node was empty
            if is_empty_parent(old_left, old_right, index.depth() + 1) {
                return None;
            }

            return Some(InnerNode { left: old_left, right: old_right });
        }
        self.storage
            .set_inner_node(index, inner_node)
            .expect("Failed to store inner node")
    }

    fn remove_inner_node(&mut self, index: NodeIndex) -> Option<InnerNode> {
        if index.depth() < IN_MEMORY_DEPTH {
            let memory_index = to_memory_index(&index);
            // Get the old node before replacing with empty hashes
            let old_left = self.in_memory_nodes[memory_index * 2];
            let old_right = self.in_memory_nodes[memory_index * 2 + 1];

            // Replace with empty hashes
            let child_depth = index.depth() + 1;
            let empty_hash = *EmptySubtreeRoots::entry(SMT_DEPTH, child_depth);
            self.in_memory_nodes[memory_index * 2] = empty_hash;
            self.in_memory_nodes[memory_index * 2 + 1] = empty_hash;

            // Return the old node if it wasn't already empty
            if is_empty_parent(old_left, old_right, child_depth) {
                return None;
            }

            return Some(InnerNode { left: old_left, right: old_right });
        }
        self.storage.remove_inner_node(index).expect("Failed to remove inner node")
    }

    fn insert(&mut self, key: Self::Key, value: Self::Value) -> Result<Self::Value, MerkleError> {
        let old_value = self.get_value(&key);
        // if the old value and new value are the same, there is nothing to update
        if value == old_value {
            return Ok(value);
        }

        let mutations = self
            .compute_mutations([(key, value)])
            .expect("Failed to compute mutations in insert");
        self.apply_mutations(mutations).expect("Failed to apply mutations in insert");

        Ok(old_value)
    }

    fn insert_value(
        &mut self,
        key: Self::Key,
        value: Self::Value,
    ) -> Result<Option<Self::Value>, MerkleError> {
        // inserting an `EMPTY_VALUE` is equivalent to removing any value associated with `key`
        let index = Self::key_to_leaf_index(&key).value();
        if value != Self::EMPTY_VALUE {
            match self.storage.insert_value(index, key, value) {
                Ok(prev) => Ok(prev),
                Err(StorageError::Leaf(SmtLeafError::TooManyLeafEntries { actual })) => {
                    Err(MerkleError::TooManyLeafEntries { actual })
                },
                Err(_) => {
                    panic!("Storage error during insert_value");
                },
            }
        } else {
            Ok(self.storage.remove_value(index, key).expect("Failed to remove value"))
        }
    }

    fn get_value(&self, key: &Self::Key) -> Self::Value {
        let leaf_pos = LeafIndex::<SMT_DEPTH>::from(*key);
        match self.storage.get_leaf(leaf_pos.value()) {
            Ok(Some(leaf)) => leaf.get_value(key).unwrap_or_default(),
            Ok(None) => EMPTY_WORD,
            Err(_) => {
                panic!("Storage error during get_leaf in get_value");
            },
        }
    }

    fn get_leaf(&self, key: &Word) -> Self::Leaf {
        let leaf_pos = LeafIndex::<SMT_DEPTH>::from(*key).value();
        match self.storage.get_leaf(leaf_pos) {
            Ok(Some(leaf)) => leaf,
            Ok(None) => SmtLeaf::new_empty((*key).into()),
            Err(_) => {
                panic!("Storage error during get_leaf in get_leaf");
            },
        }
    }

    fn hash_leaf(leaf: &Self::Leaf) -> Word {
        leaf.hash()
    }

    fn construct_prospective_leaf(
        &self,
        mut existing_leaf: SmtLeaf,
        key: &Word,
        value: &Word,
    ) -> Result<SmtLeaf, SmtLeafError> {
        debug_assert_eq!(existing_leaf.index(), Self::key_to_leaf_index(key));

        match existing_leaf {
            SmtLeaf::Empty(_) => Ok(SmtLeaf::new_single(*key, *value)),
            _ => {
                if *value != EMPTY_WORD {
                    existing_leaf.insert(*key, *value)?;
                } else {
                    existing_leaf.remove(*key);
                }

                Ok(existing_leaf)
            },
        }
    }

    fn open(&self, key: &Self::Key) -> Self::Opening {
        let leaf = self.get_leaf(key);

        let mut idx: NodeIndex = LeafIndex::from(*key).into();

        let subtree_roots: Vec<NodeIndex> = (0..NUM_SUBTREE_LEVELS)
            .scan(idx.parent(), |cursor, _| {
                let subtree_root = Subtree::find_subtree_root(*cursor);
                *cursor = subtree_root.parent();
                Some(subtree_root)
            })
            .collect();
        // cache subtrees in memory
        let mut cache = Map::<NodeIndex, Subtree>::new();
        for &root in &subtree_roots {
            let subtree =
                match self.storage.get_subtree(root).expect("storage error fetching subtree") {
                    Some(st) => st,
                    None => Subtree::new(root),
                };
            cache.insert(root, subtree);
        }
        let mut path = Vec::with_capacity(idx.depth() as usize);
        while idx.depth() > 0 {
            let is_right = idx.is_value_odd();
            idx = idx.parent();

            let sibling_hash = if idx.depth() < IN_MEMORY_DEPTH {
                // top levels in memory
                let InnerNode { left, right } = self.get_inner_node(idx);
                if is_right { left } else { right }
            } else {
                // deep levels come from our 5 preloaded subtrees
                let root = Subtree::find_subtree_root(idx);
                let subtree = &cache[&root];
                let InnerNode { left, right } = subtree
                    .get_inner_node(idx)
                    .unwrap_or_else(|| EmptySubtreeRoots::get_inner_node(SMT_DEPTH, idx.depth()));
                if is_right { left } else { right }
            };

            path.push(sibling_hash);
        }

        let merkle_path =
            SparseMerklePath::from_sized_iter(path).expect("failed to convert to SparseMerklePath");
        Self::path_and_leaf_to_opening(merkle_path, leaf)
    }

    fn key_to_leaf_index(key: &Word) -> LeafIndex<SMT_DEPTH> {
        let most_significant_felt = key[3];
        LeafIndex::new_max_depth(most_significant_felt.as_int())
    }

    fn path_and_leaf_to_opening(path: SparseMerklePath, leaf: SmtLeaf) -> SmtProof {
        SmtProof::new_unchecked(path, leaf)
    }
}

impl<S: SmtStorage> PartialEq for LargeSmt<S> {
    /// Compares two LargeSmt instances based on their root hash and metadata.
    ///
    /// Note: This comparison only checks the root hash and counts, not the underlying
    /// storage contents. Two SMTs with the same root should be cryptographically
    /// equivalent, but this doesn't verify the storage backends are identical.
    fn eq(&self, other: &Self) -> bool {
        self.root().unwrap() == other.root().unwrap()
            && self.num_leaves().unwrap() == other.num_leaves().unwrap()
            && self.num_entries().unwrap() == other.num_entries().unwrap()
    }
}

impl<S: SmtStorage> Eq for LargeSmt<S> {}

// Note: Clone is intentionally not implemented for LargeSmt because:
// 1. Cloning would only clone the in-memory portion and share storage via Arc
// 2. This doesn't actually clone the underlying disk data, which is misleading
// 3. Users should be explicit about sharing LargeSmt instances via Arc if needed

/// Converts a NodeIndex to a flat vector index using 1-indexed layout.
/// Index 0 is unused, index 1 is root.
/// For a node at index i: left child at 2*i, right child at 2*i+1.
fn to_memory_index(index: &NodeIndex) -> usize {
    debug_assert!(index.depth() < IN_MEMORY_DEPTH);
    debug_assert!(index.value() < (1 << index.depth()));
    (1usize << index.depth()) + index.value() as usize
}

/// Checks if a node with the given children is empty.
/// A node is considered empty if both children equal the empty hash for that depth.
fn is_empty_parent(left: Word, right: Word, child_depth: u8) -> bool {
    let empty_hash = *EmptySubtreeRoots::entry(SMT_DEPTH, child_depth);
    left == empty_hash && right == empty_hash
}

// ITERATORS
// ================================================================================================

enum InnerNodeIteratorState<'a> {
    InMemory {
        current_index: usize,
        large_smt_in_memory_nodes: &'a Vec<Word>,
    },
    Subtree {
        subtree_iter: Box<dyn Iterator<Item = Subtree> + 'a>,
        current_subtree_node_iter: Option<Box<dyn Iterator<Item = InnerNodeInfo> + 'a>>,
    },
    Done,
}

pub struct LargeSmtInnerNodeIterator<'a, S: SmtStorage> {
    large_smt: &'a LargeSmt<S>,
    state: InnerNodeIteratorState<'a>,
}

impl<'a, S: SmtStorage> LargeSmtInnerNodeIterator<'a, S> {
    fn new(large_smt: &'a LargeSmt<S>) -> Self {
        // in-memory nodes should never be empty
        Self {
            large_smt,
            state: InnerNodeIteratorState::InMemory {
                current_index: 0,
                large_smt_in_memory_nodes: &large_smt.in_memory_nodes,
            },
        }
    }
}

impl<S: SmtStorage> Iterator for LargeSmtInnerNodeIterator<'_, S> {
    type Item = InnerNodeInfo;

    /// Returns the next inner node info in the tree.
    ///
    /// The iterator operates in three phases:
    /// 1. InMemory: Iterates through the in-memory nodes (depths 0-IN_MEMORY_DEPTH-1)
    /// 2. Subtree: Iterates through nodes in storage subtrees (depths IN_MEMORY_DEPTH-SMT_DEPTH)
    /// 3. Done: No more nodes to iterate
    fn next(&mut self) -> Option<Self::Item> {
        loop {
            match &mut self.state {
                // Phase 1: Process in-memory nodes (depths 0-23)
                InnerNodeIteratorState::InMemory { current_index, large_smt_in_memory_nodes } => {
                    // Iterate through nodes at depths 0 to IN_MEMORY_DEPTH-1
                    // Start at index 1 (root), max node index is (1 << IN_MEMORY_DEPTH) - 1
                    if *current_index == 0 {
                        *current_index = 1;
                    }

                    let max_node_idx = (1 << IN_MEMORY_DEPTH) - 1;

                    while *current_index <= max_node_idx {
                        let node_idx = *current_index;
                        *current_index += 1;

                        // Get children from flat layout: left at 2*i, right at 2*i+1
                        let left = large_smt_in_memory_nodes[node_idx * 2];
                        let right = large_smt_in_memory_nodes[node_idx * 2 + 1];

                        // Skip empty nodes
                        let depth = node_idx.ilog2() as u8;
                        let child_depth = depth + 1;

                        if !is_empty_parent(left, right, child_depth) {
                            return Some(InnerNodeInfo {
                                value: Rpo256::merge(&[left, right]),
                                left,
                                right,
                            });
                        }
                    }

                    // All in-memory nodes processed. Transition to Phase 2: Subtree iteration
                    match self.large_smt.storage.iter_subtrees() {
                        Ok(subtree_iter) => {
                            self.state = InnerNodeIteratorState::Subtree {
                                subtree_iter,
                                current_subtree_node_iter: None,
                            };
                            continue; // Start processing subtrees immediately
                        },
                        Err(_e) => {
                            // Storage error occurred - we should propagate this properly
                            // For now, transition to Done state to avoid infinite loops
                            self.state = InnerNodeIteratorState::Done;
                            return None;
                        },
                    }
                },
                // Phase 2: Process storage subtrees (depths 25-64)
                InnerNodeIteratorState::Subtree { subtree_iter, current_subtree_node_iter } => {
                    loop {
                        // First, try to get the next node from current subtree
                        if let Some(node_iter) = current_subtree_node_iter
                            && let Some(info) = node_iter.as_mut().next()
                        {
                            return Some(info);
                        }

                        // Current subtree exhausted, move to next subtree
                        match subtree_iter.next() {
                            Some(next_subtree) => {
                                let infos: Vec<InnerNodeInfo> =
                                    next_subtree.iter_inner_node_info().collect();
                                *current_subtree_node_iter = Some(Box::new(infos.into_iter()));
                            },
                            None => {
                                self.state = InnerNodeIteratorState::Done;
                                return None; // All subtrees processed
                            },
                        }
                    }
                },
                InnerNodeIteratorState::Done => {
                    return None; // Iteration finished.
                },
            }
        }
    }
}<|MERGE_RESOLUTION|>--- conflicted
+++ resolved
@@ -200,7 +200,6 @@
 
 type Leaves = super::Leaves<SmtLeaf>;
 
-<<<<<<< HEAD
 /// Result of loading leaves from storage: (leaf indices, map of leaf index to leaf).
 type LoadedLeaves = (Vec<u64>, Map<u64, Option<SmtLeaf>>);
 
@@ -221,7 +220,8 @@
     Store { index: NodeIndex, subtree: Subtree },
     /// Delete the subtree at the given index (became empty).
     Delete { index: NodeIndex },
-=======
+}
+
 /// Prepared mutations loaded from storage, ready to be applied.
 struct PreparedMutations {
     old_root: Word,
@@ -230,7 +230,6 @@
     loaded_subtrees: Map<NodeIndex, Option<Subtree>>,
     new_pairs: Map<Word, Word>,
     leaf_map: Map<u64, Option<SmtLeaf>>,
->>>>>>> 89b97b36
 }
 
 // LargeSmt
