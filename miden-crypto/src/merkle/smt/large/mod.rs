//! Large-scale Sparse Merkle Tree backed by pluggable storage.
//!
//! `LargeSmt` stores the top of the tree (depths 0–23) in memory and persists the lower
//! depths (24–64) in storage as fixed-size subtrees. This hybrid layout scales beyond RAM
//! while keeping common operations fast. With the `rocksdb` feature enabled, the lower
//! subtrees and leaves are stored in RocksDB. On reopen, the in-memory top is reconstructed
//! from cached depth-24 subtree roots.
//!
//! Examples below require the `rocksdb` feature.
//!
//! Open an existing RocksDB-backed tree:
//! ```no_run
//! use miden_crypto::merkle::{LargeSmt, RocksDbConfig, RocksDbStorage};
//!
//! # fn main() -> Result<(), Box<dyn std::error::Error>> {
//! let storage = RocksDbStorage::open(RocksDbConfig::new("/path/to/db"))?;
//! let smt = LargeSmt::new(storage)?; // reconstructs in-memory top if data exists
//! let _root = smt.root()?;
//! # Ok(())
//! # }
//! ```
//!
//! Initialize an empty RocksDB-backed tree and bulk-load entries:
//! ```no_run
//! use miden_crypto::{
//!     Felt, Word,
//!     merkle::{LargeSmt, RocksDbConfig, RocksDbStorage},
//! };
//!
//! # fn main() -> Result<(), Box<dyn std::error::Error>> {
//! let path = "/path/to/new-db";
//! if std::path::Path::new(path).exists() {
//!     std::fs::remove_dir_all(path)?;
//! }
//! std::fs::create_dir_all(path)?;
//!
//! let storage = RocksDbStorage::open(RocksDbConfig::new(path))?;
//! let mut smt = LargeSmt::new(storage)?; // empty tree
//!
//! // Prepare initial entries
//! let entries = vec![
//!     (
//!         Word::new([Felt::new(1), Felt::new(0), Felt::new(0), Felt::new(0)]),
//!         Word::new([Felt::new(10), Felt::new(20), Felt::new(30), Felt::new(40)]),
//!     ),
//!     (
//!         Word::new([Felt::new(2), Felt::new(0), Felt::new(0), Felt::new(0)]),
//!         Word::new([Felt::new(11), Felt::new(22), Felt::new(33), Felt::new(44)]),
//!     ),
//! ];
//!
//! // Bulk insert entries (faster than compute_mutations + apply_mutations)
//! smt.insert_batch(entries)?;
//! # Ok(())
//! # }
//! ```
//!
//! Apply batch updates (insertions and deletions):
//! ```no_run
//! use miden_crypto::{
//!     EMPTY_WORD, Felt, Word,
//!     merkle::{LargeSmt, RocksDbConfig, RocksDbStorage},
//! };
//!
//! # fn main() -> Result<(), Box<dyn std::error::Error>> {
//! let storage = RocksDbStorage::open(RocksDbConfig::new("/path/to/db"))?;
//! let mut smt = LargeSmt::new(storage)?;
//!
//! let k1 = Word::new([Felt::new(101), Felt::new(0), Felt::new(0), Felt::new(0)]);
//! let v1 = Word::new([Felt::new(1), Felt::new(2), Felt::new(3), Felt::new(4)]);
//! let k2 = Word::new([Felt::new(202), Felt::new(0), Felt::new(0), Felt::new(0)]);
//! let k3 = Word::new([Felt::new(303), Felt::new(0), Felt::new(0), Felt::new(0)]);
//! let v3 = Word::new([Felt::new(7), Felt::new(7), Felt::new(7), Felt::new(7)]);
//!
//! // EMPTY_WORD marks deletions
//! let updates = vec![(k1, v1), (k2, EMPTY_WORD), (k3, v3)];
//! smt.insert_batch(updates)?;
//! # Ok(())
//! # }
//! ```
//!
//! Quick initialization with `with_entries` (best for modest datasets/tests):
//! ```no_run
//! use miden_crypto::{
//!     Felt, Word,
//!     merkle::{LargeSmt, RocksDbConfig, RocksDbStorage},
//! };
//!
//! # fn main() -> Result<(), Box<dyn std::error::Error>> {
//! // Note: `with_entries` expects an EMPTY storage and performs an all-at-once build.
//! // Prefer `insert_batch` for large bulk loads.
//! let path = "/path/to/new-db";
//! if std::path::Path::new(path).exists() {
//!     std::fs::remove_dir_all(path)?;
//! }
//! std::fs::create_dir_all(path)?;
//!
//! let storage = RocksDbStorage::open(RocksDbConfig::new(path))?;
//! let entries = vec![
//!     (
//!         Word::new([Felt::new(1), Felt::new(0), Felt::new(0), Felt::new(0)]),
//!         Word::new([Felt::new(10), Felt::new(20), Felt::new(30), Felt::new(40)]),
//!     ),
//!     (
//!         Word::new([Felt::new(2), Felt::new(0), Felt::new(0), Felt::new(0)]),
//!         Word::new([Felt::new(11), Felt::new(22), Felt::new(33), Felt::new(44)]),
//!     ),
//! ];
//! let _smt = LargeSmt::with_entries(storage, entries)?;
//! # Ok(())
//! # }
//! ```
use alloc::{boxed::Box, vec::Vec};
use core::mem;

use num::Integer;
use rayon::prelude::*;

use super::{
    EMPTY_WORD, EmptySubtreeRoots, InnerNode, InnerNodeInfo, InnerNodes, LeafIndex, MerkleError,
    MutationSet, NodeIndex, Rpo256, SMT_DEPTH, Smt, SmtLeaf, SmtLeafError, SmtProof,
    SparseMerklePath, SparseMerkleTree, Word,
};
use crate::merkle::smt::{
    Map, NodeMutation, NodeMutations,
    full::concurrent::{
        MutatedSubtreeLeaves, PairComputations, SUBTREE_DEPTH, SubtreeLeaf, SubtreeLeavesIter,
        build_subtree, fetch_sibling_pair, process_sorted_pairs_to_leaves,
    },
};

mod error;
pub use error::LargeSmtError;

#[cfg(test)]
mod tests;

mod subtree;
pub use subtree::{Subtree, SubtreeError};

mod storage;
pub use storage::{MemoryStorage, SmtStorage, StorageError, StorageUpdateParts, StorageUpdates};
#[cfg(feature = "rocksdb")]
pub use storage::{RocksDbConfig, RocksDbStorage};

// CONSTANTS
// ================================================================================================

/// Number of levels of the tree that are stored in memory
const IN_MEMORY_DEPTH: u8 = 24;

/// Number of nodes that are stored in memory
const NUM_IN_MEMORY_LEAVES: usize = (1 << IN_MEMORY_DEPTH) - 1;

/// Number of subtree levels below in-memory depth (24-64 in steps of 8)
const NUM_SUBTREE_LEVELS: usize = 5;

/// How many subtrees we buffer before flushing them to storage **during the
/// SMT construction phase**.
///
/// * This constant is **only** used while building a fresh tree; incremental updates use their own
///   per-batch sizing.
/// * Construction is all-or-nothing: if the write fails we abort and rebuild from scratch, so we
///   allow larger batches that maximise I/O throughput instead of fine-grained rollback safety.
const CONSTRUCTION_SUBTREE_BATCH_SIZE: usize = 10_000;

// TYPES
// ================================================================================================

type Leaves = super::Leaves<SmtLeaf>;

/// Result of loading leaves from storage: (leaf indices, map of leaf index to leaf).
type LoadedLeaves = (Vec<u64>, Map<u64, Option<SmtLeaf>>);

/// Result of processing key-value pairs into mutated leaves for subtree building:
/// - `MutatedSubtreeLeaves`: Leaves organized for parallel subtree building
/// - `Map<u64, SmtLeaf>`: Map of leaf index to mutated leaf node (for storage updates)
/// - `Map<Word, Word>`: Changed key-value pairs
/// - `isize`: Leaf count delta
/// - `isize`: Entry count delta
type MutatedLeaves = (MutatedSubtreeLeaves, Map<u64, SmtLeaf>, Map<Word, Word>, isize, isize);

// LargeSmt
// ================================================================================================

/// A large-scale Sparse Merkle tree mapping 256-bit keys to 256-bit values, backed by pluggable
/// storage. Both keys and values are represented by 4 field elements.
///
/// Unlike the regular `Smt`, this implementation is designed for very large trees by using external
/// storage (such as RocksDB) for the bulk of the tree data, while keeping only the upper levels (up
/// to depth 24) in memory. This hybrid approach allows the tree to scale beyond memory limitations
/// while maintaining good performance for common operations.
///
/// All leaves sit at depth 64. The most significant element of the key is used to identify the leaf
/// to which the key maps.
///
/// A leaf is either empty, or holds one or more key-value pairs. An empty leaf hashes to the empty
/// word. Otherwise, a leaf hashes to the hash of its key-value pairs, ordered by key first, value
/// second.
///
/// The tree structure:
/// - Depths 0-23: Stored in memory as a flat array for fast access
/// - Depths 24-64: Stored in external storage organized as subtrees for efficient batch operations
#[derive(Debug)]
pub struct LargeSmt<S: SmtStorage> {
    storage: S,
    in_memory_nodes: Vec<Option<Box<InnerNode>>>,
}

impl<S: SmtStorage> LargeSmt<S> {
    // CONSTANTS
    // --------------------------------------------------------------------------------------------
    /// The default value used to compute the hash of empty leaves.
    pub const EMPTY_VALUE: Word = <Self as SparseMerkleTree<SMT_DEPTH>>::EMPTY_VALUE;

    /// Subtree depths for the subtrees stored in storage.
    pub const SUBTREE_DEPTHS: [u8; 5] = [56, 48, 40, 32, 24];

    // CONSTRUCTORS
    // --------------------------------------------------------------------------------------------

    /// Returns a new [LargeSmt] backed by the provided storage.
    ///
    /// The SMT's root is fetched from the storage backend. If the storage is empty the SMT is
    /// initialized with the root of an empty tree. Otherwise, materializes in-memory nodes from
    /// the top subtrees.
    ///
    /// # Errors
    /// Returns an error if fetching the root or initial in-memory nodes from the storage fails.
    pub fn new(storage: S) -> Result<Self, LargeSmtError> {
        let root = storage.get_root()?.unwrap_or(*EmptySubtreeRoots::entry(SMT_DEPTH, 0));

        let is_empty = !storage.has_leaves()?;

        // Initialize in-memory cache structure
        let mut in_memory_nodes: Vec<Option<Box<InnerNode>>> = vec![None; NUM_IN_MEMORY_LEAVES];

        // No leaves, return empty tree
        if is_empty {
            return Ok(Self { storage, in_memory_nodes });
        }

        let subtree_roots = storage.get_depth24()?;

        // convert subtree roots to SubtreeLeaf
        let mut leaf_subtrees: Vec<SubtreeLeaf> = subtree_roots
            .into_iter()
            .map(|(index, hash)| SubtreeLeaf { col: index, hash })
            .collect();
        leaf_subtrees.sort_by_key(|leaf| leaf.col);

        let mut subtree_leaves: Vec<Vec<SubtreeLeaf>> =
            SubtreeLeavesIter::from_leaves(&mut leaf_subtrees).collect();

        // build in-memory top of the tree
        for current_depth in (SUBTREE_DEPTH..=IN_MEMORY_DEPTH).step_by(SUBTREE_DEPTH as usize).rev()
        {
            let (nodes, mut subtree_roots): (Vec<Map<_, _>>, Vec<SubtreeLeaf>) = subtree_leaves
                .into_par_iter()
                .map(|subtree| {
                    debug_assert!(subtree.is_sorted());
                    debug_assert!(!subtree.is_empty());
                    let (nodes, subtree_root) = build_subtree(subtree, SMT_DEPTH, current_depth);
                    (nodes, subtree_root)
                })
                .unzip();
            subtree_leaves = SubtreeLeavesIter::from_leaves(&mut subtree_roots).collect();
            debug_assert!(!subtree_leaves.is_empty());

            for subtree_nodes in nodes {
                for (index, node) in subtree_nodes {
                    let memory_index = to_memory_index(&index);
                    in_memory_nodes[memory_index] = Some(Box::new(node));
                }
            }
        }

        // Check that the calculated root matches the root in storage
        assert_eq!(
            in_memory_nodes[0].as_ref().unwrap().hash(),
            root,
            "Tree reconstruction failed - root mismatch"
        );

        Ok(Self { storage, in_memory_nodes })
    }

    /// Returns a new [Smt] instantiated with leaves set as specified by the provided entries.
    ///
    /// If the `concurrent` feature is enabled, this function uses a parallel implementation to
    /// process the entries efficiently, otherwise it defaults to the sequential implementation.
    ///
    /// All leaves omitted from the entries list are set to [Self::EMPTY_VALUE].
    ///
    /// # Errors
    /// Returns an error if the provided entries contain multiple values for the same key.
    pub fn with_entries(
        storage: S,
        entries: impl IntoIterator<Item = (Word, Word)>,
    ) -> Result<Self, LargeSmtError> {
        let entries: Vec<(Word, Word)> = entries.into_iter().collect();

        if storage.has_leaves()? {
            return Err(StorageError::Unsupported(
                "Cannot create SMT with non-empty storage".into(),
            )
            .into());
        }
        let mut tree = LargeSmt::new(storage)?;
        if entries.is_empty() {
            return Ok(tree);
        }
        tree.build_subtrees(entries)?;
        Ok(tree)
    }

    // PUBLIC ACCESSORS
    // --------------------------------------------------------------------------------------------

    /// Returns the depth of the tree
    pub const fn depth(&self) -> u8 {
        SMT_DEPTH
    }

    /// Returns the root of the tree
    pub fn root(&self) -> Result<Word, LargeSmtError> {
        Ok(self.storage.get_root()?.unwrap_or(Self::EMPTY_ROOT))
    }

    /// Returns the number of non-empty leaves in this tree.
    ///
    /// Note that this may return a different value from [Self::num_entries()] as a single leaf may
    /// contain more than one key-value pair.
    ///
    /// # Errors
    /// Returns an error if there is a storage error when retrieving the leaf count.
    pub fn num_leaves(&self) -> Result<usize, LargeSmtError> {
        Ok(self.storage.leaf_count()?)
    }

    /// Returns the number of key-value pairs with non-default values in this tree.
    ///
    /// Note that this may return a different value from [Self::num_leaves()] as a single leaf may
    /// contain more than one key-value pair.
    ///
    /// Also note that this is currently an expensive operation is counting the number of entries
    /// requires iterating over all leaves of the tree.
    ///
    /// # Errors
    /// Returns an error if there is a storage error when retrieving the entry count.
    pub fn num_entries(&self) -> Result<usize, LargeSmtError> {
        Ok(self.storage.entry_count()?)
    }

    /// Returns the leaf to which `key` maps
    pub fn get_leaf(&self, key: &Word) -> SmtLeaf {
        <Self as SparseMerkleTree<SMT_DEPTH>>::get_leaf(self, key)
    }

    /// Returns the value associated with `key`
    pub fn get_value(&self, key: &Word) -> Word {
        <Self as SparseMerkleTree<SMT_DEPTH>>::get_value(self, key)
    }

    /// Returns an opening of the leaf associated with `key`. Conceptually, an opening is a Merkle
    /// path to the leaf, as well as the leaf itself.
    pub fn open(&self, key: &Word) -> SmtProof {
        <Self as SparseMerkleTree<SMT_DEPTH>>::open(self, key)
    }

    /// Returns a boolean value indicating whether the SMT is empty.
    ///
    /// # Errors
    /// Returns an error if there is a storage error when retrieving the root or leaf count.
    pub fn is_empty(&self) -> Result<bool, LargeSmtError> {
        let root = self.storage.get_root()?.unwrap_or(Self::EMPTY_ROOT);
        debug_assert_eq!(self.num_leaves()? == 0, root == Self::EMPTY_ROOT);
        Ok(root == Self::EMPTY_ROOT)
    }

    // ITERATORS
    // --------------------------------------------------------------------------------------------

    /// Returns an iterator over the leaves of this [Smt].
    /// Note: This iterator returns owned SmtLeaf values.
    ///
    /// # Errors
    /// Returns an error if the storage backend fails to create the iterator.
    pub fn leaves(
        &self,
    ) -> Result<impl Iterator<Item = (LeafIndex<SMT_DEPTH>, SmtLeaf)>, LargeSmtError> {
        let iter = self.storage.iter_leaves()?;
        Ok(iter.map(|(idx, leaf)| (LeafIndex::new_max_depth(idx), leaf)))
    }

    /// Returns an iterator over the key-value pairs of this [Smt].
    /// Note: This iterator returns owned (Word, Word) tuples.
    ///
    /// # Errors
    /// Returns an error if the storage backend fails to create the iterator.
    pub fn entries(&self) -> Result<impl Iterator<Item = (Word, Word)>, LargeSmtError> {
        let leaves_iter = self.leaves()?;
        Ok(leaves_iter.flat_map(|(_, leaf)| {
            // Collect the (Word, Word) tuples into an owned Vec
            // This ensures they outlive the 'leaf' from which they are derived.
            let owned_entries: Vec<(Word, Word)> = leaf.entries().to_vec();
            // Return an iterator over this owned Vec
            owned_entries.into_iter()
        }))
    }

    /// Returns an iterator over the inner nodes of this [Smt].
    ///
    /// # Errors
    /// Returns an error if the storage backend fails during iteration setup.
    pub fn inner_nodes(&self) -> Result<impl Iterator<Item = InnerNodeInfo> + '_, LargeSmtError> {
        // Pre-validate that storage is accessible
        let _ = self.storage.iter_subtrees()?;
        Ok(LargeSmtInnerNodeIterator::new(self))
    }

    // STATE MUTATORS
    // --------------------------------------------------------------------------------------------

    /// Inserts a value at the specified key, returning the previous value associated with that key.
    /// Recall that by definition, any key that hasn't been updated is associated with
    /// [`Self::EMPTY_VALUE`].
    ///
    /// This also recomputes all hashes between the leaf (associated with the key) and the root,
    /// updating the root itself.
    ///
    /// # Errors
    /// Returns an error if inserting the key-value pair would exceed
    /// [`MAX_LEAF_ENTRIES`](super::MAX_LEAF_ENTRIES) (1024 entries) in the leaf.
    pub fn insert(&mut self, key: Word, value: Word) -> Result<Word, MerkleError> {
        <Self as SparseMerkleTree<SMT_DEPTH>>::insert(self, key, value)
    }

    /// Inserts multiple key-value pairs into the tree in a single batch operation.
    ///
    /// This is the recommended method for bulk insertions, updates, and deletions. It efficiently
    /// processes all changes by loading each subtree and leaf only once, applying all mutations
    /// in-place, and leveraging parallel hashing throughout.
    ///
    /// To delete entries, pass [`EMPTY_WORD`](crate::EMPTY_WORD) as the value.
    ///
    /// # Returns
    /// Returns the new root hash of the tree after applying all changes.
    ///
    /// # Errors
    /// Returns an error if:
    /// - Any leaf would exceed [`MAX_LEAF_ENTRIES`](super::MAX_LEAF_ENTRIES) (1024 entries)
    /// - Storage operations fail
    ///
    /// # Example
    /// ```no_run
    /// use miden_crypto::{
    ///     EMPTY_WORD, Felt, Word,
    ///     merkle::{LargeSmt, RocksDbConfig, RocksDbStorage},
    /// };
    ///
    /// # fn main() -> Result<(), Box<dyn std::error::Error>> {
    /// let storage = RocksDbStorage::open(RocksDbConfig::new("/path/to/db"))?;
    /// let mut smt = LargeSmt::new(storage)?;
    ///
    /// let entries = vec![
    ///     // Insert new entries
    ///     (
    ///         Word::new([Felt::new(1), Felt::new(0), Felt::new(0), Felt::new(0)]),
    ///         Word::new([Felt::new(10), Felt::new(20), Felt::new(30), Felt::new(40)]),
    ///     ),
    ///     (
    ///         Word::new([Felt::new(2), Felt::new(0), Felt::new(0), Felt::new(0)]),
    ///         Word::new([Felt::new(11), Felt::new(22), Felt::new(33), Felt::new(44)]),
    ///     ),
    ///     // Delete an entry
    ///     (Word::new([Felt::new(3), Felt::new(0), Felt::new(0), Felt::new(0)]), EMPTY_WORD),
    /// ];
    ///
    /// let new_root = smt.insert_batch(entries)?;
    /// # Ok(())
    /// # }
    /// ```
    pub fn insert_batch(
        &mut self,
        kv_pairs: impl IntoIterator<Item = (Word, Word)>,
    ) -> Result<Word, LargeSmtError>
    where
        Self: Sized + Sync,
    {
        use rayon::prelude::*;

        // Sort key-value pairs by leaf index
        let mut sorted_kv_pairs: Vec<_> = kv_pairs.into_iter().collect();
        sorted_kv_pairs.par_sort_by_key(|(key, _)| Self::key_to_leaf_index(key).value());

        // Load leaves from storage
        let (_leaf_indices, leaf_map) = self.load_leaves_for_pairs(&sorted_kv_pairs)?;

        // Process leaves in parallel to get mutated leaves for tree building AND deltas
        let (mut leaves, mutated_leaf_nodes, _new_pairs, leaf_count_delta, entry_count_delta) =
            self.sorted_pairs_to_mutated_leaves_with_preloaded_leaves(sorted_kv_pairs, &leaf_map);

        // Early return if no mutations
        let old_root = self.root()?;
        if leaves.is_empty() {
            return Ok(old_root);
        }

        let mut loaded_subtrees: Map<NodeIndex, Option<Subtree>> = Map::new();

        // Process each depth level in reverse, stepping by the subtree depth
        for subtree_root_depth in
            (0..=SMT_DEPTH - SUBTREE_DEPTH).step_by(SUBTREE_DEPTH as usize).rev()
        {
            // Build mutations and apply them to loaded subtrees
            let (in_memory_mutations, mut subtree_roots, modified_subtrees) = leaves
                .into_par_iter()
                .map(|subtree_leaves| {
                    let subtree_root_index = NodeIndex::new_unchecked(
                        subtree_root_depth,
                        subtree_leaves[0].col >> SUBTREE_DEPTH,
                    );

                    let mut subtree_opt = if subtree_root_depth < IN_MEMORY_DEPTH {
                        // Use in-memory nodes
                        None
                    } else {
                        // Load subtree from storage
                        self.storage
                            .get_subtree(subtree_root_index)
                            .expect("Storage error getting subtree in insert_batch")
                            .or_else(|| Some(Subtree::new(subtree_root_index)))
                    };

                    debug_assert!(subtree_leaves.is_sorted() && !subtree_leaves.is_empty());

                    // Build mutations for the subtree
                    let (mutations, root) = self.build_subtree_mutations(
                        subtree_leaves,
                        SMT_DEPTH,
                        subtree_root_depth,
                        subtree_opt.as_ref(),
                    );

                    let (in_memory_mutations, subtree_modified) =
                        if subtree_root_depth < IN_MEMORY_DEPTH {
                            // Return the mutations and indicate that the subtree was not modified
                            (mutations, false)
                        } else {
                            // Apply mutations to the subtree
                            let modified = !mutations.is_empty();
                            if let Some(subtree) = subtree_opt.as_mut() {
                                for (index, mutation) in mutations {
                                    match mutation {
                                        NodeMutation::Removal => {
                                            subtree.remove_inner_node(index);
                                        },
                                        NodeMutation::Addition(node) => {
                                            subtree.insert_inner_node(index, node);
                                        },
                                    }
                                }
                            }
                            (NodeMutations::default(), modified)
                        };

                    // Check if subtree became empty
                    if let Some(ref subtree) = subtree_opt
                        && subtree.is_empty()
                    {
                        subtree_opt = None;
                    }

                    // Only include subtree in updates if it was modified
                    // If modified and became empty, we need to mark it for deletion (None)
                    let subtree_update = if subtree_modified {
                        Some((subtree_root_index, subtree_opt))
                    } else {
                        None
                    };

                    (in_memory_mutations, root, subtree_update)
                })
                .fold(
                    || (Vec::new(), Vec::new(), Vec::new()),
                    |(mut muts, mut roots, mut subtrees), (mem_muts, root, subtree_opt)| {
                        muts.extend(mem_muts);
                        roots.push(root);
                        if let Some(pair) = subtree_opt {
                            subtrees.push(pair);
                        }
                        (muts, roots, subtrees)
                    },
                )
                .reduce(
                    || (Vec::new(), Vec::new(), Vec::new()),
                    |(mut m1, mut r1, mut s1), (m2, r2, s2)| {
                        m1.extend(m2);
                        r1.extend(r2);
                        s1.extend(s2);
                        (m1, r1, s1)
                    },
                );

            // Apply in-memory mutations
            for (index, mutation) in in_memory_mutations {
                match mutation {
                    NodeMutation::Removal => self.remove_inner_node(index),
                    NodeMutation::Addition(node) => self.insert_inner_node(index, node),
                };
            }

            // Store modified subtrees
            for (idx, subtree_opt) in modified_subtrees {
                loaded_subtrees.insert(idx, subtree_opt);
            }

            // Prepare leaves for the next depth level
            leaves = SubtreeLeavesIter::from_leaves(&mut subtree_roots).collect();

            debug_assert!(!leaves.is_empty());
        }

        let new_root = leaves[0][0].hash;

        // Build leaf updates for storage (convert Empty to None for deletion)
        let mut leaf_update_map = leaf_map;

        for (idx, mutated_leaf) in mutated_leaf_nodes {
            let leaf_opt = match mutated_leaf {
                // Delete from storage
                SmtLeaf::Empty(_) => None,
                _ => Some(mutated_leaf),
            };
            leaf_update_map.insert(idx, leaf_opt);
        }

        // Atomic update to storage
        let updates = StorageUpdates::from_parts(
            leaf_update_map,
            loaded_subtrees,
            new_root,
            leaf_count_delta,
            entry_count_delta,
        );
        self.storage.apply(updates)?;

        Ok(new_root)
    }

    /// Computes what changes are necessary to insert the specified key-value pairs into this Merkle
    /// tree, allowing for validation before applying those changes.
    ///
    /// This method returns a [`MutationSet`], which contains all the information for inserting
    /// `kv_pairs` into this Merkle tree already calculated, including the new root hash, which can
    /// be queried with [`MutationSet::root()`]. Once a mutation set is returned,
    /// [`Smt::apply_mutations()`] can be called in order to commit these changes to the Merkle
    /// tree, or [`drop()`] to discard them.
    ///
    /// # Example
    /// ```
    /// # use miden_crypto::{Felt, Word};
    /// # use miden_crypto::merkle::{Smt, EmptySubtreeRoots, SMT_DEPTH};
    /// let mut smt = Smt::new();
    /// let pair = (Word::default(), Word::default());
    /// let mutations = smt.compute_mutations(vec![pair]).expect("compute_mutations ok");
    /// assert_eq!(mutations.root(), *EmptySubtreeRoots::entry(SMT_DEPTH, 0));
    /// smt.apply_mutations(mutations);
    /// assert_eq!(smt.root(), *EmptySubtreeRoots::entry(SMT_DEPTH, 0));
    /// ```
    pub fn compute_mutations(
        &self,
        kv_pairs: impl IntoIterator<Item = (Word, Word)>,
    ) -> Result<MutationSet<SMT_DEPTH, Word, Word>, LargeSmtError>
    where
        Self: Sized + Sync,
    {
        // Collect and sort key-value pairs by their corresponding leaf index
        let mut sorted_kv_pairs: Vec<_> = kv_pairs.into_iter().collect();
        sorted_kv_pairs.par_sort_unstable_by_key(|(key, _)| Self::key_to_leaf_index(key).value());

<<<<<<< HEAD
        // Load leaves from storage using helper
        let (_leaf_indices, leaf_map) = self.load_leaves_for_pairs(&sorted_kv_pairs)?;
=======
        // Collect the unique leaf indices
        let mut leaf_indices: Vec<u64> = sorted_kv_pairs
            .iter()
            .map(|(key, _)| Self::key_to_leaf_index(key).value())
            .collect();
        leaf_indices.dedup();
        leaf_indices.sort_unstable();

        // Get leaves from storage
        let leaves_from_storage = self.storage.get_leaves(&leaf_indices)?;

        // Map leaf indices to their corresponding leaves
        let leaf_map: Map<u64, SmtLeaf> = leaf_indices
            .into_iter()
            .zip(leaves_from_storage)
            .filter_map(|(index, maybe_leaf)| maybe_leaf.map(|leaf| (index, leaf)))
            .collect();
>>>>>>> 1358a23a

        // Convert sorted pairs into mutated leaves and capture any new pairs
        let (mut leaves, _mutated_leaf_nodes, new_pairs, _leaf_count_delta, _entry_count_delta) =
            self.sorted_pairs_to_mutated_leaves_with_preloaded_leaves(sorted_kv_pairs, &leaf_map);

        // If no mutations, return an empty mutation set
        let old_root = self.root()?;
        if leaves.is_empty() {
            return Ok(MutationSet {
                old_root,
                new_root: old_root,
                node_mutations: NodeMutations::default(),
                new_pairs,
            });
        }

        let mut node_mutations = NodeMutations::default();

        // Process each depth level in reverse, stepping by the subtree depth
        for subtree_root_depth in
            (0..=SMT_DEPTH - SUBTREE_DEPTH).step_by(SUBTREE_DEPTH as usize).rev()
        {
            // Parallel processing of each subtree to generate mutations and roots
            let (mutations_per_subtree, mut subtree_roots): (Vec<_>, Vec<_>) = leaves
                .into_par_iter()
                .map(|subtree_leaves| {
                    let subtree_opt = if subtree_root_depth < IN_MEMORY_DEPTH {
                        None
                    } else {
                        // Compute subtree root index
                        let subtree_root_index = NodeIndex::new_unchecked(
                            subtree_root_depth,
                            subtree_leaves[0].col >> SUBTREE_DEPTH,
                        );
                        self.storage
                            .get_subtree(subtree_root_index)
                            .expect("Storage error getting subtree in compute_mutations")
                    };
                    debug_assert!(subtree_leaves.is_sorted() && !subtree_leaves.is_empty());
                    self.build_subtree_mutations(
                        subtree_leaves,
                        SMT_DEPTH,
                        subtree_root_depth,
                        subtree_opt.as_ref(),
                    )
                })
                .unzip();

            // Prepare leaves for the next depth level
            leaves = SubtreeLeavesIter::from_leaves(&mut subtree_roots).collect();

            // Aggregate all node mutations
            node_mutations.extend(mutations_per_subtree.into_iter().flatten());

            debug_assert!(!leaves.is_empty());
        }

        let new_root = leaves[0][0].hash;

        // Create mutation set
        let mutation_set = MutationSet {
            old_root: self.root()?,
            new_root,
            node_mutations,
            new_pairs,
        };

        // There should be mutations and new pairs at this point
        debug_assert!(
            !mutation_set.node_mutations().is_empty() && !mutation_set.new_pairs().is_empty()
        );

        Ok(mutation_set)
    }

    /// Applies the prospective mutations computed with [`Smt::compute_mutations()`] to this tree.
    ///
    /// # Errors
    /// If `mutations` was computed on a tree with a different root than this one, returns
    /// [`MerkleError::ConflictingRoots`] with a two-item [`Vec`]. The first item is the root hash
    /// the `mutations` were computed against, and the second item is the actual current root of
    /// this tree.
    pub fn apply_mutations(
        &mut self,
        mutations: MutationSet<SMT_DEPTH, Word, Word>,
    ) -> Result<(), LargeSmtError> {
        use NodeMutation::*;
        use rayon::prelude::*;
        let MutationSet {
            old_root,
            node_mutations,
            new_pairs,
            new_root,
        } = mutations;

        // Guard against accidentally trying to apply mutations that were computed against a
        // different tree, including a stale version of this tree.
        let expected_root = self.root()?;
        if old_root != expected_root {
            return Err(LargeSmtError::Merkle(MerkleError::ConflictingRoots {
                expected_root,
                actual_root: old_root,
            }));
        }

        // Sort mutations
        let mut sorted_mutations: Vec<_> = Vec::from_iter(node_mutations);
        sorted_mutations.par_sort_unstable_by_key(|(index, _)| Subtree::find_subtree_root(*index));

        // Collect all unique subtree root indexes needed
        let mut subtree_roots_indices: Vec<NodeIndex> = sorted_mutations
            .iter()
            .filter_map(|(index, _)| {
                if index.depth() < IN_MEMORY_DEPTH {
                    None
                } else {
                    Some(Subtree::find_subtree_root(*index))
                }
            })
            .collect();
        subtree_roots_indices.dedup();

        // Read all subtrees at once
        let subtrees_from_storage = self.storage.get_subtrees(&subtree_roots_indices)?;

        // Map the subtrees
        let mut loaded_subtrees: Map<NodeIndex, Option<Subtree>> = subtree_roots_indices
            .into_iter()
            .zip(subtrees_from_storage)
            .map(|(root_index, subtree_opt)| {
                (root_index, Some(subtree_opt.unwrap_or_else(|| Subtree::new(root_index))))
            })
            .collect();

        // Process mutations
        for (index, mutation) in sorted_mutations {
            if index.depth() < IN_MEMORY_DEPTH {
                match mutation {
                    Removal => self.remove_inner_node(index),
                    Addition(node) => self.insert_inner_node(index, node),
                };
            } else {
                let subtree_root_index = Subtree::find_subtree_root(index);
                let subtree = loaded_subtrees
                    .get_mut(&subtree_root_index)
                    .expect("Subtree map entry must exist")
                    .as_mut()
                    .expect("Subtree must exist as it was either fetched or created");

                match mutation {
                    Removal => subtree.remove_inner_node(index),
                    Addition(node) => subtree.insert_inner_node(index, node),
                };
            }
        }

        // Go through subtrees, see if any are empty, and if so remove them
        for (_index, subtree) in loaded_subtrees.iter_mut() {
            if subtree.as_ref().is_some_and(|s| s.is_empty()) {
                *subtree = None;
            }
        }

        // Collect and sort key-value pairs by their corresponding leaf index
        let mut sorted_kv_pairs: Vec<_> = new_pairs.iter().map(|(k, v)| (*k, *v)).collect();
        sorted_kv_pairs.par_sort_by_key(|(key, _)| Self::key_to_leaf_index(key).value());

        // Collect the unique leaf indices
        let mut leaf_indices: Vec<u64> = sorted_kv_pairs
            .iter()
            .map(|(key, _)| Self::key_to_leaf_index(key).value())
            .collect();
        leaf_indices.par_sort_unstable();
        leaf_indices.dedup();

        // Get leaves from storage
        let leaves = self.storage.get_leaves(&leaf_indices)?;

        // Map leaf indices to their corresponding leaves
        let mut leaf_map: Map<u64, Option<SmtLeaf>> =
            leaf_indices.into_iter().zip(leaves).collect();

        let mut leaf_count_delta = 0isize;
        let mut entry_count_delta = 0isize;

        for (key, value) in new_pairs {
            let idx = Self::key_to_leaf_index(&key).value();
            // Get leaf
            let entry = leaf_map.entry(idx).or_insert(None);

            // New values is empty, handle deletion
            if value == Self::EMPTY_VALUE {
                if let Some(leaf) = entry {
                    // Leaf exists, handle deletion
                    if leaf.remove(key).1 {
                        // Key had previous value, decrement entry count
                        entry_count_delta -= 1;
                        if leaf.is_empty() {
                            // Leaf is now empty, remove it and decrement leaf count
                            *entry = None;
                            leaf_count_delta -= 1;
                        }
                    }
                }
            } else {
                // New value is not empty, handle update or create
                match entry {
                    Some(leaf) => {
                        // Leaf exists, handle update
                        if leaf.insert(key, value).expect("Failed to insert value").is_none() {
                            // Key had no previous value, increment entry count
                            entry_count_delta += 1;
                        }
                    },
                    None => {
                        // Leaf does not exist, create it
                        *entry = Some(SmtLeaf::Single((key, value)));
                        // Increment both entry and leaf count
                        entry_count_delta += 1;
                        leaf_count_delta += 1;
                    },
                }
            }
        }

        let updates = StorageUpdates::from_parts(
            leaf_map,
            loaded_subtrees,
            new_root,
            leaf_count_delta,
            entry_count_delta,
        );
        self.storage.apply(updates)?;
        Ok(())
    }

    /// Applies the prospective mutations computed with [`Smt::compute_mutations()`] to this tree
    /// and returns the reverse mutation set.
    ///
    /// Applying the reverse mutation sets to the updated tree will revert the changes.
    ///
    /// # Errors
    /// If `mutations` was computed on a tree with a different root than this one, returns
    /// [`MerkleError::ConflictingRoots`] with a two-item [`Vec`]. The first item is the root hash
    /// the `mutations` were computed against, and the second item is the actual current root of
    /// this tree.
    pub fn apply_mutations_with_reversion(
        &mut self,
        mutations: MutationSet<SMT_DEPTH, Word, Word>,
    ) -> Result<MutationSet<SMT_DEPTH, Word, Word>, LargeSmtError>
    where
        Self: Sized,
    {
        use NodeMutation::*;
        let MutationSet {
            old_root,
            node_mutations,
            new_pairs,
            new_root,
        } = mutations;

        let mut reverse_mutations = NodeMutations::new();
        for (index, mutation) in node_mutations {
            match mutation {
                Removal => {
                    if let Some(node) = self.remove_inner_node(index) {
                        reverse_mutations.insert(index, Addition(node));
                    }
                },
                Addition(node) => {
                    if let Some(old_node) = self.insert_inner_node(index, node) {
                        reverse_mutations.insert(index, Addition(old_node));
                    } else {
                        reverse_mutations.insert(index, Removal);
                    }
                },
            }
        }

        let mut reverse_pairs = Map::new();
        for (key, value) in new_pairs {
            if let Some(old_value) = self.insert_value(key, value)? {
                reverse_pairs.insert(key, old_value);
            } else {
                reverse_pairs.insert(key, Self::EMPTY_VALUE);
            }
        }

        self.set_root(new_root);

        Ok(MutationSet {
            old_root: new_root,
            node_mutations: reverse_mutations,
            new_pairs: reverse_pairs,
            new_root: old_root,
        })
    }

    // HELPERS
    // --------------------------------------------------------------------------------------------

    fn build_subtrees(&mut self, mut entries: Vec<(Word, Word)>) -> Result<(), MerkleError> {
        entries.par_sort_unstable_by_key(|item| {
            let index = Self::key_to_leaf_index(&item.0);
            index.value()
        });
        self.build_subtrees_from_sorted_entries(entries)?;
        Ok(())
    }

    fn build_subtrees_from_sorted_entries(
        &mut self,
        entries: Vec<(Word, Word)>,
    ) -> Result<(), MerkleError> {
        let PairComputations {
            leaves: mut leaf_subtrees,
            nodes: initial_leaves,
        } = Smt::sorted_pairs_to_leaves(entries)?;

        if initial_leaves.is_empty() {
            return Ok(());
        }

        // Store the initial leaves
        self.storage.set_leaves(initial_leaves).expect("Failed to store initial leaves");

        // build deep (disk-backed) subtrees
        leaf_subtrees = std::thread::scope(|scope| {
            let (sender, receiver) = flume::bounded(CONSTRUCTION_SUBTREE_BATCH_SIZE);
            let storage: &S = &self.storage;

            scope.spawn(move || -> Result<(), MerkleError> {
                let mut subtrees: Vec<Subtree> =
                    Vec::with_capacity(CONSTRUCTION_SUBTREE_BATCH_SIZE);
                for subtree in receiver.iter() {
                    subtrees.push(subtree);
                    if subtrees.len() == CONSTRUCTION_SUBTREE_BATCH_SIZE {
                        let subtrees_clone = mem::take(&mut subtrees);
                        storage
                            .set_subtrees(subtrees_clone)
                            .expect("Writer thread failed to set subtrees");
                    }
                }
                storage.set_subtrees(subtrees).expect("Writer thread failed to set subtrees");
                Ok(())
            });

            for bottom_depth in (IN_MEMORY_DEPTH + SUBTREE_DEPTH..=SMT_DEPTH)
                .step_by(SUBTREE_DEPTH as usize)
                .rev()
            {
                let mut subtree_roots: Vec<SubtreeLeaf> = leaf_subtrees
                    .into_par_iter()
                    .map(|subtree_leaves| {
                        debug_assert!(subtree_leaves.is_sorted());
                        debug_assert!(!subtree_leaves.is_empty());
                        let (nodes, subtree_root) =
                            build_subtree(subtree_leaves, SMT_DEPTH, bottom_depth);

                        let subtree_root_index =
                            NodeIndex::new(bottom_depth - SUBTREE_DEPTH, subtree_root.col).unwrap();
                        let mut subtree = Subtree::new(subtree_root_index);
                        for (index, node) in nodes {
                            subtree.insert_inner_node(index, node);
                        }
                        sender.send(subtree).expect("Flume channel disconnected unexpectedly");
                        subtree_root
                    })
                    .collect();
                leaf_subtrees = SubtreeLeavesIter::from_leaves(&mut subtree_roots).collect();
                debug_assert!(!leaf_subtrees.is_empty());
            }

            drop(sender);
            leaf_subtrees
        });

        // build top of the tree (in-memory only, normal insert)
        for bottom_depth in (SUBTREE_DEPTH..=IN_MEMORY_DEPTH).step_by(SUBTREE_DEPTH as usize).rev()
        {
            let (nodes, mut subtree_roots): (Vec<Map<_, _>>, Vec<SubtreeLeaf>) = leaf_subtrees
                .into_par_iter()
                .map(|subtree| {
                    debug_assert!(subtree.is_sorted());
                    debug_assert!(!subtree.is_empty());
                    let (nodes, subtree_root) = build_subtree(subtree, SMT_DEPTH, bottom_depth);
                    (nodes, subtree_root)
                })
                .unzip();
            leaf_subtrees = SubtreeLeavesIter::from_leaves(&mut subtree_roots).collect();
            debug_assert!(!leaf_subtrees.is_empty());

            for subtree_nodes in nodes {
                self.insert_inner_nodes_batch(subtree_nodes.into_iter());
            }
        }
        self.set_root(self.get_inner_node(NodeIndex::root()).hash());
        Ok(())
    }

    // MUTATIONS
    // --------------------------------------------------------------------------------------------

    /// Helper function to load leaves from storage for a set of key-value pairs.
    /// Returns the deduplicated leaf indices and a map of loaded leaves.
    fn load_leaves_for_pairs(
        &self,
        sorted_kv_pairs: &[(Word, Word)],
    ) -> Result<LoadedLeaves, LargeSmtError> {
        use rayon::prelude::*;

        // Collect the unique leaf indices
        let mut leaf_indices: Vec<u64> = sorted_kv_pairs
            .iter()
            .map(|(key, _)| Self::key_to_leaf_index(key).value())
            .collect();
        leaf_indices.dedup();
        leaf_indices.par_sort_unstable();

        // Get leaves from storage
        let leaves_from_storage = self.storage.get_leaves(&leaf_indices)?;

        // Map leaf indices to their corresponding leaves
        let leaf_map: Map<u64, Option<SmtLeaf>> = leaf_indices
            .iter()
            .zip(leaves_from_storage)
            .map(|(index, maybe_leaf)| (*index, maybe_leaf))
            .collect();

        Ok((leaf_indices, leaf_map))
    }

    /// Computes leaves from a set of key-value pairs and current leaf values.
    ///
    /// Returns: (leaves for tree building, map of mutated leaf nodes, changed key-value pairs,
    /// leaf_delta, entry_delta)
    fn sorted_pairs_to_mutated_leaves_with_preloaded_leaves(
        &self,
        pairs: Vec<(Word, Word)>,
        leaf_map: &Map<u64, Option<SmtLeaf>>,
    ) -> MutatedLeaves {
        // Map to track new key-value pairs for mutated leaves
        let mut new_pairs = Map::new();
        let mut leaf_count_delta = 0isize;
        let mut entry_count_delta = 0isize;

        let accumulator = process_sorted_pairs_to_leaves(pairs, |leaf_pairs| {
            let leaf_index = LeafIndex::<SMT_DEPTH>::from(leaf_pairs[0].0);
            let old_leaf_opt = leaf_map.get(&leaf_index.value()).and_then(|opt| opt.as_ref());
            let old_entry_count = old_leaf_opt.map(|leaf| leaf.entries().len()).unwrap_or(0);

            let mut leaf = old_leaf_opt
                .cloned()
                .unwrap_or_else(|| SmtLeaf::new_empty(leaf_pairs[0].0.into()));

            let mut leaf_changed = false;
            for (key, value) in leaf_pairs {
                // Check if the value has changed
                let old_value = new_pairs.get(&key).cloned().unwrap_or_else(|| {
                    // Safe to unwrap: `leaf_pairs` contains keys all belonging to this leaf.
                    // `SmtLeaf::get_value()` only returns `None` if the key does not belong to the
                    // leaf, which cannot happen due to the sorting/grouping
                    // logic in `process_sorted_pairs_to_leaves()`.
                    leaf.get_value(&key).unwrap()
                });

                if value != old_value {
                    // Update the leaf and track the new key-value pair
                    leaf = self
                        .construct_prospective_leaf(leaf, &key, &value)
                        .expect("Failed to construct prospective leaf");
                    new_pairs.insert(key, value);
                    leaf_changed = true;
                }
            }

            if leaf_changed {
                // Calculate deltas
                let new_entry_count = leaf.entries().len();

                match (&leaf, old_leaf_opt) {
                    (SmtLeaf::Empty(_), Some(_)) => {
                        // Leaf was deleted
                        leaf_count_delta -= 1;
                        entry_count_delta -= old_entry_count as isize;
                    },
                    (SmtLeaf::Empty(_), None) => {
                        // Was empty, still empty (shouldn't happen with leaf_changed=true)
                    },
                    (_, None) => {
                        // New leaf created
                        leaf_count_delta += 1;
                        entry_count_delta += new_entry_count as isize;
                    },
                    (_, Some(_)) => {
                        // Leaf updated (not empty)
                        entry_count_delta += new_entry_count as isize - old_entry_count as isize;
                    },
                }

                // Only return the leaf if it actually changed
                Ok(Some(leaf))
            } else {
                // Return None if leaf hasn't changed
                Ok(None)
            }
        });
        // The closure is the only possible source of errors.
        // Since it never returns an error - only `Ok(Some(_))` or `Ok(None)` - we can safely assume
        // `accumulator` is always `Ok(_)`.
        let accumulator = accumulator.expect("process_sorted_pairs_to_leaves never fails");
        (
            accumulator.leaves,
            accumulator.nodes,
            new_pairs,
            leaf_count_delta,
            entry_count_delta,
        )
    }

    /// Computes the node mutations and the root of a subtree
    fn build_subtree_mutations(
        &self,
        mut leaves: Vec<SubtreeLeaf>,
        tree_depth: u8,
        subtree_root_depth: u8,
        subtree: Option<&Subtree>,
    ) -> (NodeMutations, SubtreeLeaf)
    where
        Self: Sized,
    {
        let bottom_depth = subtree_root_depth + SUBTREE_DEPTH;

        debug_assert!(bottom_depth <= tree_depth);
        debug_assert!(Integer::is_multiple_of(&bottom_depth, &SUBTREE_DEPTH));
        debug_assert!(leaves.len() <= usize::pow(2, SUBTREE_DEPTH as u32));

        let mut node_mutations: NodeMutations = Default::default();
        let mut next_leaves: Vec<SubtreeLeaf> = Vec::with_capacity(leaves.len() / 2);

        for current_depth in (subtree_root_depth..bottom_depth).rev() {
            debug_assert!(current_depth <= bottom_depth);

            let next_depth = current_depth + 1;
            let mut iter = leaves.drain(..).peekable();

            while let Some(first_leaf) = iter.next() {
                // This constructs a valid index because next_depth will never exceed the depth of
                // the tree.
                let parent_index = NodeIndex::new_unchecked(next_depth, first_leaf.col).parent();
                let parent_node = if let Some(sub) = subtree {
                    sub.get_inner_node(parent_index).unwrap_or_else(|| {
                        EmptySubtreeRoots::get_inner_node(SMT_DEPTH, parent_index.depth())
                    })
                } else if subtree_root_depth >= IN_MEMORY_DEPTH {
                    EmptySubtreeRoots::get_inner_node(SMT_DEPTH, parent_index.depth())
                } else {
                    self.get_inner_node(parent_index)
                };
                let combined_node = fetch_sibling_pair(&mut iter, first_leaf, parent_node);
                let combined_hash = combined_node.hash();

                let &empty_hash = EmptySubtreeRoots::entry(tree_depth, current_depth);

                // Add the parent node even if it is empty for proper upward updates
                next_leaves.push(SubtreeLeaf {
                    col: parent_index.value(),
                    hash: combined_hash,
                });

                node_mutations.insert(
                    parent_index,
                    if combined_hash != empty_hash {
                        NodeMutation::Addition(combined_node)
                    } else {
                        NodeMutation::Removal
                    },
                );
            }
            drop(iter);
            leaves = mem::take(&mut next_leaves);
        }

        debug_assert_eq!(leaves.len(), 1);
        let root_leaf = leaves.pop().unwrap();
        (node_mutations, root_leaf)
    }

    // STORAGE
    // --------------------------------------------------------------------------------------------

    // Inserts batch of upper inner nodes
    fn insert_inner_nodes_batch(
        &mut self,
        nodes: impl IntoIterator<Item = (NodeIndex, InnerNode)>,
    ) {
        for (index, node) in nodes {
            if index.depth() < IN_MEMORY_DEPTH {
                let memory_index = to_memory_index(&index);
                self.in_memory_nodes[memory_index] = Some(Box::new(node));
            }
        }
    }
}

impl<S: SmtStorage> SparseMerkleTree<SMT_DEPTH> for LargeSmt<S> {
    type Key = Word;
    type Value = Word;
    type Leaf = SmtLeaf;
    type Opening = SmtProof;

    const EMPTY_VALUE: Self::Value = EMPTY_WORD;
    const EMPTY_ROOT: Word = *EmptySubtreeRoots::entry(SMT_DEPTH, 0);

    fn from_raw_parts(
        _inner_nodes: InnerNodes,
        _leaves: Leaves,
        _root: Word,
    ) -> Result<Self, MerkleError> {
        // This method is not supported
        panic!("LargeSmt::from_raw_parts is not supported");
    }

    fn root(&self) -> Word {
        self.storage.get_root().ok().flatten().unwrap_or(Self::EMPTY_ROOT)
    }

    fn set_root(&mut self, root: Word) {
        self.storage.set_root(root).expect("Failed to set root");
    }

    fn get_inner_node(&self, index: NodeIndex) -> InnerNode {
        if index.depth() < IN_MEMORY_DEPTH {
            let memory_index = to_memory_index(&index);
            return match &self.in_memory_nodes[memory_index] {
                Some(boxed_node) => (**boxed_node).clone(),
                None => EmptySubtreeRoots::get_inner_node(SMT_DEPTH, index.depth()),
            };
        }

        self.storage
            .get_inner_node(index)
            .expect("Failed to get inner node")
            .unwrap_or_else(|| EmptySubtreeRoots::get_inner_node(SMT_DEPTH, index.depth()))
    }

    fn insert_inner_node(&mut self, index: NodeIndex, inner_node: InnerNode) -> Option<InnerNode> {
        if index.depth() < IN_MEMORY_DEPTH {
            let i = to_memory_index(&index);
            let old_option_box = self.in_memory_nodes[i].replace(Box::new(inner_node));
            return old_option_box.map(|boxed_node| *boxed_node);
        }
        self.storage
            .set_inner_node(index, inner_node)
            .expect("Failed to store inner node")
    }

    fn remove_inner_node(&mut self, index: NodeIndex) -> Option<InnerNode> {
        if index.depth() < IN_MEMORY_DEPTH {
            let memory_index = to_memory_index(&index);
            let old_option_box = self.in_memory_nodes[memory_index].take();
            return old_option_box.map(|boxed_node| *boxed_node);
        }
        self.storage.remove_inner_node(index).expect("Failed to remove inner node")
    }

    fn insert(&mut self, key: Self::Key, value: Self::Value) -> Result<Self::Value, MerkleError> {
        let old_value = self.get_value(&key);
        // if the old value and new value are the same, there is nothing to update
        if value == old_value {
            return Ok(value);
        }

        let mutations = self
            .compute_mutations([(key, value)])
            .expect("Failed to compute mutations in insert");
        self.apply_mutations(mutations).expect("Failed to apply mutations in insert");

        Ok(old_value)
    }

    fn insert_value(
        &mut self,
        key: Self::Key,
        value: Self::Value,
    ) -> Result<Option<Self::Value>, MerkleError> {
        // inserting an `EMPTY_VALUE` is equivalent to removing any value associated with `key`
        let index = Self::key_to_leaf_index(&key).value();
        if value != Self::EMPTY_VALUE {
            match self.storage.insert_value(index, key, value) {
                Ok(prev) => Ok(prev),
                Err(StorageError::Leaf(SmtLeafError::TooManyLeafEntries { actual })) => {
                    Err(MerkleError::TooManyLeafEntries { actual })
                },
                Err(_) => {
                    panic!("Storage error during insert_value");
                },
            }
        } else {
            Ok(self.storage.remove_value(index, key).expect("Failed to remove value"))
        }
    }

    fn get_value(&self, key: &Self::Key) -> Self::Value {
        let leaf_pos = LeafIndex::<SMT_DEPTH>::from(*key);
        match self.storage.get_leaf(leaf_pos.value()) {
            Ok(Some(leaf)) => leaf.get_value(key).unwrap_or_default(),
            Ok(None) => EMPTY_WORD,
            Err(_) => {
                panic!("Storage error during get_leaf in get_value");
            },
        }
    }

    fn get_leaf(&self, key: &Word) -> Self::Leaf {
        let leaf_pos = LeafIndex::<SMT_DEPTH>::from(*key).value();
        match self.storage.get_leaf(leaf_pos) {
            Ok(Some(leaf)) => leaf,
            Ok(None) => SmtLeaf::new_empty((*key).into()),
            Err(_) => {
                panic!("Storage error during get_leaf in get_leaf");
            },
        }
    }

    fn hash_leaf(leaf: &Self::Leaf) -> Word {
        leaf.hash()
    }

    fn construct_prospective_leaf(
        &self,
        mut existing_leaf: SmtLeaf,
        key: &Word,
        value: &Word,
    ) -> Result<SmtLeaf, SmtLeafError> {
        debug_assert_eq!(existing_leaf.index(), Self::key_to_leaf_index(key));

        match existing_leaf {
            SmtLeaf::Empty(_) => Ok(SmtLeaf::new_single(*key, *value)),
            _ => {
                if *value != EMPTY_WORD {
                    existing_leaf.insert(*key, *value)?;
                } else {
                    existing_leaf.remove(*key);
                }

                Ok(existing_leaf)
            },
        }
    }

    fn open(&self, key: &Self::Key) -> Self::Opening {
        let leaf = self.get_leaf(key);

        let mut idx: NodeIndex = LeafIndex::from(*key).into();

        let subtree_roots: Vec<NodeIndex> = (0..NUM_SUBTREE_LEVELS)
            .scan(idx.parent(), |cursor, _| {
                let subtree_root = Subtree::find_subtree_root(*cursor);
                *cursor = subtree_root.parent();
                Some(subtree_root)
            })
            .collect();
        // cache subtrees in memory
        let mut cache = Map::<NodeIndex, Subtree>::new();
        for &root in &subtree_roots {
            let subtree =
                match self.storage.get_subtree(root).expect("storage error fetching subtree") {
                    Some(st) => st,
                    None => Subtree::new(root),
                };
            cache.insert(root, subtree);
        }
        let mut path = Vec::with_capacity(idx.depth() as usize);
        while idx.depth() > 0 {
            let is_right = idx.is_value_odd();
            idx = idx.parent();

            let sibling_hash = if idx.depth() < IN_MEMORY_DEPTH {
                // top levels in memory
                let InnerNode { left, right } = self.get_inner_node(idx);
                if is_right { left } else { right }
            } else {
                // deep levels come from our 5 preloaded subtrees
                let root = Subtree::find_subtree_root(idx);
                let subtree = &cache[&root];
                let InnerNode { left, right } = subtree
                    .get_inner_node(idx)
                    .unwrap_or_else(|| EmptySubtreeRoots::get_inner_node(SMT_DEPTH, idx.depth()));
                if is_right { left } else { right }
            };

            path.push(sibling_hash);
        }

        let merkle_path =
            SparseMerklePath::from_sized_iter(path).expect("failed to convert to SparseMerklePath");
        Self::path_and_leaf_to_opening(merkle_path, leaf)
    }

    fn key_to_leaf_index(key: &Word) -> LeafIndex<SMT_DEPTH> {
        let most_significant_felt = key[3];
        LeafIndex::new_max_depth(most_significant_felt.as_int())
    }

    fn path_and_leaf_to_opening(path: SparseMerklePath, leaf: SmtLeaf) -> SmtProof {
        SmtProof::new_unchecked(path, leaf)
    }
}

impl<S: SmtStorage> PartialEq for LargeSmt<S> {
    /// Compares two LargeSmt instances based on their root hash and metadata.
    ///
    /// Note: This comparison only checks the root hash and counts, not the underlying
    /// storage contents. Two SMTs with the same root should be cryptographically
    /// equivalent, but this doesn't verify the storage backends are identical.
    fn eq(&self, other: &Self) -> bool {
        self.root().unwrap() == other.root().unwrap()
            && self.num_leaves().unwrap() == other.num_leaves().unwrap()
            && self.num_entries().unwrap() == other.num_entries().unwrap()
    }
}

impl<S: SmtStorage> Eq for LargeSmt<S> {}

// Note: Clone is intentionally not implemented for LargeSmt because:
// 1. Cloning would only clone the in-memory portion and share storage via Arc
// 2. This doesn't actually clone the underlying disk data, which is misleading
// 3. Users should be explicit about sharing LargeSmt instances via Arc if needed

fn to_memory_index(index: &NodeIndex) -> usize {
    debug_assert!(index.depth() < IN_MEMORY_DEPTH);
    debug_assert!(index.value() < (1 << index.depth()));
    ((1usize << index.depth()) - 1) + index.value() as usize
}

// ITERATORS
// ================================================================================================

enum InnerNodeIteratorState<'a> {
    InMemory {
        current_index: usize,
        large_smt_in_memory_nodes: &'a Vec<Option<Box<InnerNode>>>,
    },
    Subtree {
        subtree_iter: Box<dyn Iterator<Item = Subtree> + 'a>,
        current_subtree_node_iter: Option<Box<dyn Iterator<Item = InnerNodeInfo> + 'a>>,
    },
    Done,
}

pub struct LargeSmtInnerNodeIterator<'a, S: SmtStorage> {
    large_smt: &'a LargeSmt<S>,
    state: InnerNodeIteratorState<'a>,
}

impl<'a, S: SmtStorage> LargeSmtInnerNodeIterator<'a, S> {
    fn new(large_smt: &'a LargeSmt<S>) -> Self {
        // in-memory nodes should never be empty
        Self {
            large_smt,
            state: InnerNodeIteratorState::InMemory {
                current_index: 0,
                large_smt_in_memory_nodes: &large_smt.in_memory_nodes,
            },
        }
    }
}

impl<S: SmtStorage> Iterator for LargeSmtInnerNodeIterator<'_, S> {
    type Item = InnerNodeInfo;

    /// Returns the next inner node info in the tree.
    ///
    /// The iterator operates in three phases:
    /// 1. InMemory: Iterates through the in-memory nodes (depths 0-IN_MEMORY_DEPTH-1)
    /// 2. Subtree: Iterates through nodes in storage subtrees (depths IN_MEMORY_DEPTH-SMT_DEPTH)
    /// 3. Done: No more nodes to iterate
    fn next(&mut self) -> Option<Self::Item> {
        loop {
            match &mut self.state {
                // Phase 1: Process in-memory nodes (depths 0-24)
                InnerNodeIteratorState::InMemory { current_index, large_smt_in_memory_nodes } => {
                    while *current_index < large_smt_in_memory_nodes.len() {
                        let flat_idx = *current_index;
                        *current_index += 1;

                        if let Some(node) = &large_smt_in_memory_nodes[flat_idx] {
                            return Some(InnerNodeInfo {
                                value: Rpo256::merge(&[node.left, node.right]),
                                left: node.left,
                                right: node.right,
                            });
                        }
                    }

                    // All in-memory nodes processed. Transition to Phase 2: Subtree iteration
                    match self.large_smt.storage.iter_subtrees() {
                        Ok(subtree_iter) => {
                            self.state = InnerNodeIteratorState::Subtree {
                                subtree_iter,
                                current_subtree_node_iter: None,
                            };
                            continue; // Start processing subtrees immediately
                        },
                        Err(_e) => {
                            // Storage error occurred - we should propagate this properly
                            // For now, transition to Done state to avoid infinite loops
                            self.state = InnerNodeIteratorState::Done;
                            return None;
                        },
                    }
                },
                // Phase 2: Process storage subtrees (depths 25-64)
                InnerNodeIteratorState::Subtree { subtree_iter, current_subtree_node_iter } => {
                    loop {
                        // First, try to get the next node from current subtree
                        if let Some(node_iter) = current_subtree_node_iter
                            && let Some(info) = node_iter.as_mut().next()
                        {
                            return Some(info);
                        }

                        // Current subtree exhausted, move to next subtree
                        match subtree_iter.next() {
                            Some(next_subtree) => {
                                let infos: Vec<InnerNodeInfo> =
                                    next_subtree.iter_inner_node_info().collect();
                                *current_subtree_node_iter = Some(Box::new(infos.into_iter()));
                            },
                            None => {
                                self.state = InnerNodeIteratorState::Done;
                                return None; // All subtrees processed
                            },
                        }
                    }
                },
                InnerNodeIteratorState::Done => {
                    return None; // Iteration finished.
                },
            }
        }
    }
}<|MERGE_RESOLUTION|>--- conflicted
+++ resolved
@@ -680,28 +680,8 @@
         let mut sorted_kv_pairs: Vec<_> = kv_pairs.into_iter().collect();
         sorted_kv_pairs.par_sort_unstable_by_key(|(key, _)| Self::key_to_leaf_index(key).value());
 
-<<<<<<< HEAD
         // Load leaves from storage using helper
         let (_leaf_indices, leaf_map) = self.load_leaves_for_pairs(&sorted_kv_pairs)?;
-=======
-        // Collect the unique leaf indices
-        let mut leaf_indices: Vec<u64> = sorted_kv_pairs
-            .iter()
-            .map(|(key, _)| Self::key_to_leaf_index(key).value())
-            .collect();
-        leaf_indices.dedup();
-        leaf_indices.sort_unstable();
-
-        // Get leaves from storage
-        let leaves_from_storage = self.storage.get_leaves(&leaf_indices)?;
-
-        // Map leaf indices to their corresponding leaves
-        let leaf_map: Map<u64, SmtLeaf> = leaf_indices
-            .into_iter()
-            .zip(leaves_from_storage)
-            .filter_map(|(index, maybe_leaf)| maybe_leaf.map(|leaf| (index, leaf)))
-            .collect();
->>>>>>> 1358a23a
 
         // Convert sorted pairs into mutated leaves and capture any new pairs
         let (mut leaves, _mutated_leaf_nodes, new_pairs, _leaf_count_delta, _entry_count_delta) =
