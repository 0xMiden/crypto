--- conflicted
+++ resolved
@@ -75,12 +75,6 @@
     /// The default value used to compute the hash of empty leaves
     const EMPTY_VALUE: Self::Value;
 
-<<<<<<< HEAD
-=======
-    /// The root of the empty tree with provided DEPTH
-    const EMPTY_ROOT: Word;
-
->>>>>>> 7d0c2e60
     // PROVIDED METHODS
     // ---------------------------------------------------------------------------------------------
 
