use winter_utils::{ByteReader, ByteWriter, Deserializable, DeserializationError, Serializable};

use super::{LeafIndex, SMT_DEPTH};
use crate::{
    EMPTY_WORD, Word,
    merkle::{
        InnerNode, InnerNodeInfo, MerkleError, NodeIndex, Smt, SmtLeaf, SmtProof, SparseMerklePath,
        smt::{InnerNodes, Leaves, SparseMerkleTree},
    },
};

/// A partial version of an [`Smt`].
///
/// This type can track a subset of the key-value pairs of a full [`Smt`] and allows for updating
/// those pairs to compute the new root of the tree, as if the updates had been done on the full
/// tree. This is useful so that not all leaves have to be present and loaded into memory to compute
/// an update.
///
/// To facilitate this, a partial SMT requires that the merkle paths of every key-value pair are
/// added to the tree. This means this pair is considered "tracked" and can be updated.
///
/// An important caveat is that only pairs whose merkle paths were added can be updated. Attempting
/// to update an untracked value will result in an error. See [`PartialSmt::insert`] for more
/// details.
#[derive(Debug, Clone, PartialEq, Eq)]
#[cfg_attr(feature = "serde", derive(serde::Deserialize, serde::Serialize))]
pub struct PartialSmt(Smt);

impl PartialSmt {
    // CONSTRUCTORS
    // --------------------------------------------------------------------------------------------

    /// Returns a new [`PartialSmt`].
    ///
    /// All leaves in the returned tree are set to [`Smt::EMPTY_VALUE`].
    pub fn new() -> Self {
        Self(Smt::new())
    }

    /// Instantiates a new [`PartialSmt`] by calling [`PartialSmt::add_path`] for all [`SmtProof`]s
    /// in the provided iterator.
    ///
    /// # Errors
    ///
    /// Returns an error if:
    /// - the new root after the insertion of a (leaf, path) tuple does not match the existing root
    ///   (except if the tree was previously empty).
    pub fn from_proofs<I>(proofs: I) -> Result<Self, MerkleError>
    where
        I: IntoIterator<Item = SmtProof>,
    {
        let mut partial_smt = Self::new();

        for (proof, leaf) in proofs.into_iter().map(SmtProof::into_parts) {
            partial_smt.add_path(leaf, proof)?;
        }

        Ok(partial_smt)
    }

    // PUBLIC ACCESSORS
    // --------------------------------------------------------------------------------------------

    /// Returns the root of the tree.
    pub fn root(&self) -> Word {
        self.0.root()
    }

    /// Returns an opening of the leaf associated with `key`. Conceptually, an opening is a Merkle
    /// path to the leaf, as well as the leaf itself.
    ///
    /// # Errors
    ///
    /// Returns an error if:
    /// - the key is not tracked by this partial SMT.
    pub fn open(&self, key: &Word) -> Result<SmtProof, MerkleError> {
        if !self.is_leaf_tracked(key) {
            return Err(MerkleError::UntrackedKey(*key));
        }

        Ok(self.0.open(key))
    }

    /// Returns the leaf to which `key` maps
    ///
    /// # Errors
    ///
    /// Returns an error if:
    /// - the key is not tracked by this partial SMT.
    pub fn get_leaf(&self, key: &Word) -> Result<SmtLeaf, MerkleError> {
        if !self.is_leaf_tracked(key) {
            return Err(MerkleError::UntrackedKey(*key));
        }

        Ok(self.0.get_leaf(key))
    }

    /// Returns the value associated with `key`.
    ///
    /// # Errors
    ///
    /// Returns an error if:
    /// - the key is not tracked by this partial SMT.
    pub fn get_value(&self, key: &Word) -> Result<Word, MerkleError> {
        if !self.is_leaf_tracked(key) {
            return Err(MerkleError::UntrackedKey(*key));
        }

        Ok(self.0.get_value(key))
    }

    // STATE MUTATORS
    // --------------------------------------------------------------------------------------------

    /// Inserts a value at the specified key, returning the previous value associated with that key.
    /// Recall that by definition, any key that hasn't been updated is associated with
    /// [`Smt::EMPTY_VALUE`].
    ///
    /// This also recomputes all hashes between the leaf (associated with the key) and the root,
    /// updating the root itself.
    ///
    /// # Errors
    ///
    /// Returns an error if:
    /// - the key and its merkle path were not previously added (using [`PartialSmt::add_path`]) to
    ///   this [`PartialSmt`], which means it is almost certainly incorrect to update its value. If
    ///   an error is returned the tree is in the same state as before.
    /// - inserting the key-value pair would exceed [`super::MAX_LEAF_ENTRIES`] (1024 entries) in
    ///   the leaf.
    pub fn insert(&mut self, key: Word, value: Word) -> Result<Word, MerkleError> {
        if !self.is_leaf_tracked(&key) {
            return Err(MerkleError::UntrackedKey(key));
        }

        let previous_value = self.0.insert(key, value)?;

        // If the value was removed the SmtLeaf was removed as well by the underlying Smt
        // implementation. However, we still want to consider that leaf tracked so it can be
        // read and written to, so we reinsert an empty SmtLeaf.
        if value == EMPTY_WORD {
            let leaf_index = Smt::key_to_leaf_index(&key);
            self.0.leaves.insert(leaf_index.value(), SmtLeaf::Empty(leaf_index));
        }

        Ok(previous_value)
    }

    /// Adds an [`SmtProof`] to this [`PartialSmt`].
    ///
    /// This is a convenience method which calls [`Self::add_path`] on the proof. See its
    /// documentation for details on errors.
    pub fn add_proof(&mut self, proof: SmtProof) -> Result<(), MerkleError> {
        let (path, leaf) = proof.into_parts();
        self.add_path(leaf, path)
    }

    /// Adds a leaf and its sparse merkle path to this [`PartialSmt`].
    ///
    /// If this function was called, any key that is part of the `leaf` can subsequently be updated
    /// to a new value and produce a correct new tree root.
    ///
    /// # Errors
    ///
    /// Returns an error if:
    /// - the new root after the insertion of the leaf and the path does not match the existing root
    ///   (except when the first leaf is added). If an error is returned, the tree is left in an
    ///   inconsistent state.
    pub fn add_path(&mut self, leaf: SmtLeaf, path: SparseMerklePath) -> Result<(), MerkleError> {
        let mut current_index = leaf.index().index;

        let mut node_hash_at_current_index = leaf.hash();

        // We insert directly into the leaves for two reasons:
        // - We can directly insert the leaf as it is without having to loop over its entries to
        //   call Smt::perform_insert.
        // - If the leaf is SmtLeaf::Empty, we will also insert it, which means this leaf is
        //   considered tracked by the partial SMT as it is part of the leaves map. When calling
        //   PartialSmt::insert, this will not error for such empty leaves whose merkle path was
        //   added, but will error for otherwise non-existent leaves whose paths were not added,
        //   which is what we want.
        let prev_entries = self
            .0
            .leaves
            .get(&current_index.value())
            .map(|leaf| leaf.num_entries())
            .unwrap_or(0);
        let current_entries = leaf.num_entries();
        self.0.leaves.insert(current_index.value(), leaf);

        // Guaranteed not to over/underflow. All variables are <= MAX_LEAF_ENTRIES and result > 0.
        self.0.num_entries = self.0.num_entries + current_entries - prev_entries;

        for sibling_hash in path {
            // Find the index of the sibling node and compute whether it is a left or right child.
            let is_sibling_right = current_index.sibling().is_value_odd();

            // Move the index up so it points to the parent of the current index and the sibling.
            current_index.move_up();

            // Construct the new parent node from the child that was updated and the sibling from
            // the merkle path.
            let new_parent_node = if is_sibling_right {
                InnerNode {
                    left: node_hash_at_current_index,
                    right: sibling_hash,
                }
            } else {
                InnerNode {
                    left: sibling_hash,
                    right: node_hash_at_current_index,
                }
            };

            self.0.insert_inner_node(current_index, new_parent_node);

            node_hash_at_current_index = self.0.get_inner_node(current_index).hash();
        }

        // Check the newly added merkle path is consistent with the existing tree. If not, the
        // merkle path was invalid or computed from another tree.
        //
        // We skip this check if we have just inserted the first leaf since we assume that leaf's
        // root is correct and all subsequent leaves that will be added must have the same root.
        if self.0.num_leaves() != 1 && self.root() != node_hash_at_current_index {
            return Err(MerkleError::ConflictingRoots {
                expected_root: self.root(),
                actual_root: node_hash_at_current_index,
            });
        }

        self.0.set_root(node_hash_at_current_index);

        Ok(())
    }

    /// Returns true if the key's merkle path was previously added to this partial SMT and can be
    /// sensibly updated to a new value.
    /// In particular, this returns true for keys whose value was empty **but** their merkle paths
    /// were added, while it returns false if the merkle paths were **not** added.
    fn is_leaf_tracked(&self, key: &Word) -> bool {
        self.0.leaves.contains_key(&Smt::key_to_leaf_index(key).value())
    }

    /// Returns an iterator over the inner nodes of the [`PartialSmt`].
    pub fn inner_nodes(&self) -> impl Iterator<Item = InnerNodeInfo> + '_ {
        self.0.inner_nodes()
    }

    /// Returns an iterator over the [`InnerNode`] and the respective [`NodeIndex`] of the
    /// [`PartialSmt`].
    pub fn inner_node_indices(&self) -> impl Iterator<Item = (NodeIndex, InnerNode)> + '_ {
        self.0.inner_node_indices()
    }

    /// Returns an iterator over the tracked, non-empty leaves of the [`PartialSmt`] in arbitrary
    /// order.
    pub fn leaves(&self) -> impl Iterator<Item = (LeafIndex<SMT_DEPTH>, &SmtLeaf)> {
        // The partial SMT also contains empty leaves, so we have to filter them out.
        self.0.leaves().filter_map(
            |(leaf_idx, leaf)| {
                if leaf.is_empty() { None } else { Some((leaf_idx, leaf)) }
            },
        )
    }

    /// Returns an iterator over the tracked leaves of the [`PartialSmt`] in arbitrary order.
    ///
    /// Note that this includes empty leaves.
    pub fn tracked_leaves(&self) -> impl Iterator<Item = (LeafIndex<SMT_DEPTH>, &SmtLeaf)> {
        self.0.leaves()
    }

    /// Returns an iterator over the tracked, non-empty key-value pairs of the [`PartialSmt`] in
    /// arbitrary order.
    pub fn entries(&self) -> impl Iterator<Item = &(Word, Word)> {
        self.0.entries()
    }

    /// Returns the number of tracked leaves in this tree, which includes empty ones.
    ///
    /// Note that this may return a different value from [Self::num_entries()] as a single leaf may
    /// contain more than one key-value pair.
    pub fn num_leaves(&self) -> usize {
        self.0.num_leaves()
    }

    /// Returns the number of tracked, non-empty key-value pairs in this tree.
    ///
    /// Note that this may return a different value from [Self::num_leaves()] as a single leaf may
    /// contain more than one key-value pair.
    pub fn num_entries(&self) -> usize {
        self.0.num_entries()
    }

    /// Returns a boolean value indicating whether the [`PartialSmt`] is empty.
    pub fn is_empty(&self) -> bool {
        self.0.is_empty()
    }
}

impl Default for PartialSmt {
    fn default() -> Self {
        Self::new()
    }
}

// CONVERSIONS
// ================================================================================================

impl From<Smt> for PartialSmt {
    fn from(smt: Smt) -> Self {
        PartialSmt(smt)
    }
}

// SERIALIZATION
// ================================================================================================

impl Serializable for PartialSmt {
    fn write_into<W: ByteWriter>(&self, target: &mut W) {
        target.write(self.root());
        target.write_usize(self.0.leaves.len());
        for (i, leaf) in &self.0.leaves {
            target.write_u64(*i);
            target.write(leaf);
        }
        target.write_usize(self.0.inner_nodes.len());
        for (idx, node) in &self.0.inner_nodes {
            target.write(idx);
            target.write(node);
        }
    }
}

impl Deserializable for PartialSmt {
    fn read_from<R: ByteReader>(source: &mut R) -> Result<Self, DeserializationError> {
        let root: Word = source.read()?;

        let mut leaves = Leaves::default();
        for _ in 0..source.read_usize()? {
            let pos: u64 = source.read()?;
            let leaf: SmtLeaf = source.read()?;
            leaves.insert(pos, leaf);
        }

        let mut nodes = InnerNodes::default();
        for _ in 0..source.read_usize()? {
            let idx: NodeIndex = source.read()?;
            let node: InnerNode = source.read()?;
            nodes.insert(idx, node);
        }

        let smt = Smt::from_raw_parts(nodes, leaves, root);
        Ok(PartialSmt(smt))
    }
}

// TESTS
// ================================================================================================

#[cfg(test)]
mod tests {
<<<<<<< HEAD
    use assert_matches::assert_matches;
    use p3_goldilocks::Goldilocks;
    use rand::{Rng, RngCore, SeedableRng, distr::StandardUniform};
    use rand_chacha::ChaCha20Rng;
=======

    use alloc::collections::{BTreeMap, BTreeSet};

    use assert_matches::assert_matches;
    use rand_utils::{rand_array, rand_value};
    use winter_math::fields::f64::BaseElement as Felt;
>>>>>>> 7d0c2e60

    use super::*;
    use crate::{EMPTY_WORD, ONE, ZERO, merkle::EmptySubtreeRoots};

    fn random_array<T: RngCore>(rng: &mut T) -> [Goldilocks; 4] {
        rng.sample(StandardUniform)
    }
    /// Tests that a basic PartialSmt can be built from a full one and that inserting or removing
    /// values whose merkle path were added to the partial SMT results in the same root as the
    /// equivalent update in the full tree.
    #[test]
    fn partial_smt_insert_and_remove() {
<<<<<<< HEAD
        let mut rng = ChaCha20Rng::seed_from_u64(0);
        let key0 = RpoDigest::from(Word::from(random_array(&mut rng)));
        let key1 = RpoDigest::from(Word::from(random_array(&mut rng)));
        let key2 = RpoDigest::from(Word::from(random_array(&mut rng)));
        // A key for which we won't add a value so it will be empty.
        let key_empty = RpoDigest::from(Word::from(random_array(&mut rng)));

        let value0 = Word::from(random_array(&mut rng));
        let value1 = Word::from(random_array(&mut rng));
        let value2 = Word::from(random_array(&mut rng));
=======
        let key0 = Word::from(rand_array::<Felt, 4>());
        let key1 = Word::from(rand_array::<Felt, 4>());
        let key2 = Word::from(rand_array::<Felt, 4>());
        // A key for which we won't add a value so it will be empty.
        let key_empty = Word::from(rand_array::<Felt, 4>());

        let value0 = Word::from(rand_array::<Felt, 4>());
        let value1 = Word::from(rand_array::<Felt, 4>());
        let value2 = Word::from(rand_array::<Felt, 4>());
>>>>>>> 7d0c2e60

        let mut kv_pairs = vec![(key0, value0), (key1, value1), (key2, value2)];

        // Add more random leaves.
        kv_pairs.reserve(1000);
        for _ in 0..1000 {
<<<<<<< HEAD
            let key = RpoDigest::from(Word::from(random_array(&mut rng)));
            let value = Word::from(random_array(&mut rng));
=======
            let key = Word::from(rand_array::<Felt, 4>());
            let value = Word::from(rand_array::<Felt, 4>());
>>>>>>> 7d0c2e60
            kv_pairs.push((key, value));
        }

        let mut full = Smt::with_entries(kv_pairs).unwrap();

        // Constructing a partial SMT from proofs succeeds.
        // ----------------------------------------------------------------------------------------

        let proof0 = full.open(&key0);
        let proof2 = full.open(&key2);
        let proof_empty = full.open(&key_empty);

        assert!(proof_empty.leaf().is_empty());

        let mut partial = PartialSmt::from_proofs([proof0, proof2, proof_empty]).unwrap();

        assert_eq!(full.root(), partial.root());
        assert_eq!(partial.get_value(&key0).unwrap(), value0);
        let error = partial.get_value(&key1).unwrap_err();
        assert_matches!(error, MerkleError::UntrackedKey(_));
        assert_eq!(partial.get_value(&key2).unwrap(), value2);

        // Insert new values for added keys with empty and non-empty values.
        // ----------------------------------------------------------------------------------------

<<<<<<< HEAD
        let new_value0 = Word::from(random_array(&mut rng));
        let new_value2 = Word::from(random_array(&mut rng));
        // A non-empty value for the key that was previously empty.
        let new_value_empty_key = Word::from(random_array(&mut rng));

        let _ = full.insert(key0, new_value0);
        let _ = full.insert(key2, new_value2);
        let _ = full.insert(key_empty, new_value_empty_key);
=======
        let new_value0 = Word::from(rand_array::<Felt, 4>());
        let new_value2 = Word::from(rand_array::<Felt, 4>());
        // A non-empty value for the key that was previously empty.
        let new_value_empty_key = Word::from(rand_array::<Felt, 4>());

        full.insert(key0, new_value0).unwrap();
        full.insert(key2, new_value2).unwrap();
        full.insert(key_empty, new_value_empty_key).unwrap();
>>>>>>> 7d0c2e60

        let _ = partial.insert(key0, new_value0).unwrap();
        let _ = partial.insert(key2, new_value2).unwrap();
        // This updates a key whose value was previously empty.
        let _ = partial.insert(key_empty, new_value_empty_key).unwrap();

        assert_eq!(full.root(), partial.root());
        assert_eq!(partial.get_value(&key0).unwrap(), new_value0);
        assert_eq!(partial.get_value(&key2).unwrap(), new_value2);
        assert_eq!(partial.get_value(&key_empty).unwrap(), new_value_empty_key);

        // Remove an added key.
        // ----------------------------------------------------------------------------------------

<<<<<<< HEAD
        let _ = full.insert(key0, EMPTY_WORD);
        let _ = partial.insert(key0, EMPTY_WORD).unwrap();
=======
        full.insert(key0, EMPTY_WORD).unwrap();
        partial.insert(key0, EMPTY_WORD).unwrap();
>>>>>>> 7d0c2e60

        assert_eq!(full.root(), partial.root());
        assert_eq!(partial.get_value(&key0).unwrap(), EMPTY_WORD);

        // Check if returned openings are the same in partial and full SMT.
        // ----------------------------------------------------------------------------------------

        // This is a key whose value is empty since it was removed.
        assert_eq!(full.open(&key0), partial.open(&key0).unwrap());
        // This is a key whose value is non-empty.
        assert_eq!(full.open(&key2), partial.open(&key2).unwrap());

        // Attempting to update a key whose merkle path was not added is an error.
        // ----------------------------------------------------------------------------------------

<<<<<<< HEAD
        let error = partial.clone().insert(key1, Word::from(random_array(&mut rng))).unwrap_err();
=======
        let error = partial.clone().insert(key1, Word::from(rand_array::<Felt, 4>())).unwrap_err();
>>>>>>> 7d0c2e60
        assert_matches!(error, MerkleError::UntrackedKey(_));

        let error = partial.insert(key1, EMPTY_WORD).unwrap_err();
        assert_matches!(error, MerkleError::UntrackedKey(_));
    }

    /// Test that we can add an SmtLeaf::Multiple variant to a partial SMT.
    #[test]
    fn partial_smt_multiple_leaf_success() {
        let mut rng = ChaCha20Rng::seed_from_u64(0);
        // key0 and key1 have the same felt at index 3 so they will be placed in the same leaf.
<<<<<<< HEAD
        let key0 = RpoDigest::from(Word::from([ZERO, ZERO, ZERO, ONE]));
        let key1 = RpoDigest::from(Word::from([ONE, ONE, ONE, ONE]));
        let key2 = RpoDigest::from(Word::from(random_array(&mut rng)));

        let value0 = Word::from(random_array(&mut rng));
        let value1 = Word::from(random_array(&mut rng));
        let value2 = Word::from(random_array(&mut rng));
=======
        let key0 = Word::from([ZERO, ZERO, ZERO, ONE]);
        let key1 = Word::from([ONE, ONE, ONE, ONE]);
        let key2 = Word::from(rand_array::<Felt, 4>());

        let value0 = Word::from(rand_array::<Felt, 4>());
        let value1 = Word::from(rand_array::<Felt, 4>());
        let value2 = Word::from(rand_array::<Felt, 4>());
>>>>>>> 7d0c2e60

        let full = Smt::with_entries([(key0, value0), (key1, value1), (key2, value2)]).unwrap();

        // Make sure our assumption about the leaf being a multiple is correct.
        let SmtLeaf::Multiple(_) = full.get_leaf(&key0) else {
            panic!("expected full tree to produce multiple leaf")
        };

        let proof0 = full.open(&key0);
        let proof2 = full.open(&key2);

        let partial = PartialSmt::from_proofs([proof0, proof2]).unwrap();

        assert_eq!(partial.root(), full.root());

        assert_eq!(partial.get_leaf(&key0).unwrap(), full.get_leaf(&key0));
        // key1 is present in the partial tree because it is part of the proof of key0.
        assert_eq!(partial.get_leaf(&key1).unwrap(), full.get_leaf(&key1));
        assert_eq!(partial.get_leaf(&key2).unwrap(), full.get_leaf(&key2));
    }

    /// Tests that adding proofs to a partial SMT whose roots are not the same will result in an
    /// error.
    ///
    /// This test uses only empty values in the partial SMT.
    #[test]
    fn partial_smt_root_mismatch_on_empty_values() {
<<<<<<< HEAD
        let mut rng = ChaCha20Rng::seed_from_u64(0);
        let key0 = RpoDigest::from(Word::from(random_array(&mut rng)));
        let key1 = RpoDigest::from(Word::from(random_array(&mut rng)));
        let key2 = RpoDigest::from(Word::from(random_array(&mut rng)));

        let value0 = EMPTY_WORD;
        let value1 = Word::from(random_array(&mut rng));
=======
        let key0 = Word::from(rand_array::<Felt, 4>());
        let key1 = Word::from(rand_array::<Felt, 4>());
        let key2 = Word::from(rand_array::<Felt, 4>());

        let value0 = EMPTY_WORD;
        let value1 = Word::from(rand_array::<Felt, 4>());
>>>>>>> 7d0c2e60
        let value2 = EMPTY_WORD;

        let kv_pairs = vec![(key0, value0)];

        let mut full = Smt::with_entries(kv_pairs).unwrap();
        // This proof will be stale after we insert another value.
        let stale_proof0 = full.open(&key0);

        // Insert a non-empty value so the root actually changes.
<<<<<<< HEAD
        let _ = full.insert(key1, value1);
        let _ = full.insert(key2, value2);
=======
        full.insert(key1, value1).unwrap();
        full.insert(key2, value2).unwrap();
>>>>>>> 7d0c2e60

        let proof2 = full.open(&key2);

        let mut partial = PartialSmt::new();

        partial.add_proof(stale_proof0).unwrap();
        let err = partial.add_proof(proof2).unwrap_err();
        assert_matches!(err, MerkleError::ConflictingRoots { .. });
    }

    /// Tests that adding proofs to a partial SMT whose roots are not the same will result in an
    /// error.
    ///
    /// This test uses only non-empty values in the partial SMT.
    #[test]
    fn partial_smt_root_mismatch_on_non_empty_values() {
<<<<<<< HEAD
        let mut rng = ChaCha20Rng::seed_from_u64(0);
        let key0 = RpoDigest::from(Word::from(random_array(&mut rng)));
        let key1 = RpoDigest::from(Word::from(random_array(&mut rng)));
        let key2 = RpoDigest::from(Word::from(random_array(&mut rng)));

        let value0 = Word::from(random_array(&mut rng));
        let value1 = Word::from(random_array(&mut rng));
        let value2 = Word::from(random_array(&mut rng));
=======
        let key0 = Word::new(rand_array());
        let key1 = Word::new(rand_array());
        let key2 = Word::new(rand_array());

        let value0 = Word::new(rand_array());
        let value1 = Word::new(rand_array());
        let value2 = Word::new(rand_array());
>>>>>>> 7d0c2e60

        let kv_pairs = vec![(key0, value0), (key1, value1)];

        let mut full = Smt::with_entries(kv_pairs).unwrap();
        // This proof will be stale after we insert another value.
        let stale_proof0 = full.open(&key0);

<<<<<<< HEAD
        let _ = full.insert(key2, value2);
=======
        full.insert(key2, value2).unwrap();
>>>>>>> 7d0c2e60

        let proof2 = full.open(&key2);

        let mut partial = PartialSmt::new();

        partial.add_proof(stale_proof0).unwrap();
        let err = partial.add_proof(proof2).unwrap_err();
        assert_matches!(err, MerkleError::ConflictingRoots { .. });
    }

    /// Tests that a basic PartialSmt's iterator APIs return the expected values.
    #[test]
    fn partial_smt_iterator_apis() {
        let key0 = Word::new(rand_array());
        let key1 = Word::new(rand_array());
        let key2 = Word::new(rand_array());
        // A key for which we won't add a value so it will be empty.
        let key_empty = Word::new(rand_array());

        let value0 = Word::new(rand_array());
        let value1 = Word::new(rand_array());
        let value2 = Word::new(rand_array());

        let mut kv_pairs = vec![(key0, value0), (key1, value1), (key2, value2)];

        // Add more random leaves.
        kv_pairs.reserve(1000);
        for _ in 0..1000 {
            let key = Word::new(rand_array());
            let value = Word::new(rand_array());
            kv_pairs.push((key, value));
        }

        let full = Smt::with_entries(kv_pairs).unwrap();

        // Construct a partial SMT from proofs.
        // ----------------------------------------------------------------------------------------

        let proof0 = full.open(&key0);
        let proof2 = full.open(&key2);
        let proof_empty = full.open(&key_empty);

        assert!(proof_empty.leaf().is_empty());

        let proofs = [proof0, proof2, proof_empty];
        let partial = PartialSmt::from_proofs(proofs.clone()).unwrap();

        assert!(!partial.is_empty());
        assert_eq!(full.root(), partial.root());
        // There should be 2 non-empty entries.
        assert_eq!(partial.num_entries(), 2);
        // There should be 3 leaves, including the empty one.
        assert_eq!(partial.num_leaves(), 3);

        // The leaves API should only return tracked but non-empty leaves.
        // ----------------------------------------------------------------------------------------

        // Construct the sorted vector of leaves that should be yielded by the partial SMT.
        let expected_leaves: BTreeMap<_, _> =
            [SmtLeaf::new_single(key0, value0), SmtLeaf::new_single(key2, value2)]
                .into_iter()
                .map(|leaf| (leaf.index(), leaf))
                .collect();

        let actual_leaves = partial
            .leaves()
            .map(|(idx, leaf)| (idx, leaf.clone()))
            .collect::<BTreeMap<_, _>>();

        assert_eq!(actual_leaves.len(), expected_leaves.len());
        assert_eq!(actual_leaves, expected_leaves);

        // The tracked_leaves API should return all tracked leaves, including empty ones.
        // ----------------------------------------------------------------------------------------

        let mut expected_tracked_leaves = expected_leaves;
        let empty_leaf = SmtLeaf::new_empty(LeafIndex::from(key_empty));
        expected_tracked_leaves.insert(empty_leaf.index(), empty_leaf);

        let actual_tracked_leaves = partial
            .tracked_leaves()
            .map(|(idx, leaf)| (idx, leaf.clone()))
            .collect::<BTreeMap<_, _>>();

        assert_eq!(actual_tracked_leaves.len(), expected_tracked_leaves.len());
        assert_eq!(actual_tracked_leaves, expected_tracked_leaves);

        // The entries of the merkle paths from the proofs should exist as children of inner nodes
        // in the partial SMT.
        // ----------------------------------------------------------------------------------------

        let partial_inner_nodes: BTreeSet<_> =
            partial.inner_nodes().flat_map(|node| [node.left, node.right]).collect();
        let empty_subtree_roots: BTreeSet<_> = (0..SMT_DEPTH)
            .map(|depth| *EmptySubtreeRoots::entry(SMT_DEPTH, depth))
            .collect();

        for merkle_path in proofs.into_iter().map(|proof| proof.into_parts().0) {
            for (idx, digest) in merkle_path.into_iter().enumerate() {
                assert!(
                    partial_inner_nodes.contains(&digest) || empty_subtree_roots.contains(&digest),
                    "failed at idx {idx}"
                );
            }
        }
    }

    /// Test that an empty partial SMT's is_empty method returns `true`.
    #[test]
    fn partial_smt_is_empty() {
        assert!(PartialSmt::new().is_empty());
    }

    /// `PartialSmt` serde round-trip. Also tests conversion from SMT.
    #[test]
    fn partial_smt_serialization_roundtrip() {
        let key = rand_value();
        let val = rand_value();

        let key_1 = rand_value();
        let val_1 = rand_value();

        let key_2 = rand_value();
        let val_2 = rand_value();

        let smt: Smt = Smt::with_entries([(key, val), (key_1, val_1), (key_2, val_2)]).unwrap();

        let partial_smt = PartialSmt::from_proofs([smt.open(&key)]).unwrap();

        assert_eq!(partial_smt.root(), smt.root());
        assert_matches!(partial_smt.open(&key_1), Err(MerkleError::UntrackedKey(_)));
        assert_matches!(partial_smt.open(&key), Ok(_));

        let bytes = partial_smt.to_bytes();
        let decoded = PartialSmt::read_from_bytes(&bytes).unwrap();

        assert_eq!(partial_smt, decoded);
    }

    /// Tests that add_path correctly updates num_entries for both increasing and decreasing entry
    /// counts.
    #[test]
    fn partial_smt_add_path_num_entries() {
        // key0 and key1 have the same felt at index 3 so they will be placed in the same leaf.
        let key0 = Word::from([ZERO, ZERO, ZERO, ONE]);
        let key1 = Word::from([ONE, ONE, ONE, ONE]);
        let value0 = Word::from(rand_array::<Felt, 4>());
        let value1 = Word::from(rand_array::<Felt, 4>());

        let full = Smt::with_entries([(key0, value0), (key1, value1)]).unwrap();
        let mut partial = PartialSmt::new();

        // Add the multi-entry leaf via add_path
        let proof0 = full.open(&key0);
        let (path0, leaf0) = proof0.into_parts();
        partial.add_path(leaf0.clone(), path0.clone()).unwrap();
        assert_eq!(partial.num_entries(), 2);

        // Now, replace the multi-entry leaf with a single-entry leaf (simulate removing one entry)
        let single_leaf = SmtLeaf::new_single(key0, value0);
        partial.add_path(single_leaf.clone(), path0.clone()).unwrap();
        assert_eq!(partial.num_entries(), 1);
    }
}<|MERGE_RESOLUTION|>--- conflicted
+++ resolved
@@ -360,19 +360,12 @@
 
 #[cfg(test)]
 mod tests {
-<<<<<<< HEAD
-    use assert_matches::assert_matches;
-    use p3_goldilocks::Goldilocks;
-    use rand::{Rng, RngCore, SeedableRng, distr::StandardUniform};
-    use rand_chacha::ChaCha20Rng;
-=======
 
     use alloc::collections::{BTreeMap, BTreeSet};
 
     use assert_matches::assert_matches;
     use rand_utils::{rand_array, rand_value};
     use winter_math::fields::f64::BaseElement as Felt;
->>>>>>> 7d0c2e60
 
     use super::*;
     use crate::{EMPTY_WORD, ONE, ZERO, merkle::EmptySubtreeRoots};
@@ -385,7 +378,6 @@
     /// equivalent update in the full tree.
     #[test]
     fn partial_smt_insert_and_remove() {
-<<<<<<< HEAD
         let mut rng = ChaCha20Rng::seed_from_u64(0);
         let key0 = RpoDigest::from(Word::from(random_array(&mut rng)));
         let key1 = RpoDigest::from(Word::from(random_array(&mut rng)));
@@ -396,30 +388,14 @@
         let value0 = Word::from(random_array(&mut rng));
         let value1 = Word::from(random_array(&mut rng));
         let value2 = Word::from(random_array(&mut rng));
-=======
-        let key0 = Word::from(rand_array::<Felt, 4>());
-        let key1 = Word::from(rand_array::<Felt, 4>());
-        let key2 = Word::from(rand_array::<Felt, 4>());
-        // A key for which we won't add a value so it will be empty.
-        let key_empty = Word::from(rand_array::<Felt, 4>());
-
-        let value0 = Word::from(rand_array::<Felt, 4>());
-        let value1 = Word::from(rand_array::<Felt, 4>());
-        let value2 = Word::from(rand_array::<Felt, 4>());
->>>>>>> 7d0c2e60
 
         let mut kv_pairs = vec![(key0, value0), (key1, value1), (key2, value2)];
 
         // Add more random leaves.
         kv_pairs.reserve(1000);
         for _ in 0..1000 {
-<<<<<<< HEAD
             let key = RpoDigest::from(Word::from(random_array(&mut rng)));
             let value = Word::from(random_array(&mut rng));
-=======
-            let key = Word::from(rand_array::<Felt, 4>());
-            let value = Word::from(rand_array::<Felt, 4>());
->>>>>>> 7d0c2e60
             kv_pairs.push((key, value));
         }
 
@@ -445,7 +421,6 @@
         // Insert new values for added keys with empty and non-empty values.
         // ----------------------------------------------------------------------------------------
 
-<<<<<<< HEAD
         let new_value0 = Word::from(random_array(&mut rng));
         let new_value2 = Word::from(random_array(&mut rng));
         // A non-empty value for the key that was previously empty.
@@ -454,16 +429,6 @@
         let _ = full.insert(key0, new_value0);
         let _ = full.insert(key2, new_value2);
         let _ = full.insert(key_empty, new_value_empty_key);
-=======
-        let new_value0 = Word::from(rand_array::<Felt, 4>());
-        let new_value2 = Word::from(rand_array::<Felt, 4>());
-        // A non-empty value for the key that was previously empty.
-        let new_value_empty_key = Word::from(rand_array::<Felt, 4>());
-
-        full.insert(key0, new_value0).unwrap();
-        full.insert(key2, new_value2).unwrap();
-        full.insert(key_empty, new_value_empty_key).unwrap();
->>>>>>> 7d0c2e60
 
         let _ = partial.insert(key0, new_value0).unwrap();
         let _ = partial.insert(key2, new_value2).unwrap();
@@ -478,13 +443,8 @@
         // Remove an added key.
         // ----------------------------------------------------------------------------------------
 
-<<<<<<< HEAD
         let _ = full.insert(key0, EMPTY_WORD);
         let _ = partial.insert(key0, EMPTY_WORD).unwrap();
-=======
-        full.insert(key0, EMPTY_WORD).unwrap();
-        partial.insert(key0, EMPTY_WORD).unwrap();
->>>>>>> 7d0c2e60
 
         assert_eq!(full.root(), partial.root());
         assert_eq!(partial.get_value(&key0).unwrap(), EMPTY_WORD);
@@ -500,11 +460,7 @@
         // Attempting to update a key whose merkle path was not added is an error.
         // ----------------------------------------------------------------------------------------
 
-<<<<<<< HEAD
         let error = partial.clone().insert(key1, Word::from(random_array(&mut rng))).unwrap_err();
-=======
-        let error = partial.clone().insert(key1, Word::from(rand_array::<Felt, 4>())).unwrap_err();
->>>>>>> 7d0c2e60
         assert_matches!(error, MerkleError::UntrackedKey(_));
 
         let error = partial.insert(key1, EMPTY_WORD).unwrap_err();
@@ -516,7 +472,6 @@
     fn partial_smt_multiple_leaf_success() {
         let mut rng = ChaCha20Rng::seed_from_u64(0);
         // key0 and key1 have the same felt at index 3 so they will be placed in the same leaf.
-<<<<<<< HEAD
         let key0 = RpoDigest::from(Word::from([ZERO, ZERO, ZERO, ONE]));
         let key1 = RpoDigest::from(Word::from([ONE, ONE, ONE, ONE]));
         let key2 = RpoDigest::from(Word::from(random_array(&mut rng)));
@@ -524,15 +479,6 @@
         let value0 = Word::from(random_array(&mut rng));
         let value1 = Word::from(random_array(&mut rng));
         let value2 = Word::from(random_array(&mut rng));
-=======
-        let key0 = Word::from([ZERO, ZERO, ZERO, ONE]);
-        let key1 = Word::from([ONE, ONE, ONE, ONE]);
-        let key2 = Word::from(rand_array::<Felt, 4>());
-
-        let value0 = Word::from(rand_array::<Felt, 4>());
-        let value1 = Word::from(rand_array::<Felt, 4>());
-        let value2 = Word::from(rand_array::<Felt, 4>());
->>>>>>> 7d0c2e60
 
         let full = Smt::with_entries([(key0, value0), (key1, value1), (key2, value2)]).unwrap();
 
@@ -560,7 +506,6 @@
     /// This test uses only empty values in the partial SMT.
     #[test]
     fn partial_smt_root_mismatch_on_empty_values() {
-<<<<<<< HEAD
         let mut rng = ChaCha20Rng::seed_from_u64(0);
         let key0 = RpoDigest::from(Word::from(random_array(&mut rng)));
         let key1 = RpoDigest::from(Word::from(random_array(&mut rng)));
@@ -568,14 +513,6 @@
 
         let value0 = EMPTY_WORD;
         let value1 = Word::from(random_array(&mut rng));
-=======
-        let key0 = Word::from(rand_array::<Felt, 4>());
-        let key1 = Word::from(rand_array::<Felt, 4>());
-        let key2 = Word::from(rand_array::<Felt, 4>());
-
-        let value0 = EMPTY_WORD;
-        let value1 = Word::from(rand_array::<Felt, 4>());
->>>>>>> 7d0c2e60
         let value2 = EMPTY_WORD;
 
         let kv_pairs = vec![(key0, value0)];
@@ -585,13 +522,8 @@
         let stale_proof0 = full.open(&key0);
 
         // Insert a non-empty value so the root actually changes.
-<<<<<<< HEAD
         let _ = full.insert(key1, value1);
         let _ = full.insert(key2, value2);
-=======
-        full.insert(key1, value1).unwrap();
-        full.insert(key2, value2).unwrap();
->>>>>>> 7d0c2e60
 
         let proof2 = full.open(&key2);
 
@@ -608,7 +540,6 @@
     /// This test uses only non-empty values in the partial SMT.
     #[test]
     fn partial_smt_root_mismatch_on_non_empty_values() {
-<<<<<<< HEAD
         let mut rng = ChaCha20Rng::seed_from_u64(0);
         let key0 = RpoDigest::from(Word::from(random_array(&mut rng)));
         let key1 = RpoDigest::from(Word::from(random_array(&mut rng)));
@@ -617,15 +548,6 @@
         let value0 = Word::from(random_array(&mut rng));
         let value1 = Word::from(random_array(&mut rng));
         let value2 = Word::from(random_array(&mut rng));
-=======
-        let key0 = Word::new(rand_array());
-        let key1 = Word::new(rand_array());
-        let key2 = Word::new(rand_array());
-
-        let value0 = Word::new(rand_array());
-        let value1 = Word::new(rand_array());
-        let value2 = Word::new(rand_array());
->>>>>>> 7d0c2e60
 
         let kv_pairs = vec![(key0, value0), (key1, value1)];
 
@@ -633,11 +555,7 @@
         // This proof will be stale after we insert another value.
         let stale_proof0 = full.open(&key0);
 
-<<<<<<< HEAD
         let _ = full.insert(key2, value2);
-=======
-        full.insert(key2, value2).unwrap();
->>>>>>> 7d0c2e60
 
         let proof2 = full.open(&key2);
 
