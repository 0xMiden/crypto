--- conflicted
+++ resolved
@@ -1,15 +1,10 @@
 use super::{LeafIndex, SMT_DEPTH};
 use crate::{
     EMPTY_WORD, Word,
-<<<<<<< HEAD
-    merkle::{InnerNode, MerkleError, MerklePath, Smt, SmtLeaf, SmtProof, smt::SparseMerkleTree},
-=======
-    hash::rpo::RpoDigest,
     merkle::{
         InnerNode, InnerNodeInfo, MerkleError, MerklePath, Smt, SmtLeaf, SmtProof,
         smt::SparseMerkleTree,
     },
->>>>>>> 1a4ee314
 };
 
 /// A partial version of an [`Smt`].
@@ -54,13 +49,9 @@
     {
         let mut partial_smt = Self::new();
 
-<<<<<<< HEAD
-        for (path, leaf) in paths.into_iter().map(SmtProof::into_parts) {
-            partial_smt.add_path(leaf, path)?;
-=======
+
         for (proof, leaf) in proofs.into_iter().map(SmtProof::into_parts) {
             partial_smt.add_path(leaf, proof)?;
->>>>>>> 1a4ee314
         }
 
         Ok(partial_smt)
