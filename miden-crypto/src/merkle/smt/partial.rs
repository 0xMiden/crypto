--- conflicted
+++ resolved
@@ -683,16 +683,6 @@
 
         assert_eq!(partial_smt, decoded);
     }
-<<<<<<< HEAD
-
-    #[test]
-    fn partial_smt_serialization_rounfdtrip() {
-        let partial_smt = PartialSmt::new();
-        let bytes = partial_smt.to_bytes();
-        let decoded = PartialSmt::read_from_bytes(&bytes).unwrap();
-
-        assert_eq!(partial_smt, decoded);
-    }
 
     /// Tests that add_path correctly updates num_entries for both increasing and decreasing entry
     /// counts.
@@ -718,6 +708,4 @@
         partial.add_path(single_leaf.clone(), path0.clone()).unwrap();
         assert_eq!(partial.num_entries(), 1);
     }
-=======
->>>>>>> 6646227a
 }