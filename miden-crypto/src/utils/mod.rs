//! Utilities used in this crate which can also be generally useful downstream.

use alloc::{string::String, vec::Vec};
use core::fmt::{self, Write};

use thiserror::Error;
#[cfg(feature = "std")]
pub use winter_utils::ReadAdapter;
pub use winter_utils::{
    ByteReader, ByteWriter, Deserializable, DeserializationError, Serializable, SliceReader,
    uninit_vector,
};

<<<<<<< HEAD
use crate::{Felt, Word};
=======
use crate::{Felt, StarkField, Word};
>>>>>>> 38fa34cf

// CONSTANTS
// ================================================================================================

<<<<<<< HEAD
/// Number of bytes to pack into one field element
=======
/// The number of byte chunks that can be safely embedded in a field element
>>>>>>> 38fa34cf
const BINARY_CHUNK_SIZE: usize = 7;

// UTILITY FUNCTIONS
// ================================================================================================

/// Converts a [Word] into hex.
pub fn word_to_hex(w: &Word) -> Result<String, fmt::Error> {
    let mut s = String::new();

    for byte in w.iter().flat_map(|e| e.to_bytes()) {
        write!(s, "{byte:02x}")?;
    }

    Ok(s)
}

/// Renders an array of bytes as hex into a String.
pub fn bytes_to_hex_string<const N: usize>(data: [u8; N]) -> String {
    let mut s = String::with_capacity(N + 2);

    s.push_str("0x");
    for byte in data.iter() {
        write!(s, "{byte:02x}").expect("formatting hex failed");
    }

    s
}

/// Defines errors which can occur during parsing of hexadecimal strings.
#[derive(Debug, Error)]
pub enum HexParseError {
    #[error("expected hex data to have length {expected}, including the 0x prefix, found {actual}")]
    InvalidLength { expected: usize, actual: usize },
    #[error("hex encoded data must start with 0x prefix")]
    MissingPrefix,
    #[error("hex encoded data must contain only characters [a-zA-Z0-9]")]
    InvalidChar,
    #[error("hex encoded values of a Digest must be inside the field modulus")]
    OutOfRange,
}

/// Parses a hex string into an array of bytes of known size.
pub fn hex_to_bytes<const N: usize>(value: &str) -> Result<[u8; N], HexParseError> {
    let expected: usize = (N * 2) + 2;
    if value.len() != expected {
        return Err(HexParseError::InvalidLength { expected, actual: value.len() });
    }

    if !value.starts_with("0x") {
        return Err(HexParseError::MissingPrefix);
    }

    let mut data = value.bytes().skip(2).map(|v| match v {
        b'0'..=b'9' => Ok(v - b'0'),
        b'a'..=b'f' => Ok(v - b'a' + 10),
        b'A'..=b'F' => Ok(v - b'A' + 10),
        _ => Err(HexParseError::InvalidChar),
    });

    let mut decoded = [0u8; N];
    for byte in decoded.iter_mut() {
        // These `unwrap` calls are okay because the length was checked above
        let high: u8 = data.next().unwrap()?;
        let low: u8 = data.next().unwrap()?;
        *byte = (high << 4) + low;
    }

    Ok(decoded)
}

<<<<<<< HEAD
/// Converts bytes to field elements with padding.
///
/// Packs bytes into chunks of `BINARY_CHUNK_SIZE` and adds padding to the final chunk using a `1`
/// bit followed by zeros. This ensures the original bytes can be recovered during decoding
/// without any ambiguity.
/// Note that by the endianess of the conversion as well as the fact that we
/// are packing at most `56 = 7 * 8` bits in each field element, the padding
/// above with `1` should never overflow the field size.
///
/// # Arguments
/// * `bytes` - Byte slice to encode
///
/// # Returns
/// Vector of `Felt` elements with the last element containing padding
pub fn bytes_to_felts(bytes: &[u8]) -> Vec<Felt> {
    if bytes.is_empty() {
        return vec![];
    }

    // determine the number of field elements needed to encode `bytes` when each field element
    // represents at most 7 bytes.
    let num_field_elem = bytes.len().div_ceil(BINARY_CHUNK_SIZE);

    // initialize a buffer to receive the little-endian elements.
    let mut buf = [0_u8; 8];

    // iterate the chunks of bytes, creating a field element from each chunk
    let last_chunk_idx = num_field_elem - 1;

    bytes
        .chunks(BINARY_CHUNK_SIZE)
        .enumerate()
        .map(|(current_chunk_idx, chunk)| {
            // copy the chunk into the buffer
            if current_chunk_idx != last_chunk_idx {
                buf[..BINARY_CHUNK_SIZE].copy_from_slice(chunk);
            } else {
                // on the last iteration, we pad `buf` with a 1 followed by as many 0's as are
                // needed to fill it
                buf.fill(0);
                buf[..chunk.len()].copy_from_slice(chunk);
                buf[chunk.len()] = 1;
            }

            Felt::new(u64::from_le_bytes(buf))
        })
        .collect()
}

/// Converts padded field elements back to the original bytes.
///
/// Reconstructs the original byte sequence by removing the padding added by
/// `bytes_to_felts`. The padding consists of a `1` bit followed by zeros in
/// the final field element.
/// Note that by the endianess of the conversion as well as the fact that we
/// are packing at most `56 = 7 * 8` bits in each field element, the padding
/// above with `1` should never overflow the field size.
///
/// # Arguments
/// * `felts` - Slice of field elements with padding in the last element
///
/// # Returns
/// * `Some(Vec<u8>)` - The original byte sequence with padding removed
/// * `None` - If no padding marker (`1` bit) is found
pub fn felts_to_bytes(felts: &[Felt]) -> Option<Vec<u8>> {
    let number_felts = felts.len();
    if number_felts == 0 {
        return Some(vec![]);
    }

    let mut result = Vec::with_capacity(number_felts * BINARY_CHUNK_SIZE);
    for felt in felts.iter().take(number_felts - 1) {
        let felt_bytes = felt.as_int().to_le_bytes();
        result.extend_from_slice(&felt_bytes[..BINARY_CHUNK_SIZE]);
    }

    // handle the last field element
    let felt_bytes = felts[number_felts - 1].as_int().to_le_bytes();
    let pos = felt_bytes.iter().rposition(|entry| *entry == 1_u8)?;

    result.extend_from_slice(&felt_bytes[..pos]);
    Some(result)
=======
/// Converts a byte slice into a vector of field elements.
///
/// Packs bytes into chunks of 7 bytes each (the maximum that fits in a `Felt`
/// without overflow) and converts each chunk to a `Felt` using 0 padding.
///
/// # Arguments
/// * `bytes` - The byte slice to convert
///
/// # Returns
/// A vector of `Felt` elements, where each contains up to 7 bytes from the input
///
/// # Example
/// ```
/// use miden_crypto::utils::bytes_to_elements;
///
/// let data = b"Hello";
/// let elements = bytes_to_elements(data);
/// ```
pub fn bytes_to_elements(bytes: &[u8]) -> Vec<Felt> {
    // we can pack at most 7 bytes into a `Felt` without overflowing
    bytes.chunks(BINARY_CHUNK_SIZE).map(Felt::from_bytes_with_padding).collect()
>>>>>>> 38fa34cf
}<|MERGE_RESOLUTION|>--- conflicted
+++ resolved
@@ -11,20 +11,12 @@
     uninit_vector,
 };
 
-<<<<<<< HEAD
-use crate::{Felt, Word};
-=======
 use crate::{Felt, StarkField, Word};
->>>>>>> 38fa34cf
 
 // CONSTANTS
 // ================================================================================================
 
-<<<<<<< HEAD
-/// Number of bytes to pack into one field element
-=======
 /// The number of byte chunks that can be safely embedded in a field element
->>>>>>> 38fa34cf
 const BINARY_CHUNK_SIZE: usize = 7;
 
 // UTILITY FUNCTIONS
@@ -95,7 +87,6 @@
     Ok(decoded)
 }
 
-<<<<<<< HEAD
 /// Converts bytes to field elements with padding.
 ///
 /// Packs bytes into chunks of `BINARY_CHUNK_SIZE` and adds padding to the final chunk using a `1`
@@ -178,7 +169,8 @@
 
     result.extend_from_slice(&felt_bytes[..pos]);
     Some(result)
-=======
+}
+
 /// Converts a byte slice into a vector of field elements.
 ///
 /// Packs bytes into chunks of 7 bytes each (the maximum that fits in a `Felt`
@@ -200,5 +192,4 @@
 pub fn bytes_to_elements(bytes: &[u8]) -> Vec<Felt> {
     // we can pack at most 7 bytes into a `Felt` without overflowing
     bytes.chunks(BINARY_CHUNK_SIZE).map(Felt::from_bytes_with_padding).collect()
->>>>>>> 38fa34cf
 }