<<<<<<< HEAD
use alloc::vec::Vec;

use rand::{CryptoRng, RngCore};
use thiserror::Error;
use zeroize::Zeroize;

use crate::{
    Felt,
    utils::{Deserializable, Serializable},
};

pub mod rpo;

pub mod xchacha;

// CONSTANTS
// ================================================================================================

/// Number of bytes to pack into one field element
const BINARY_CHUNK_SIZE: usize = 7;

// TRAITS
// ================================================================================================

/// Authenticated encryption with associated data (AEAD) scheme
pub trait AeadMiden {
    type Key: Zeroize;
    type Nonce: Clone + Serializable + Deserializable;

    /// Derive an encryption key from shared secret and salt using KDF
    fn derive_key(shared_secret: &[u8], salt: &[u8]) -> Self::Key;

    /// Generate a random nonce
    fn generate_nonce<R: CryptoRng + RngCore>(rng: &mut R) -> Self::Nonce;

    /// Encrypt plaintext, as Felt-s, with associated data
    fn encrypt(
        key: &Self::Key,
        nonce: Self::Nonce,
        plaintext: &[Felt],
        associated_data: &[Felt],
    ) -> Result<Vec<Felt>, IesError>;

    /// Decrypt ciphertext, as Felt-s, with associated data
    fn decrypt(
        key: &Self::Key,
        nonce: Self::Nonce,
        ciphertext: &[Felt],
        associated_data: &[Felt],
    ) -> Result<Vec<Felt>, IesError>;

    /// Encrypt plaintext, as bytes, with associated data
    fn encrypt_bytes(
        key: &Self::Key,
        nonce: Self::Nonce,
        plaintext: &[u8],
        associated_data: &[u8],
    ) -> Result<Vec<u8>, IesError>;

    /// Decrypt ciphertext, as bytes, with associated data
    fn decrypt_bytes(
        key: &Self::Key,
        nonce: Self::Nonce,
        ciphertext: &[u8],
        associated_data: &[u8],
    ) -> Result<Vec<u8>, IesError>;
}

// ERROR TYPES
// ================================================================================================

#[derive(Debug, Error)]
pub enum IesError {
    #[error("key agreement failed")]
    KeyAgreementFailed,
    #[error("encryption failed")]
    EncryptionFailed,
    #[error("decryption failed")]
    DecryptionFailed,
    #[error("invalid key size failed")]
    InvalidKeySize,
    #[error("invalid nonce size failed")]
    InvalidNonceSize,
}

/// Errors that can occur during encryption/decryption operations
#[derive(Debug, Error)]
pub enum EncryptionError {
    /// Authentication tag verification failed
    #[error("authentication tag verification failed")]
    InvalidAuthTag,
    /// Operation failed
    #[error("operation failed")]
    FailedOperation,
}
=======
//! AEAD (authenticated encryption with associated data) schemes.

pub mod aead_rpo;
>>>>>>> 5480b864
<|MERGE_RESOLUTION|>--- conflicted
+++ resolved
@@ -1,4 +1,5 @@
-<<<<<<< HEAD
+//! AEAD (authenticated encryption with associated data) schemes.
+
 use alloc::vec::Vec;
 
 use rand::{CryptoRng, RngCore};
@@ -10,7 +11,7 @@
     utils::{Deserializable, Serializable},
 };
 
-pub mod rpo;
+pub mod aead_rpo;
 
 pub mod xchacha;
 
@@ -93,9 +94,4 @@
     /// Operation failed
     #[error("operation failed")]
     FailedOperation,
-}
-=======
-//! AEAD (authenticated encryption with associated data) schemes.
-
-pub mod aead_rpo;
->>>>>>> 5480b864
+}