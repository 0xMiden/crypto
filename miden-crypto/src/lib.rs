#![no_std]

#[macro_use]
extern crate alloc;

#[cfg(feature = "std")]
extern crate std;

pub mod aead;
pub mod dsa;
pub mod ecdh;
pub mod hash;
pub mod ies;
pub mod merkle;
pub mod rand;
pub mod utils;
pub mod word;

// RE-EXPORTS
// ================================================================================================

<<<<<<< HEAD
pub use p3_air::*;
pub use p3_field::{
    BasedVectorSpace, ExtensionField, Field, PrimeCharacteristicRing, PrimeField64,
    batch_multiplicative_inverse, extension::BinomialExtensionField,
=======
pub use k256::elliptic_curve::zeroize;
pub use winter_math::{
    FieldElement, StarkField,
    fields::{CubeExtension, QuadExtension, f64::BaseElement as Felt},
>>>>>>> 5c8cf9bf
};
pub use p3_goldilocks::{Goldilocks as Felt, Poseidon2Goldilocks};
pub use word::{Word, WordError};

pub use crate::hash::algebraic_sponge::AlgebraicSponge;

// TYPE ALIASES
// ================================================================================================

/// An alias for a key-value map.
///
/// By default, this is an alias for the [`alloc::collections::BTreeMap`], however, when the
/// `hashmaps` feature is enabled, this is an alias for the `hashbrown`'s `HashMap`.
#[cfg(feature = "hashmaps")]
pub type Map<K, V> = hashbrown::HashMap<K, V>;

/// An alias for a key-value map.
///
/// By default, this is an alias for the [`alloc::collections::BTreeMap`], however, when the
/// `hashmaps` feature is enabled, this is an alias for the `hashbrown`'s `HashMap`.
#[cfg(not(feature = "hashmaps"))]
pub type Map<K, V> = alloc::collections::BTreeMap<K, V>;

// CONSTANTS
// ================================================================================================

/// Number of field elements in a word.
pub const WORD_SIZE: usize = 4;

/// Field element representing ZERO in the Miden base filed.
pub const ZERO: Felt = Felt::ZERO;

/// Field element representing ONE in the Miden base filed.
pub const ONE: Felt = Felt::ONE;

/// Array of field elements representing word of ZEROs in the Miden base field.
pub const EMPTY_WORD: Word = Word::new([ZERO; WORD_SIZE]);

// TRAITS
// ================================================================================================

/// Defines how to compute a commitment to an object represented as a sequence of field elements.
pub trait SequentialCommit {
    /// A type of the commitment which must be derivable from [Word].
    type Commitment: From<Word>;

    /// Computes the commitment to the object.
    ///
    /// The default implementation of this function uses RPO256 hash function to hash the sequence
    /// of elements returned from [Self::to_elements()].
    fn to_commitment(&self) -> Self::Commitment {
        hash::rpo::Rpo256::hash_elements(&self.to_elements()).into()
    }

    /// Returns a representation of the object as a sequence of fields elements.
    fn to_elements(&self) -> alloc::vec::Vec<Felt>;
}

// TESTS
// ================================================================================================

#[test]
#[should_panic]
fn debug_assert_is_checked() {
    // enforce the release checks to always have `RUSTFLAGS="-C debug-assertions".
    //
    // some upstream tests are performed with `debug_assert`, and we want to assert its correctness
    // downstream.
    //
    // for reference, check
    // https://github.com/0xMiden/miden-vm/issues/433
    debug_assert!(false);
}

#[test]
#[should_panic]
#[allow(arithmetic_overflow)]
fn overflow_panics_for_test() {
    // overflows might be disabled if tests are performed in release mode. these are critical,
    // mandatory checks as overflows might be attack vectors.
    //
    // to enable overflow checks in release mode, ensure `RUSTFLAGS="-C overflow-checks"`
    let a = 1_u64;
    let b = 64;
    assert_ne!(a << b, 0);
}

/// A simple single-threaded implementation of Montgomery's trick. Since not all
/// `PrimeCharacteristicRing`s support inversion, this takes a custom inversion function.
pub fn batch_multiplicative_inverse_general<F, Inv>(x: &[F], result: &mut [F], inv: Inv)
where
    F: PrimeCharacteristicRing + Copy,
    Inv: Fn(F) -> F,
{
    let n = x.len();
    assert_eq!(result.len(), n);
    if n == 0 {
        return;
    }

    result[0] = F::ONE;
    for i in 1..n {
        result[i] = result[i - 1] * x[i - 1];
    }

    let product = result[n - 1] * x[n - 1];
    let mut inv = inv(product);

    for i in (0..n).rev() {
        result[i] *= inv;
        inv *= x[i];
    }
}<|MERGE_RESOLUTION|>--- conflicted
+++ resolved
@@ -19,19 +19,17 @@
 // RE-EXPORTS
 // ================================================================================================
 
-<<<<<<< HEAD
+pub use k256::elliptic_curve::zeroize;
 pub use p3_air::*;
 pub use p3_field::{
     BasedVectorSpace, ExtensionField, Field, PrimeCharacteristicRing, PrimeField64,
     batch_multiplicative_inverse, extension::BinomialExtensionField,
-=======
-pub use k256::elliptic_curve::zeroize;
+};
+pub use p3_goldilocks::{Goldilocks as Felt, Poseidon2Goldilocks};
 pub use winter_math::{
     FieldElement, StarkField,
-    fields::{CubeExtension, QuadExtension, f64::BaseElement as Felt},
->>>>>>> 5c8cf9bf
+    fields::{CubeExtension, QuadExtension},
 };
-pub use p3_goldilocks::{Goldilocks as Felt, Poseidon2Goldilocks};
 pub use word::{Word, WordError};
 
 pub use crate::hash::algebraic_sponge::AlgebraicSponge;
