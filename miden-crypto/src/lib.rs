#![no_std]

#[macro_use]
extern crate alloc;

#[cfg(feature = "std")]
extern crate std;

pub mod dsa;
<<<<<<< HEAD
pub mod encryption;
=======
pub mod ecdh;
>>>>>>> 38fa34cf
pub mod hash;
pub mod merkle;
pub mod rand;
pub mod utils;
pub mod word;

// RE-EXPORTS
// ================================================================================================

pub use winter_math::{
    FieldElement, StarkField,
    fields::{CubeExtension, QuadExtension, f64::BaseElement as Felt},
};
pub use word::{Word, WordError};

// TYPE ALIASES
// ================================================================================================

/// An alias for a key-value map.
///
/// By default, this is an alias for the [`alloc::collections::BTreeMap`], however, when the
/// `hashmaps` feature is enabled, this is an alias for the `hashbrown`'s `HashMap`.
#[cfg(feature = "hashmaps")]
pub type Map<K, V> = hashbrown::HashMap<K, V>;

/// An alias for a key-value map.
///
/// By default, this is an alias for the [`alloc::collections::BTreeMap`], however, when the
/// `hashmaps` feature is enabled, this is an alias for the `hashbrown`'s `HashMap`.
#[cfg(not(feature = "hashmaps"))]
pub type Map<K, V> = alloc::collections::BTreeMap<K, V>;

// CONSTANTS
// ================================================================================================

/// Number of field elements in a word.
pub const WORD_SIZE: usize = 4;

/// Field element representing ZERO in the Miden base filed.
pub const ZERO: Felt = Felt::ZERO;

/// Field element representing ONE in the Miden base filed.
pub const ONE: Felt = Felt::ONE;

/// Array of field elements representing word of ZEROs in the Miden base field.
pub const EMPTY_WORD: Word = Word::new([ZERO; WORD_SIZE]);

// TRAITS
// ================================================================================================

/// Defines how to compute a commitment to an object represented as a sequence of field elements.
pub trait SequentialCommit {
    /// A type of the commitment which must be derivable from [Word].
    type Commitment: From<Word>;

    /// Computes the commitment to the object.
    ///
    /// The default implementation of this function uses RPO256 hash function to hash the sequence
    /// of elements returned from [Self::to_elements()].
    fn to_commitment(&self) -> Self::Commitment {
        hash::rpo::Rpo256::hash_elements(&self.to_elements()).into()
    }

    /// Returns a representation of the object as a sequence of fields elements.
    fn to_elements(&self) -> alloc::vec::Vec<Felt>;
}

// TESTS
// ================================================================================================

#[test]
#[should_panic]
fn debug_assert_is_checked() {
    // enforce the release checks to always have `RUSTFLAGS="-C debug-assertions".
    //
    // some upstream tests are performed with `debug_assert`, and we want to assert its correctness
    // downstream.
    //
    // for reference, check
    // https://github.com/0xMiden/miden-vm/issues/433
    debug_assert!(false);
}

#[test]
#[should_panic]
#[allow(arithmetic_overflow)]
fn overflow_panics_for_test() {
    // overflows might be disabled if tests are performed in release mode. these are critical,
    // mandatory checks as overflows might be attack vectors.
    //
    // to enable overflow checks in release mode, ensure `RUSTFLAGS="-C overflow-checks"`
    let a = 1_u64;
    let b = 64;
    assert_ne!(a << b, 0);
}<|MERGE_RESOLUTION|>--- conflicted
+++ resolved
@@ -7,11 +7,8 @@
 extern crate std;
 
 pub mod dsa;
-<<<<<<< HEAD
 pub mod encryption;
-=======
 pub mod ecdh;
->>>>>>> 38fa34cf
 pub mod hash;
 pub mod merkle;
 pub mod rand;
