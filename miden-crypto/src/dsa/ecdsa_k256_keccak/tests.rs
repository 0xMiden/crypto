use rand::rng;

use super::*;
use crate::Felt;

#[test]
fn test_key_generation() {
    let mut rng = rng();

    let secret_key = SecretKey::with_rng(&mut rng);
    let public_key = secret_key.public_key();

    // Test that we can convert to/from bytes
    let sk_bytes = secret_key.to_bytes();
    let recovered_sk = SecretKey::read_from_bytes(&sk_bytes).unwrap();
    assert_eq!(secret_key.to_bytes(), recovered_sk.to_bytes());

    let pk_bytes = public_key.to_bytes();
    let recovered_pk = PublicKey::read_from_bytes(&pk_bytes).unwrap();
    assert_eq!(public_key, recovered_pk);
}

#[test]
fn test_public_key_recovery() {
    let mut rng = rng();

    let mut secret_key = SecretKey::with_rng(&mut rng);
    let public_key = secret_key.public_key();

    // Generate a signature using the secret key
    let message = [Felt::new(1), Felt::new(2), Felt::new(3), Felt::new(4)].into();
    let signature = secret_key.sign(message);

    // Recover the public key
    let recovered_pk = PublicKey::recover_from(message, &signature).unwrap();
    assert_eq!(public_key, recovered_pk);

    // Using the wrong message, we shouldn't be able to recover the public key
    let message = [Felt::new(1), Felt::new(2), Felt::new(3), Felt::new(5)].into();
    let recovered_pk = PublicKey::recover_from(message, &signature).unwrap();
    assert!(public_key != recovered_pk);
}

#[test]
fn test_sign_and_verify() {
    let mut rng = rng();

    let mut secret_key = SecretKey::with_rng(&mut rng);
    let public_key = secret_key.public_key();

    let message = [Felt::new(1), Felt::new(2), Felt::new(3), Felt::new(4)].into();
    let signature = secret_key.sign(message);

    // Verify using public key method
    assert!(public_key.verify(message, &signature));

    // Verify using signature method
    assert!(signature.verify(message, &public_key));

    // Test with wrong message
    let wrong_message = [Felt::new(5), Felt::new(6), Felt::new(7), Felt::new(8)].into();
    assert!(!public_key.verify(wrong_message, &signature));
}

#[test]
fn test_signature_serialization_default() {
    let mut rng = rng();

    let mut secret_key = SecretKey::with_rng(&mut rng);
    let message = [Felt::new(1), Felt::new(2), Felt::new(3), Felt::new(4)].into();
    let signature = secret_key.sign(message);

    let sig_bytes = signature.to_bytes();
    let recovered_sig = Signature::read_from_bytes(&sig_bytes).unwrap();

    assert_eq!(signature, recovered_sig);
}

#[test]
fn test_signature_serialization() {
    let mut rng = rng();

    let mut secret_key = SecretKey::with_rng(&mut rng);
    let message = [Felt::new(1), Felt::new(2), Felt::new(3), Felt::new(4)].into();
    let signature = secret_key.sign(message);
    let recovery_id = signature.v();

    let sig_bytes = signature.to_sec1_bytes();
    let recovered_sig = Signature::from_sec1_bytes_and_recovery_id(sig_bytes, recovery_id).unwrap();

    assert_eq!(signature, recovered_sig);

    let recovery_id = (recovery_id + 1) % 4;
    let recovered_sig = Signature::from_sec1_bytes_and_recovery_id(sig_bytes, recovery_id).unwrap();
    assert_ne!(signature, recovered_sig);

    let recovered_sig = Signature::from_sec1_bytes_and_recovery_id(sig_bytes, recovery_id).unwrap();
    assert_ne!(signature, recovered_sig);
}

#[test]
<<<<<<< HEAD
fn test_derived_traits_consistency() {
    let mut rng = rng();

    let mut secret_key = SecretKey::with_rng(&mut rng);
    let secret_key_clone = secret_key.clone();
    assert_eq!(secret_key, secret_key_clone);
    assert_eq!(format!("{secret_key:?}"), format!("{secret_key_clone:?}"));

    let public_key = secret_key.public_key();
    let public_key_clone = public_key.clone();
    assert_eq!(public_key, public_key_clone);
    assert_eq!(format!("{public_key:?}"), format!("{public_key_clone:?}"));

    let message = [Felt::new(9), Felt::new(8), Felt::new(7), Felt::new(6)].into();
    let signature = secret_key.sign(message);
    let signature_clone = signature.clone();
    assert_eq!(signature, signature_clone);
    assert_eq!(format!("{signature:?}"), format!("{signature_clone:?}"));
=======
fn test_secret_key_debug_redaction() {
    let mut rng = rng();
    let secret_key = SecretKey::with_rng(&mut rng);

    // Verify Debug impl produces expected redacted output
    let debug_output = format!("{secret_key:?}");
    assert_eq!(debug_output, "<elided secret for SecretKey>");

    // Verify Display impl also elides
    let display_output = format!("{secret_key}");
    assert_eq!(display_output, "<elided secret for SecretKey>");
>>>>>>> 89cc8a45
}<|MERGE_RESOLUTION|>--- conflicted
+++ resolved
@@ -99,26 +99,6 @@
 }
 
 #[test]
-<<<<<<< HEAD
-fn test_derived_traits_consistency() {
-    let mut rng = rng();
-
-    let mut secret_key = SecretKey::with_rng(&mut rng);
-    let secret_key_clone = secret_key.clone();
-    assert_eq!(secret_key, secret_key_clone);
-    assert_eq!(format!("{secret_key:?}"), format!("{secret_key_clone:?}"));
-
-    let public_key = secret_key.public_key();
-    let public_key_clone = public_key.clone();
-    assert_eq!(public_key, public_key_clone);
-    assert_eq!(format!("{public_key:?}"), format!("{public_key_clone:?}"));
-
-    let message = [Felt::new(9), Felt::new(8), Felt::new(7), Felt::new(6)].into();
-    let signature = secret_key.sign(message);
-    let signature_clone = signature.clone();
-    assert_eq!(signature, signature_clone);
-    assert_eq!(format!("{signature:?}"), format!("{signature_clone:?}"));
-=======
 fn test_secret_key_debug_redaction() {
     let mut rng = rng();
     let secret_key = SecretKey::with_rng(&mut rng);
@@ -130,5 +110,4 @@
     // Verify Display impl also elides
     let display_output = format!("{secret_key}");
     assert_eq!(display_output, "<elided secret for SecretKey>");
->>>>>>> 89cc8a45
 }