--- conflicted
+++ resolved
@@ -33,26 +33,6 @@
 }
 
 #[test]
-<<<<<<< HEAD
-fn derived_trait_consistency() {
-    let mut rng = rand::rng();
-
-    let sk = SecretKey::with_rng(&mut rng);
-    let sk_clone = sk.clone();
-    assert_eq!(sk, sk_clone);
-    assert_eq!(format!("{sk:?}"), format!("{sk_clone:?}"));
-
-    let pk = sk.public_key();
-    let pk_clone = pk.clone();
-    assert_eq!(pk, pk_clone);
-    assert_eq!(format!("{pk:?}"), format!("{pk_clone:?}"));
-
-    let msg = Word::from([Felt::new(3), Felt::new(2), Felt::new(1), Felt::new(0)]);
-    let sig = sk.sign(msg);
-    let sig_clone = sig.clone();
-    assert_eq!(sig, sig_clone);
-    assert_eq!(format!("{sig:?}"), format!("{sig_clone:?}"));
-=======
 fn test_secret_key_debug_redaction() {
     let mut rng = rand::rng();
     let sk = SecretKey::with_rng(&mut rng);
@@ -64,5 +44,4 @@
     // Verify Display impl also elides
     let display_output = format!("{sk}");
     assert_eq!(display_output, "<elided secret for SecretKey>");
->>>>>>> 89cc8a45
 }