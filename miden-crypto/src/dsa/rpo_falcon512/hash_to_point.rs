--- conflicted
+++ resolved
@@ -1,14 +1,9 @@
 use alloc::vec::Vec;
 
-<<<<<<< HEAD
-use num::Zero;
 use p3_field::PrimeField64;
 
-use super::{MODULUS, N, Nonce, Polynomial, Rpo256, Word, ZERO, math::FalconFelt};
-=======
 use super::{MODULUS, N, Nonce, Polynomial, Rpo256, ZERO, math::FalconFelt};
 use crate::{Felt, Word};
->>>>>>> 7d0c2e60
 
 // HASH-TO-POINT FUNCTIONS
 // ================================================================================================
@@ -40,33 +35,22 @@
     }
 
     // squeeze the coefficients of the polynomial
-<<<<<<< HEAD
-    //
-    // Note that `FalconFelt::new((a.as_canonical_u64() % MODULUS as u64) as i16)` will create a
-    // bias as we are mapping $2^64 - 2^31 + 1$ elements to $12289$ elements and it must not be
-    // uniform. A statistical analysis can be applied here to show that this is still fine: the
-    // output distribution is computational IND from uniform.
-    //
-    // TODO: A potential optimization is to parse a goldilocks elements to 2 or 4 limbs, and map
-    // each limb to FalconFelt field. Then, apply a similar analysis to obtain
-    // indistinguishability from uniform.
-    //
-    let mut i = 0;
-    let mut res = [FalconFelt::zero(); N];
-    for _ in 0..64 {
-        Rpo256::apply_permutation(&mut state);
-        for &a in &state[Rpo256::RATE_RANGE] {
-            res[i] = FalconFelt::new((a.as_canonical_u64() % MODULUS as u64) as i16);
-            i += 1;
-        }
-=======
     let mut coefficients: Vec<FalconFelt> = Vec::with_capacity(N);
     for _ in 0..64 {
+        //
+        // Note that `FalconFelt::new((a.as_canonical_u64() % MODULUS as u64) as i16)` will create a
+        // bias as we are mapping $2^64 - 2^31 + 1$ elements to $12289$ elements and it must not be
+        // uniform. A statistical analysis can be applied here to show that this is still fine: the
+        // output distribution is computational IND from uniform.
+        //
+        // TODO: A potential optimization is to parse a goldilocks elements to 2 or 4 limbs, and map
+        // each limb to FalconFelt field. Then, apply a similar analysis to obtain
+        // indistinguishability from uniform.
+        //
         Rpo256::apply_permutation(&mut state);
         state[Rpo256::RATE_RANGE]
             .iter()
             .for_each(|value| coefficients.push(felt_to_falcon_felt(*value)));
->>>>>>> 7d0c2e60
     }
 
     Polynomial::new(coefficients)
