--- conflicted
+++ resolved
@@ -56,24 +56,11 @@
 /// using Fast Fourier sampling during signature generation (ffSampling algorithm 11 in [1]).
 ///
 /// [1]: https://falcon-sign.info/falcon.pdf
-<<<<<<< HEAD
-#[derive(Debug, Clone, PartialEq, Eq)]
-=======
 #[derive(Clone, SilentDebug, SilentDisplay)]
->>>>>>> 89cc8a45
 pub struct SecretKey {
     secret_key: ShortLatticeBasis,
     tree: LdlTree,
 }
-
-impl PartialEq for SecretKey {
-    fn eq(&self, other: &Self) -> bool {
-        use subtle::ConstantTimeEq;
-        self.to_bytes().ct_eq(&other.to_bytes()).into()
-    }
-}
-
-impl Eq for SecretKey {}
 
 #[allow(clippy::new_without_default)]
 impl SecretKey {
@@ -274,6 +261,24 @@
         digest.into()
     }
 }
+
+impl Zeroize for SecretKey {
+    fn zeroize(&mut self) {
+        self.secret_key.zeroize();
+        self.tree.zeroize();
+    }
+}
+
+impl ZeroizeOnDrop for SecretKey {}
+
+impl PartialEq for SecretKey {
+    fn eq(&self, other: &Self) -> bool {
+        use subtle::ConstantTimeEq;
+        self.to_bytes().ct_eq(&other.to_bytes()).into()
+    }
+}
+
+impl Eq for SecretKey {}
 
 // SERIALIZATION / DESERIALIZATION
 // ================================================================================================
@@ -383,15 +388,6 @@
     }
 }
 
-impl Zeroize for SecretKey {
-    fn zeroize(&mut self) {
-        self.secret_key.zeroize();
-        self.tree.zeroize();
-    }
-}
-
-impl ZeroizeOnDrop for SecretKey {}
-
 // HELPER FUNCTIONS
 // ================================================================================================
 
