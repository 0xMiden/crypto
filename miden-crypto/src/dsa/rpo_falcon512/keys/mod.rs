--- conflicted
+++ resolved
@@ -44,11 +44,7 @@
         assert!(pk.verify(message, &signature));
 
         // a signature should not verify against a wrong message
-<<<<<<< HEAD
-        let message2: Word = [ONE + ONE; 4];
-=======
         let message2 = Word::new([ONE.double(); 4]);
->>>>>>> 7d0c2e60
         assert!(!pk.verify(message2, &signature));
 
         // a signature should not verify against a wrong public key
