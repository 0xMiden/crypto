use alloc::vec::Vec;

use data::{
    EXPECTED_SIG, EXPECTED_SIG_POLYS, NUM_TEST_VECTORS, SK_POLYS, SYNC_DATA_FOR_TEST_VECTOR,
};
use prng::Shake256Testing;
use rand::{RngCore, SeedableRng};
use rand_chacha::ChaCha20Rng;

use super::{Serializable, math::Polynomial};
use crate::{
    Word, ZERO,
    dsa::rpo_falcon512::{
        PREVERSIONED_NONCE, PREVERSIONED_NONCE_LEN, SIG_NONCE_LEN, SIG_POLY_BYTE_LEN, SecretKey,
        tests::data::DETERMINISTIC_SIGNATURE,
    },
};

mod data;
mod prng;
pub(crate) use prng::ChaCha;

/// Tests the Falcon512 implementation using the test vectors in
/// https://github.com/tprest/falcon.py/blob/88d01ede1d7fa74a8392116bc5149dee57af93f2/scripts/sign_KAT.py#L1131
#[test]
fn test_signature_gen_reference_impl() {
    // message and initial seed used for generating the test vectors in the reference implementation
    let message = b"data1";
    let seed = b"external";

    // the reference implementation uses SHAKE256 for generating:
    // 1. The nonce for the hash-to-point algorithm.
    // 2. The seed used for initializing the ChaCha20 PRNG which is used in signature generation.
    let mut rng_shake = Shake256Testing::new(seed.to_vec());

    // the test vectors in the reference implementation include test vectors for signatures with
    // parameter N = 2^i for i = 1..10, where N is the exponent of the monic irreducible polynomial
    // phi. We are only interested in the test vectors for N = 2^9 = 512 and thus need to "sync"
    // the SHAKE256 PRNG before we can use it in testing the test vectors that are relevant for
    // N = 512.
    // The following makes the necessary calls to the PRNG in order to prepare it for use with
    // the test vectors for N = 512.
    rng_shake.sync_rng();

    for i in 0..NUM_TEST_VECTORS {
        // construct the four polynomials defining the secret key for this test vector
        let [f, g, big_f, big_g] = SK_POLYS[i];
        let f = Polynomial::new(f.to_vec());
        let g = Polynomial::new(g.to_vec());
        let big_f = Polynomial::new(big_f.to_vec());
        let big_g = Polynomial::new(big_g.to_vec());

        // we generate the secret key using the above four polynomials
        let sk = SecretKey::from_short_lattice_basis([g, f, big_g, big_f]);

        // we compare the signature as a polynomial

        // 1. first we synchronize the `SHAKE256` context with the one in the reference C
        // implementation as done in https://github.com/tprest/falcon.py/blob/88d01ede1d7fa74a8392116bc5149dee57af93f2/test.py#L256
        let skip_bytes = SYNC_DATA_FOR_TEST_VECTOR[i].0 * 8;
        let mut dummy = vec![0_u8; skip_bytes];
        rng_shake.fill_bytes(&mut dummy);

        // 2. generate the signature
        let signature = sk.sign_with_rng_testing(message, &mut rng_shake);

        // 3. compare against the expected signature
        let sig_coef: Vec<i16> =
            signature.sig_poly().coefficients.iter().map(|c| c.balanced_value()).collect();
        assert_eq!(sig_coef, EXPECTED_SIG_POLYS[i]);

        // 4. compare the encoded signatures including the nonce
        let sig_bytes = &signature.to_bytes();
        let expected_sig_bytes = EXPECTED_SIG[i];
        let hex_expected_sig_bytes = hex::decode(expected_sig_bytes).unwrap();
        // to compare against the test vectors we:
        // 1. remove the headers when comparing as RPO_FALCON512 uses a different header format,
        // 2. compare the nonce part separately as the deterministic version we use omits the
        //    inclusion of the preversioned portion of the nonce by in its serialized format,
        // 3. we remove the public key from the RPO_FALCON512 signature as this is not part of the
        //    signature in the reference implementation,
        // 4. remove the nonce version byte, in addition to the header, from `sig_bytes`.
        let nonce = signature.nonce();
        assert_eq!(hex_expected_sig_bytes[1..1 + SIG_NONCE_LEN], nonce.as_bytes());
        assert_eq!(
            &hex_expected_sig_bytes[1 + SIG_NONCE_LEN..],
            &sig_bytes[2..2 + SIG_POLY_BYTE_LEN]
        );
    }
}

#[test]
<<<<<<< HEAD
fn derived_trait_consistency() {
    let seed = [1_u8; 32];
    let mut rng = ChaCha20Rng::from_seed(seed);

    let sk = SecretKey::with_rng(&mut rng);
    let sk_clone = sk.clone();
    assert_eq!(sk, sk_clone);
    assert_eq!(format!("{sk:?}"), format!("{sk_clone:?}"));

    let pk = sk.public_key();
    let pk_clone = pk.clone();
    assert_eq!(pk, pk_clone);
    assert_eq!(format!("{pk:?}"), format!("{pk_clone:?}"));

    let message = Word::from([ZERO; 4]);
    let signature = sk.sign(message);
    let signature_clone = signature.clone();
    assert_eq!(signature, signature_clone);
    assert_eq!(format!("{signature:?}"), format!("{signature_clone:?}"));
=======
fn test_secret_key_debug_redaction() {
    let seed = [1_u8; 32];
    let mut rng = ChaCha20Rng::from_seed(seed);
    let sk = SecretKey::with_rng(&mut rng);

    // Verify Debug impl produces expected redacted output
    let debug_output = format!("{sk:?}");
    assert_eq!(debug_output, "<elided secret for SecretKey>");

    // Verify Display impl also elides
    let display_output = format!("{sk}");
    assert_eq!(display_output, "<elided secret for SecretKey>");
>>>>>>> 89cc8a45
}

#[test]
fn test_signature_determinism() {
    let seed = [0_u8; 32];
    let mut rng = ChaCha20Rng::from_seed(seed);

    let sk = SecretKey::with_rng(&mut rng);
    let message = b"data";
    let signature = sk.sign(message.into());
    let serialized_signature = signature.to_bytes();

    assert_eq!(serialized_signature, DETERMINISTIC_SIGNATURE);
}

#[test]
fn check_preversioned_fixed_nonce() {
    assert_eq!(build_preversioned_fixed_nonce(), PREVERSIONED_NONCE)
}

/// Builds the preversioned portion of the fixed nonce following [1].
///
/// Note that [1] uses the term salt instead of nonce.
///
/// [1]: https://github.com/algorand/falcon/blob/main/falcon-det.pdf
fn build_preversioned_fixed_nonce() -> [u8; PREVERSIONED_NONCE_LEN] {
    use crate::dsa::rpo_falcon512::LOG_N;

    let mut result = [0_u8; 39];
    result[0] = LOG_N;
    let domain_separator = "RPO-FALCON-DET".as_bytes();

    result
        .iter_mut()
        .skip(1)
        .zip(domain_separator.iter())
        .for_each(|(dst, src)| *dst = *src);

    result
}<|MERGE_RESOLUTION|>--- conflicted
+++ resolved
@@ -8,12 +8,9 @@
 use rand_chacha::ChaCha20Rng;
 
 use super::{Serializable, math::Polynomial};
-use crate::{
-    Word, ZERO,
-    dsa::rpo_falcon512::{
-        PREVERSIONED_NONCE, PREVERSIONED_NONCE_LEN, SIG_NONCE_LEN, SIG_POLY_BYTE_LEN, SecretKey,
-        tests::data::DETERMINISTIC_SIGNATURE,
-    },
+use crate::dsa::rpo_falcon512::{
+    PREVERSIONED_NONCE, PREVERSIONED_NONCE_LEN, SIG_NONCE_LEN, SIG_POLY_BYTE_LEN, SecretKey,
+    tests::data::DETERMINISTIC_SIGNATURE,
 };
 
 mod data;
@@ -90,27 +87,6 @@
 }
 
 #[test]
-<<<<<<< HEAD
-fn derived_trait_consistency() {
-    let seed = [1_u8; 32];
-    let mut rng = ChaCha20Rng::from_seed(seed);
-
-    let sk = SecretKey::with_rng(&mut rng);
-    let sk_clone = sk.clone();
-    assert_eq!(sk, sk_clone);
-    assert_eq!(format!("{sk:?}"), format!("{sk_clone:?}"));
-
-    let pk = sk.public_key();
-    let pk_clone = pk.clone();
-    assert_eq!(pk, pk_clone);
-    assert_eq!(format!("{pk:?}"), format!("{pk_clone:?}"));
-
-    let message = Word::from([ZERO; 4]);
-    let signature = sk.sign(message);
-    let signature_clone = signature.clone();
-    assert_eq!(signature, signature_clone);
-    assert_eq!(format!("{signature:?}"), format!("{signature_clone:?}"));
-=======
 fn test_secret_key_debug_redaction() {
     let seed = [1_u8; 32];
     let mut rng = ChaCha20Rng::from_seed(seed);
@@ -123,7 +99,6 @@
     // Verify Display impl also elides
     let display_output = format!("{sk}");
     assert_eq!(display_output, "<elided secret for SecretKey>");
->>>>>>> 89cc8a45
 }
 
 #[test]
