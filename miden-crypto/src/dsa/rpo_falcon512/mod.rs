<<<<<<< HEAD
use p3_field::PrimeCharacteristicRing;
=======
//! A deterministic RPO Falcon512 signature over a message.
//!
//! This version differs from the reference implementation in its use of the RPO algebraic hash
//! function in its hash-to-point algorithm.
//!
//! Another point of difference is the determinism in the signing process. The approach used to
//! achieve this is the one proposed in [1].
//! The main challenge in making the signing procedure deterministic is ensuring that the same
//! secret key is never used to produce two inequivalent signatures for the same `c`.
//! For a precise definition of equivalence of signatures see [1].
//! The reference implementation uses a random nonce per signature in order to make sure that,
//! with overwhelming probability, no two c-s will ever repeat and this non-repetition turns out
//! to be enough to make the security proof of the underlying construction go through in
//! the random-oracle model.
//!
//! Making the signing process deterministic means that we cannot rely on the above use of nonce
//! in the hash-to-point algorithm, i.e., the hash-to-point algorithm is deterministic. It also
//! means that we have to derandomize the trapdoor sampling process and use the entropy in
//! the secret key, together with the message, as the seed of a CPRNG. This is exactly the approach
//! taken in [2] but, as explained at length in [1], this is not enough. The reason for this
//! is that the sampling process during signature generation must be ensured to be consistent
//! across the entire computing stack i.e., hardware, compiler, OS, sampler implementations ...
//!
//! This is made even more difficult by the extensive use of floating-point arithmetic by
//! the sampler. In relation to this point, the current implementation does not use any platform
//! specific optimizations (e.g., AVX2, NEON, FMA ...) and relies solely on the builtin `f64` type.
//! Moreover, as per the time of this writing, the implementation does not use any methods or
//! functions from `std::f64` that have non-deterministic precision mentioned in their
//! documentation.
//!
//! [1]: https://github.com/algorand/falcon/blob/main/falcon-det.pdf
//! [2]: https://datatracker.ietf.org/doc/html/rfc6979#section-3.5

#[cfg(test)]
use rand::Rng;
>>>>>>> 7d0c2e60

use crate::{
    Felt, ZERO,
    hash::rpo::Rpo256,
    utils::{ByteReader, ByteWriter, Deserializable, DeserializationError, Serializable},
};

mod hash_to_point;
mod keys;
mod math;
mod signature;

#[cfg(all(test, feature = "std"))]
mod tests;

pub use self::{
    keys::{PublicKey, SecretKey},
    math::Polynomial,
    signature::{Signature, SignatureHeader, SignaturePoly},
};

// CONSTANTS
// ================================================================================================

// The Falcon modulus p.
const MODULUS: i16 = 12289;

// Number of bits needed to encode an element in the Falcon field.
const FALCON_ENCODING_BITS: u32 = 14;

// The Falcon parameters for Falcon-512. This is the degree of the polynomial `phi := x^N + 1`
// defining the ring Z_p[x]/(phi).
const N: usize = 512;
const LOG_N: u8 = 9;

/// Length of nonce used for signature generation.
const SIG_NONCE_LEN: usize = 40;

/// Length of the preversioned portion of the fixed nonce.
///
/// Since we use one byte to encode the version of the nonce, this is equal to `SIG_NONCE_LEN - 1`.
const PREVERSIONED_NONCE_LEN: usize = 39;

/// Current version of the fixed nonce.
///
/// The usefulness of the notion of versioned fixed nonce is discussed in Section 2.1 in [1].
///
/// [1]: https://github.com/algorand/falcon/blob/main/falcon-det.pdf
const NONCE_VERSION_BYTE: u8 = 1;

/// The preversioned portion of the fixed nonce constructed following [1].
///
/// Note that reference [1] uses the term salt instead of nonce.
const PREVERSIONED_NONCE: [u8; PREVERSIONED_NONCE_LEN] = [
    9, 82, 80, 79, 45, 70, 65, 76, 67, 79, 78, 45, 68, 69, 84, 0, 0, 0, 0, 0, 0, 0, 0, 0, 0, 0, 0,
    0, 0, 0, 0, 0, 0, 0, 0, 0, 0, 0, 0,
];

/// Number of filed elements used to encode a nonce.
const NONCE_ELEMENTS: usize = 8;

/// Public key length as a u8 vector.
pub const PK_LEN: usize = 897;

/// Secret key length as a u8 vector.
pub const SK_LEN: usize = 1281;

/// Signature length as a u8 vector.
const SIG_POLY_BYTE_LEN: usize = 625;

/// Signature size when serialized as a u8 vector.
#[cfg(test)]
const SIG_SERIALIZED_LEN: usize = 1524;

/// Bound on the squared-norm of the signature.
const SIG_L2_BOUND: u64 = 34034726;

/// Standard deviation of the Gaussian over the lattice.
const SIGMA: f64 = 165.7366171829776;

// TYPE ALIASES
// ================================================================================================

type ShortLatticeBasis = [Polynomial<i16>; 4];

// NONCE
// ================================================================================================

/// Nonce of the Falcon signature.
#[derive(Debug, Clone, PartialEq, Eq)]
pub struct Nonce([u8; SIG_NONCE_LEN]);

impl Nonce {
    /// Returns a new deterministic [Nonce].
    ///
    /// This is used in deterministic signing following [1] and is composed of two parts:
    ///
    /// 1. a byte serving as a version byte,
    /// 2. a pre-versioned fixed nonce which is the UTF8 encoding of the domain separator
    ///    "RPO-FALCON-DET" padded with enough zeros to make it of size 39 bytes.
    ///
    /// The usefulness of the notion of versioned fixed nonce is discussed in Section 2.1 in [1].
    ///
    /// [1]: https://github.com/algorand/falcon/blob/main/falcon-det.pdf
    pub fn deterministic() -> Self {
        let mut nonce_bytes = [0u8; SIG_NONCE_LEN];
        nonce_bytes[0] = NONCE_VERSION_BYTE;
        nonce_bytes[1..].copy_from_slice(&PREVERSIONED_NONCE);
        Self(nonce_bytes)
    }

    /// Returns a new [Nonce] drawn from the provided RNG.
    ///
    /// This is used only in testing against the test vectors of the reference (non-deterministic)
    /// Falcon DSA implementation.
    #[cfg(test)]
    pub fn random<R: Rng>(rng: &mut R) -> Self {
        let mut nonce_bytes = [0u8; SIG_NONCE_LEN];
        rng.fill_bytes(&mut nonce_bytes);
        Self::from_bytes(nonce_bytes)
    }

    /// Returns the underlying concatenated bytes of this nonce.
    pub fn as_bytes(&self) -> [u8; SIG_NONCE_LEN] {
        self.0
    }

    /// Returns a `Nonce` given an array of bytes.
    pub fn from_bytes(nonce_bytes: [u8; SIG_NONCE_LEN]) -> Self {
        Self(nonce_bytes)
    }

    /// Converts byte representation of the nonce into field element representation.
    ///
    /// Nonce bytes are converted to field elements by taking consecutive 5 byte chunks
    /// of the nonce and interpreting them as field elements.
    pub fn to_elements(&self) -> [Felt; NONCE_ELEMENTS] {
        let mut buffer = [0_u8; 8];
        let mut result = [ZERO; 8];
        for (i, bytes) in self.as_bytes().chunks(5).enumerate() {
            buffer[..5].copy_from_slice(bytes);
            // we can safely (without overflow) create a new Felt from u64 value here since this
            // value contains at most 5 bytes
            result[i] = Felt::from_u64(u64::from_le_bytes(buffer));
        }

        result
    }
}

impl Serializable for &Nonce {
    fn write_into<W: ByteWriter>(&self, target: &mut W) {
        target.write_u8(self.0[0])
    }
}

impl Deserializable for Nonce {
    fn read_from<R: ByteReader>(source: &mut R) -> Result<Self, DeserializationError> {
        let nonce_version: u8 = source.read()?;

        let mut nonce_bytes = [0u8; SIG_NONCE_LEN];
        nonce_bytes[0] = nonce_version;
        nonce_bytes[1..].copy_from_slice(&PREVERSIONED_NONCE);

        Ok(Self(nonce_bytes))
    }
}<|MERGE_RESOLUTION|>--- conflicted
+++ resolved
@@ -1,6 +1,3 @@
-<<<<<<< HEAD
-use p3_field::PrimeCharacteristicRing;
-=======
 //! A deterministic RPO Falcon512 signature over a message.
 //!
 //! This version differs from the reference implementation in its use of the RPO algebraic hash
@@ -36,7 +33,6 @@
 
 #[cfg(test)]
 use rand::Rng;
->>>>>>> 7d0c2e60
 
 use crate::{
     Felt, ZERO,
