--- conflicted
+++ resolved
@@ -6,20 +6,12 @@
 
 use super::{
     ByteReader, ByteWriter, Deserializable, DeserializationError, LOG_N, MODULUS, N, Nonce,
-<<<<<<< HEAD
-    SIG_L2_BOUND, SIG_POLY_BYTE_LEN, Serializable, Word,
-=======
     SIG_L2_BOUND, SIG_POLY_BYTE_LEN, Serializable,
->>>>>>> 7d0c2e60
     hash_to_point::hash_to_point_rpo256,
     keys::PublicKey,
     math::{FalconFelt, FastFft, Polynomial},
 };
-<<<<<<< HEAD
-use crate::hash::rpo::Rpo256;
-=======
 use crate::Word;
->>>>>>> 7d0c2e60
 
 // FALCON SIGNATURE
 // ================================================================================================
