use alloc::string::ToString;

use p3_field::PrimeField64;
use rand_core::impls;

<<<<<<< HEAD
use super::{Felt, FeltRng, RngCore, Word, ZERO};
use crate::{
=======
use super::{Felt, FeltRng, FieldElement, RandomCoin, RandomCoinError, RngCore, ZERO};
use crate::{
    Word,
>>>>>>> 7d0c2e60
    hash::rpx::Rpx256,
    utils::{ByteReader, ByteWriter, Deserializable, DeserializationError, Serializable},
};

// CONSTANTS
// ================================================================================================

const STATE_WIDTH: usize = Rpx256::STATE_WIDTH;
const RATE_START: usize = Rpx256::RATE_RANGE.start;
const RATE_END: usize = Rpx256::RATE_RANGE.end;
const HALF_RATE_WIDTH: usize = (Rpx256::RATE_RANGE.end - Rpx256::RATE_RANGE.start) / 2;

// RPX RANDOM COIN
// ================================================================================================
/// A simplified version of the `SPONGE_PRG` reseedable pseudo-random number generator algorithm
/// described in <https://eprint.iacr.org/2011/499.pdf>.
///
/// The simplification is related to the following facts:
/// 1. A call to the reseed method implies one and only one call to the permutation function. This
///    is possible because in our case we never reseed with more than 4 field elements.
/// 2. As a result of the previous point, we don't make use of an input buffer to accumulate seed
///    material.
#[derive(Debug, Clone, Copy, PartialEq, Eq)]
pub struct RpxRandomCoin {
    state: [Felt; STATE_WIDTH],
    current: usize,
}

impl RpxRandomCoin {
    /// Returns a new [RpxRandomCoin] initialize with the specified seed.
    pub fn new(seed: Word) -> Self {
        let mut state = [ZERO; STATE_WIDTH];

        for i in 0..HALF_RATE_WIDTH {
            state[RATE_START + i] += seed[i];
        }

        // Absorb
        Rpx256::apply_permutation(&mut state);

        RpxRandomCoin { state, current: RATE_START }
    }

    /// Returns an [RpxRandomCoin] instantiated from the provided components.
    ///
    /// # Panics
    /// Panics if `current` is smaller than 4 or greater than or equal to 12.
    pub fn from_parts(state: [Felt; STATE_WIDTH], current: usize) -> Self {
        assert!(
            (RATE_START..RATE_END).contains(&current),
            "current value outside of valid range"
        );
        Self { state, current }
    }

    /// Returns components of this random coin.
    pub fn into_parts(self) -> ([Felt; STATE_WIDTH], usize) {
        (self.state, self.current)
    }

    /// Fills `dest` with random data.
    pub fn fill_bytes(&mut self, dest: &mut [u8]) {
        <Self as RngCore>::fill_bytes(self, dest)
    }

    fn draw_basefield(&mut self) -> Felt {
        if self.current == RATE_END {
            Rpx256::apply_permutation(&mut self.state);
            self.current = RATE_START;
        }

        self.current += 1;
        self.state[self.current - 1]
    }
}

<<<<<<< HEAD
=======
// RANDOM COIN IMPLEMENTATION
// ------------------------------------------------------------------------------------------------

impl RandomCoin for RpxRandomCoin {
    type BaseField = Felt;
    type Hasher = Rpx256;

    fn new(seed: &[Self::BaseField]) -> Self {
        let word: Word = (*Rpx256::hash_elements(seed)).into();
        Self::new(word)
    }

    fn reseed(&mut self, data: Word) {
        // Reset buffer
        self.current = RATE_START;

        // Add the new seed material to the first half of the rate portion of the RPX state
        let data: Word = (*data).into();

        self.state[RATE_START] += data[0];
        self.state[RATE_START + 1] += data[1];
        self.state[RATE_START + 2] += data[2];
        self.state[RATE_START + 3] += data[3];

        // Absorb
        Rpx256::apply_permutation(&mut self.state);
    }

    fn check_leading_zeros(&self, value: u64) -> u32 {
        let value = Felt::new(value);
        let mut state_tmp = self.state;

        state_tmp[RATE_START] += value;

        Rpx256::apply_permutation(&mut state_tmp);

        let first_rate_element = state_tmp[RATE_START].as_int();
        first_rate_element.trailing_zeros()
    }

    fn draw<E: FieldElement<BaseField = Felt>>(&mut self) -> Result<E, RandomCoinError> {
        let ext_degree = E::EXTENSION_DEGREE;
        let mut result = vec![ZERO; ext_degree];
        for r in result.iter_mut().take(ext_degree) {
            *r = self.draw_basefield();
        }

        let result = E::slice_from_base_elements(&result);
        Ok(result[0])
    }

    fn draw_integers(
        &mut self,
        num_values: usize,
        domain_size: usize,
        nonce: u64,
    ) -> Result<Vec<usize>, RandomCoinError> {
        assert!(domain_size.is_power_of_two(), "domain size must be a power of two");
        assert!(num_values < domain_size, "number of values must be smaller than domain size");

        // absorb the nonce
        let nonce = Felt::new(nonce);
        self.state[RATE_START] += nonce;
        Rpx256::apply_permutation(&mut self.state);

        // reset the buffer
        self.current = RATE_START;

        // determine how many bits are needed to represent valid values in the domain
        let v_mask = (domain_size - 1) as u64;

        // draw values from PRNG until we get as many unique values as specified by num_queries
        let mut values = Vec::new();
        for _ in 0..1000 {
            // get the next pseudo-random field element
            let value = self.draw_basefield().as_int();

            // use the mask to get a value within the range
            let value = (value & v_mask) as usize;

            values.push(value);
            if values.len() == num_values {
                break;
            }
        }

        if values.len() < num_values {
            return Err(RandomCoinError::FailedToDrawIntegers(num_values, values.len(), 1000));
        }

        Ok(values)
    }
}

>>>>>>> 7d0c2e60
// FELT RNG IMPLEMENTATION
// ------------------------------------------------------------------------------------------------

impl FeltRng for RpxRandomCoin {
    fn draw_element(&mut self) -> Felt {
        self.draw_basefield()
    }

    fn draw_word(&mut self) -> Word {
        let mut output = [ZERO; 4];
        for o in output.iter_mut() {
            *o = self.draw_basefield();
        }
        Word::new(output)
    }
}

// RNGCORE IMPLEMENTATION
// ------------------------------------------------------------------------------------------------

impl RngCore for RpxRandomCoin {
    fn next_u32(&mut self) -> u32 {
        self.draw_basefield().as_canonical_u64() as u32
    }

    fn next_u64(&mut self) -> u64 {
        impls::next_u64_via_u32(self)
    }

    fn fill_bytes(&mut self, dest: &mut [u8]) {
        impls::fill_bytes_via_next(self, dest)
    }
}

// SERIALIZATION
// ------------------------------------------------------------------------------------------------

impl Serializable for RpxRandomCoin {
    fn write_into<W: ByteWriter>(&self, target: &mut W) {
        self.state.iter().for_each(|v| v.write_into(target));
        // casting to u8 is OK because `current` is always between 4 and 12.
        target.write_u8(self.current as u8);
    }
}

impl Deserializable for RpxRandomCoin {
    fn read_from<R: ByteReader>(source: &mut R) -> Result<Self, DeserializationError> {
        let state = [
            Felt::read_from(source)?,
            Felt::read_from(source)?,
            Felt::read_from(source)?,
            Felt::read_from(source)?,
            Felt::read_from(source)?,
            Felt::read_from(source)?,
            Felt::read_from(source)?,
            Felt::read_from(source)?,
            Felt::read_from(source)?,
            Felt::read_from(source)?,
            Felt::read_from(source)?,
            Felt::read_from(source)?,
        ];
        let current = source.read_u8()? as usize;
        if !(RATE_START..RATE_END).contains(&current) {
            return Err(DeserializationError::InvalidValue(
                "current value outside of valid range".to_string(),
            ));
        }
        Ok(Self { state, current })
    }
}

// TESTS
// ================================================================================================

#[cfg(test)]
mod tests {
    use super::{Deserializable, FeltRng, RpxRandomCoin, Serializable, ZERO};
    use crate::{ONE, Word};

    #[test]
    fn test_feltrng_felt() {
        let mut rpxcoin = RpxRandomCoin::new([ZERO; 4].into());
        let output = rpxcoin.draw_element();

        let mut rpxcoin = RpxRandomCoin::new([ZERO; 4].into());
        let expected = rpxcoin.draw_basefield();

        assert_eq!(output, expected);
    }

    #[test]
    fn test_feltrng_word() {
        let mut rpxcoin = RpxRandomCoin::new([ZERO; 4].into());
        let output = rpxcoin.draw_word();

        let mut rpocoin = RpxRandomCoin::new([ZERO; 4].into());
        let mut expected = [ZERO; 4];
        for o in expected.iter_mut() {
            *o = rpocoin.draw_basefield();
        }
        let expected = Word::new(expected);

        assert_eq!(output, expected);
    }

    #[test]
    fn test_feltrng_serialization() {
        let coin1 = RpxRandomCoin::from_parts([ONE; 12], 5);

        let bytes = coin1.to_bytes();
        let coin2 = RpxRandomCoin::read_from_bytes(&bytes).unwrap();
        assert_eq!(coin1, coin2);
    }
}<|MERGE_RESOLUTION|>--- conflicted
+++ resolved
@@ -3,14 +3,8 @@
 use p3_field::PrimeField64;
 use rand_core::impls;
 
-<<<<<<< HEAD
 use super::{Felt, FeltRng, RngCore, Word, ZERO};
 use crate::{
-=======
-use super::{Felt, FeltRng, FieldElement, RandomCoin, RandomCoinError, RngCore, ZERO};
-use crate::{
-    Word,
->>>>>>> 7d0c2e60
     hash::rpx::Rpx256,
     utils::{ByteReader, ByteWriter, Deserializable, DeserializationError, Serializable},
 };
@@ -87,103 +81,6 @@
     }
 }
 
-<<<<<<< HEAD
-=======
-// RANDOM COIN IMPLEMENTATION
-// ------------------------------------------------------------------------------------------------
-
-impl RandomCoin for RpxRandomCoin {
-    type BaseField = Felt;
-    type Hasher = Rpx256;
-
-    fn new(seed: &[Self::BaseField]) -> Self {
-        let word: Word = (*Rpx256::hash_elements(seed)).into();
-        Self::new(word)
-    }
-
-    fn reseed(&mut self, data: Word) {
-        // Reset buffer
-        self.current = RATE_START;
-
-        // Add the new seed material to the first half of the rate portion of the RPX state
-        let data: Word = (*data).into();
-
-        self.state[RATE_START] += data[0];
-        self.state[RATE_START + 1] += data[1];
-        self.state[RATE_START + 2] += data[2];
-        self.state[RATE_START + 3] += data[3];
-
-        // Absorb
-        Rpx256::apply_permutation(&mut self.state);
-    }
-
-    fn check_leading_zeros(&self, value: u64) -> u32 {
-        let value = Felt::new(value);
-        let mut state_tmp = self.state;
-
-        state_tmp[RATE_START] += value;
-
-        Rpx256::apply_permutation(&mut state_tmp);
-
-        let first_rate_element = state_tmp[RATE_START].as_int();
-        first_rate_element.trailing_zeros()
-    }
-
-    fn draw<E: FieldElement<BaseField = Felt>>(&mut self) -> Result<E, RandomCoinError> {
-        let ext_degree = E::EXTENSION_DEGREE;
-        let mut result = vec![ZERO; ext_degree];
-        for r in result.iter_mut().take(ext_degree) {
-            *r = self.draw_basefield();
-        }
-
-        let result = E::slice_from_base_elements(&result);
-        Ok(result[0])
-    }
-
-    fn draw_integers(
-        &mut self,
-        num_values: usize,
-        domain_size: usize,
-        nonce: u64,
-    ) -> Result<Vec<usize>, RandomCoinError> {
-        assert!(domain_size.is_power_of_two(), "domain size must be a power of two");
-        assert!(num_values < domain_size, "number of values must be smaller than domain size");
-
-        // absorb the nonce
-        let nonce = Felt::new(nonce);
-        self.state[RATE_START] += nonce;
-        Rpx256::apply_permutation(&mut self.state);
-
-        // reset the buffer
-        self.current = RATE_START;
-
-        // determine how many bits are needed to represent valid values in the domain
-        let v_mask = (domain_size - 1) as u64;
-
-        // draw values from PRNG until we get as many unique values as specified by num_queries
-        let mut values = Vec::new();
-        for _ in 0..1000 {
-            // get the next pseudo-random field element
-            let value = self.draw_basefield().as_int();
-
-            // use the mask to get a value within the range
-            let value = (value & v_mask) as usize;
-
-            values.push(value);
-            if values.len() == num_values {
-                break;
-            }
-        }
-
-        if values.len() < num_values {
-            return Err(RandomCoinError::FailedToDrawIntegers(num_values, values.len(), 1000));
-        }
-
-        Ok(values)
-    }
-}
-
->>>>>>> 7d0c2e60
 // FELT RNG IMPLEMENTATION
 // ------------------------------------------------------------------------------------------------
 
