use std::{path::PathBuf, time::Instant};

use clap::Parser;
#[cfg(not(feature = "rocksdb"))]
use miden_crypto::merkle::MemoryStorage;
#[cfg(feature = "rocksdb")]
use miden_crypto::merkle::{RocksDbConfig, RocksDbStorage};

use miden_crypto::{
    EMPTY_WORD, Felt, ONE, Word,
<<<<<<< HEAD
    hash::rpo::{Rpo256, RpoDigest},
    merkle::{LargeSmt, MerkleError},
=======
    hash::rpo::Rpo256,
    merkle::{MerkleError, Smt},
>>>>>>> 80389c4b
};
use rand::{Rng, prelude::IteratorRandom, rng};
use rand_utils::rand_value;

#[cfg(feature = "rocksdb")]
type Storage = RocksDbStorage;

#[cfg(not(feature = "rocksdb"))]
type Storage = MemoryStorage;

#[derive(Parser, Debug)]
#[command(name = "Benchmark", about = "SMT benchmark", version, rename_all = "kebab-case")]
pub struct BenchmarkCmd {
    /// Size of the tree
    #[arg(short = 's', long = "size", default_value = "1000000")]
    size: usize,
    /// Number of insertions
<<<<<<< HEAD
    #[clap(short = 'i', long = "insertions", default_value = "10000")]
    insertions: usize,
    /// Number of updates
    #[clap(short = 'u', long = "updates", default_value = "10000")]
=======
    #[arg(short = 'i', long = "insertions", default_value = "1000")]
    insertions: usize,
    /// Number of updates
    #[arg(short = 'u', long = "updates", default_value = "1000")]
>>>>>>> 80389c4b
    updates: usize,
    /// Path for the benchmark database
    #[clap(short = 'p', long = "path")]
    storage_path: Option<PathBuf>,
    /// Open existing database and skip construction
    #[clap(short = 'o', long = "open", default_value = "false")]
    open: bool,
    /// Number of batch operations
    #[clap(short = 'b', long = "batches", default_value = "1")]
    batches: usize,
}

fn main() {
    benchmark_smt();
    println!("Benchmark completed successfully");
}

/// Run a benchmark for [`Smt`].
pub fn benchmark_smt() {
    let args = BenchmarkCmd::parse();
    let tree_size = args.size;
    let insertions = args.insertions;
    let updates = args.updates;
    let storage_path = args.storage_path;
    let batches = args.batches;

    if cfg!(feature = "rocksdb") {
        println!("Running benchmark with rocksdb storage");
    } else {
        println!("Running benchmark with memory storage");
    }
    assert!(updates <= tree_size, "Cannot update more than `size`");
    // prepare the `leaves` vector for tree creation
    let mut entries = Vec::new();
    for i in 0..tree_size {
        let key = rand_value::<Word>();
        let value = Word::new([ONE, ONE, ONE, Felt::new(i as u64)]);
        entries.push((key, value));
    }

    let mut tree = if args.open {
        open_existing(storage_path).unwrap()
    } else {
        construction(entries.clone(), tree_size, storage_path).unwrap()
    };
    insertion(&mut tree, insertions).unwrap();
    for _ in 0..batches {
        batched_insertion(&mut tree, insertions).unwrap();
        batched_update(&mut tree, entries.clone(), updates).unwrap();
    }
    proof_generation(&mut tree).unwrap();
}

/// Runs the construction benchmark for [`Smt`], returning the constructed tree.
<<<<<<< HEAD
pub fn construction(
    entries: Vec<(RpoDigest, Word)>,
    size: usize,
    database_path: Option<PathBuf>,
) -> Result<LargeSmt<Storage>, MerkleError> {
=======
pub fn construction(entries: Vec<(Word, Word)>, size: usize) -> Result<Smt, MerkleError> {
>>>>>>> 80389c4b
    println!("Running a construction benchmark:");
    let now = Instant::now();
    let storage = get_storage(database_path, false);
    let tree = LargeSmt::with_entries(storage, entries)?;
    let elapsed = now.elapsed().as_secs_f32();
    println!("Constructed an SMT with {size} key-value pairs in {elapsed:.1} seconds");
    println!("Number of leaf nodes: {}\n", tree.num_leaves());

    Ok(tree)
}

pub fn open_existing(storage_path: Option<PathBuf>) -> Result<LargeSmt<Storage>, MerkleError> {
    println!("Opening an existing database:");
    let now = Instant::now();
    let storage = get_storage(storage_path, true);
    let tree = LargeSmt::new(storage)?;
    let elapsed = now.elapsed().as_secs_f32();
    println!("Opened an existing database in {elapsed:.1} seconds");
    Ok(tree)
}
/// Runs the insertion benchmark for the [`Smt`].
pub fn insertion(tree: &mut LargeSmt<Storage>, insertions: usize) -> Result<(), MerkleError> {
    println!("Running an insertion benchmark:");

    let size = tree.num_leaves();
    let mut insertion_times = Vec::new();

    for i in 0..insertions {
        let test_key = Rpo256::hash(&rand_value::<u64>().to_be_bytes());
        let test_value = Word::new([ONE, ONE, ONE, Felt::new((size + i) as u64)]);

        let now = Instant::now();
        tree.insert(test_key, test_value);
        let elapsed = now.elapsed();
        insertion_times.push(elapsed.as_micros());
    }

    println!(
        "The average insertion time measured by {insertions} inserts into an SMT with {size} leaves is {:.0} μs\n",
        // calculate the average
        insertion_times.iter().sum::<u128>() as f64 / (insertions as f64),
    );

    Ok(())
}

pub fn batched_insertion(
    tree: &mut LargeSmt<Storage>,
    insertions: usize,
) -> Result<(), MerkleError> {
    println!("Running a batched insertion benchmark:");

    let size = tree.num_leaves();

    let new_pairs: Vec<(Word, Word)> = (0..insertions)
        .map(|i| {
            let key = Rpo256::hash(&rand_value::<u64>().to_be_bytes());
            let value = Word::new([ONE, ONE, ONE, Felt::new((size + i) as u64)]);
            (key, value)
        })
        .collect();

    let now = Instant::now();
    let mutations = tree.compute_mutations(new_pairs);
    let compute_elapsed = now.elapsed().as_secs_f64() * 1000_f64; // time in ms

    println!(
        "The average insert-batch computation time measured by a {insertions}-batch into an SMT with {size} leaves over {:.1} ms is {:.0} μs",
        compute_elapsed,
        compute_elapsed * 1000_f64 / insertions as f64, // time in μs
    );

    let now = Instant::now();
    tree.apply_mutations(mutations)?;
    let apply_elapsed = now.elapsed().as_secs_f64() * 1000_f64; // time in ms

    println!(
        "The average insert-batch application time measured by a {insertions}-batch into an SMT with {size} leaves over {:.1} ms is {:.0} μs",
        apply_elapsed,
        apply_elapsed * 1000_f64 / insertions as f64, // time in μs
    );

    println!(
        "The average batch insertion time measured by a {insertions}-batch into an SMT with {size} leaves totals to {:.1} ms",
        (compute_elapsed + apply_elapsed),
    );

    println!();

    Ok(())
}

pub fn batched_update(
<<<<<<< HEAD
    tree: &mut LargeSmt<Storage>,
    entries: Vec<(RpoDigest, Word)>,
=======
    tree: &mut Smt,
    entries: Vec<(Word, Word)>,
>>>>>>> 80389c4b
    updates: usize,
) -> Result<(), MerkleError> {
    const REMOVAL_PROBABILITY: f64 = 0.2;

    println!("Running a batched update benchmark:");

    let size = tree.num_leaves();
    let mut rng = rng();

    let new_pairs =
        entries
            .into_iter()
            .choose_multiple(&mut rng, updates)
            .into_iter()
            .map(|(key, _)| {
                let value = if rng.random_bool(REMOVAL_PROBABILITY) {
                    EMPTY_WORD
                } else {
                    Word::new([ONE, ONE, ONE, Felt::new(rng.random())])
                };

                (key, value)
            });

    assert_eq!(new_pairs.len(), updates);

    let now = Instant::now();
    let mutations = tree.compute_mutations(new_pairs);
    let compute_elapsed = now.elapsed().as_secs_f64() * 1000_f64; // time in ms

    let now = Instant::now();
    tree.apply_mutations(mutations)?;
    let apply_elapsed = now.elapsed().as_secs_f64() * 1000_f64; // time in ms

    println!(
        "The average update-batch computation time measured by a {updates}-batch into an SMT with {size} leaves over {:.1} ms is {:.0} μs",
        compute_elapsed,
        compute_elapsed * 1000_f64 / updates as f64, // time in μs
    );

    println!(
        "The average update-batch application time measured by a {updates}-batch into an SMT with {size} leaves over {:.1} ms is {:.0} μs",
        apply_elapsed,
        apply_elapsed * 1000_f64 / updates as f64, // time in μs
    );

    println!(
        "The average batch update time measured by a {updates}-batch into an SMT with {size} leaves totals to {:.1} ms",
        (compute_elapsed + apply_elapsed),
    );

    println!();

    Ok(())
}

/// Runs the proof generation benchmark for the [`Smt`].
pub fn proof_generation(tree: &mut LargeSmt<Storage>) -> Result<(), MerkleError> {
    const NUM_PROOFS: usize = 100;

    println!("Running a proof generation benchmark:");

    let mut opening_times = Vec::new();
    let size = tree.num_leaves();

<<<<<<< HEAD
    // fetch keys already in the tree to be opened
    let keys = tree
        .leaves()
        .take(NUM_PROOFS)
        .map(|(_, leaf)| leaf.entries()[0].0)
        .collect::<Vec<_>>();
=======
    for i in 0..NUM_PROOFS {
        let test_key = Rpo256::hash(&rand_value::<u64>().to_be_bytes());
        let test_value = Word::new([ONE, ONE, ONE, Felt::new((size + i) as u64)]);
        tree.insert(test_key, test_value);
>>>>>>> 80389c4b

    for key in keys {
        let now = Instant::now();
        let _proof = tree.open(&key);
        opening_times.push(now.elapsed().as_micros());
    }

    println!(
        "The average proving time measured by {NUM_PROOFS} value proofs in an SMT with {size} leaves in {:.0} μs",
        // calculate the average
        opening_times.iter().sum::<u128>() as f64 / (NUM_PROOFS as f64),
    );

    Ok(())
}

#[cfg(feature = "rocksdb")]
fn get_storage(database_path: Option<PathBuf>, open: bool) -> Storage {
    let path = database_path.unwrap_or_else(|| std::env::temp_dir().join("miden_crypto_benchmark"));
    println!("Using database path: {}", path.display());
    if !open {
        // delete the folder if it exists as we are creating a new database
        if path.exists() {
            std::fs::remove_dir_all(path.clone()).unwrap();
        }
        std::fs::create_dir_all(path.clone()).expect("Failed to create database directory");
    }
    Storage::open(RocksDbConfig::new(path).with_cache_size(1 << 30).with_max_open_files(1024)).expect("Failed to open database")
}

#[cfg(not(feature = "rocksdb"))]
fn get_storage(_database_path: Option<PathBuf>, _open: bool) -> Storage {
    Storage::new()
}<|MERGE_RESOLUTION|>--- conflicted
+++ resolved
@@ -8,13 +8,8 @@
 
 use miden_crypto::{
     EMPTY_WORD, Felt, ONE, Word,
-<<<<<<< HEAD
-    hash::rpo::{Rpo256, RpoDigest},
+    hash::rpo::Rpo256,
     merkle::{LargeSmt, MerkleError},
-=======
-    hash::rpo::Rpo256,
-    merkle::{MerkleError, Smt},
->>>>>>> 80389c4b
 };
 use rand::{Rng, prelude::IteratorRandom, rng};
 use rand_utils::rand_value;
@@ -32,17 +27,10 @@
     #[arg(short = 's', long = "size", default_value = "1000000")]
     size: usize,
     /// Number of insertions
-<<<<<<< HEAD
-    #[clap(short = 'i', long = "insertions", default_value = "10000")]
+    #[arg(short = 'i', long = "insertions", default_value = "10000")]
     insertions: usize,
     /// Number of updates
-    #[clap(short = 'u', long = "updates", default_value = "10000")]
-=======
-    #[arg(short = 'i', long = "insertions", default_value = "1000")]
-    insertions: usize,
-    /// Number of updates
-    #[arg(short = 'u', long = "updates", default_value = "1000")]
->>>>>>> 80389c4b
+    #[arg(short = 'u', long = "updates", default_value = "10000")]
     updates: usize,
     /// Path for the benchmark database
     #[clap(short = 'p', long = "path")]
@@ -97,15 +85,11 @@
 }
 
 /// Runs the construction benchmark for [`Smt`], returning the constructed tree.
-<<<<<<< HEAD
 pub fn construction(
-    entries: Vec<(RpoDigest, Word)>,
+    entries: Vec<(Word, Word)>,
     size: usize,
     database_path: Option<PathBuf>,
 ) -> Result<LargeSmt<Storage>, MerkleError> {
-=======
-pub fn construction(entries: Vec<(Word, Word)>, size: usize) -> Result<Smt, MerkleError> {
->>>>>>> 80389c4b
     println!("Running a construction benchmark:");
     let now = Instant::now();
     let storage = get_storage(database_path, false);
@@ -199,13 +183,8 @@
 }
 
 pub fn batched_update(
-<<<<<<< HEAD
     tree: &mut LargeSmt<Storage>,
-    entries: Vec<(RpoDigest, Word)>,
-=======
-    tree: &mut Smt,
     entries: Vec<(Word, Word)>,
->>>>>>> 80389c4b
     updates: usize,
 ) -> Result<(), MerkleError> {
     const REMOVAL_PROBABILITY: f64 = 0.2;
@@ -271,19 +250,12 @@
     let mut opening_times = Vec::new();
     let size = tree.num_leaves();
 
-<<<<<<< HEAD
     // fetch keys already in the tree to be opened
     let keys = tree
         .leaves()
         .take(NUM_PROOFS)
         .map(|(_, leaf)| leaf.entries()[0].0)
         .collect::<Vec<_>>();
-=======
-    for i in 0..NUM_PROOFS {
-        let test_key = Rpo256::hash(&rand_value::<u64>().to_be_bytes());
-        let test_value = Word::new([ONE, ONE, ONE, Felt::new((size + i) as u64)]);
-        tree.insert(test_key, test_value);
->>>>>>> 80389c4b
 
     for key in keys {
         let now = Instant::now();
