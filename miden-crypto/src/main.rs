use std::{path::PathBuf, time::Instant};

use clap::{Parser, ValueEnum};
#[cfg(feature = "rocksdb")]
use miden_crypto::merkle::{RocksDbConfig, RocksDbStorage};
use miden_crypto::{
    EMPTY_WORD, Felt, ONE, Word,
    hash::rpo::Rpo256,
    merkle::{LargeSmt, LargeSmtError, MemoryStorage, SmtStorage},
};
use p3_field::PrimeCharacteristicRing;
use rand::{Rng, prelude::IteratorRandom, rng};
use rand_utils::rand_value;

type Storage = Box<dyn SmtStorage>;

#[derive(Parser, Debug)]
#[command(name = "Benchmark", about = "SMT benchmark", version, rename_all = "kebab-case")]
pub struct BenchmarkCmd {
    /// Size of the tree
    #[arg(short = 's', long = "size", default_value = "1000000")]
    size: usize,
    /// Number of insertions
    #[arg(short = 'i', long = "insertions", default_value = "10000")]
    insertions: usize,
    /// Number of updates
    #[arg(short = 'u', long = "updates", default_value = "10000")]
    updates: usize,
    /// Path for the benchmark database
    #[clap(short = 'p', long = "path")]
    storage_path: Option<PathBuf>,
    /// Open existing database and skip construction
    #[clap(short = 'o', long = "open", default_value = "false")]
    open: bool,
    /// Number of batch operations
    #[clap(short = 'b', long = "batches", default_value = "1")]
    batches: usize,
    /// Storage backend to use at runtime: memory or rocksdb
    #[arg(short = 's', long = "storage", value_enum, default_value = "memory")]
    storage: StorageKind,
}

#[derive(Copy, Clone, Debug, Eq, PartialEq, ValueEnum)]
pub enum StorageKind {
    Memory,
    Rocksdb,
}

fn main() {
    benchmark_smt();
    println!("Benchmark completed successfully");
}

/// Run a benchmark for [`Smt`].
pub fn benchmark_smt() {
    let args = BenchmarkCmd::parse();
    let tree_size = args.size;
    let insertions = args.insertions;
    let updates = args.updates;
    let storage_path = args.storage_path;
    let batches = args.batches;

    println!(
        "Running benchmark with {} storage",
        match args.storage {
            StorageKind::Memory => "memory",
            StorageKind::Rocksdb => "rocksdb",
        }
    );
    assert!(updates <= tree_size, "Cannot update more than `size`");
    // prepare the `leaves` vector for tree creation
    let mut entries = Vec::new();
    for i in 0..tree_size {
<<<<<<< HEAD
        let key = rand_value::<RpoDigest>();
        let value = [ONE, ONE, ONE, Felt::from_u64(i as u64)];
=======
        let key = rand_value::<Word>();
        let value = Word::new([ONE, ONE, ONE, Felt::new(i as u64)]);
>>>>>>> 7d0c2e60
        entries.push((key, value));
    }

    let mut tree = if args.open {
        open_existing(storage_path, args.storage).unwrap()
    } else {
        construction(entries.clone(), tree_size, storage_path, args.storage).unwrap()
    };
    insertion(&mut tree, insertions).unwrap();
    for _ in 0..batches {
        batched_insertion(&mut tree, insertions).unwrap();
        batched_update(&mut tree, &entries, updates).unwrap();
    }
    proof_generation(&mut tree).unwrap();
}

/// Runs the construction benchmark for [`Smt`], returning the constructed tree.
pub fn construction(
    entries: Vec<(Word, Word)>,
    size: usize,
    database_path: Option<PathBuf>,
    storage: StorageKind,
) -> Result<LargeSmt<Storage>, LargeSmtError> {
    println!("Running a construction benchmark:");
    let now = Instant::now();
    let storage = get_storage(database_path, false, storage);
    let tree = LargeSmt::with_entries(storage, entries)?;
    let elapsed = now.elapsed().as_secs_f32();
    println!("Constructed an SMT with {size} key-value pairs in {elapsed:.1} seconds");
    println!("Number of leaf nodes: {}\n", tree.num_leaves()?);

    Ok(tree)
}

pub fn open_existing(
    storage_path: Option<PathBuf>,
    storage: StorageKind,
) -> Result<LargeSmt<Storage>, LargeSmtError> {
    println!("Opening an existing database:");
    let now = Instant::now();
    let storage = get_storage(storage_path, true, storage);
    let tree = LargeSmt::new(storage)?;
    let elapsed = now.elapsed().as_secs_f32();
    println!("Opened an existing database in {elapsed:.1} seconds");
    Ok(tree)
}
/// Runs the insertion benchmark for the [`Smt`].
pub fn insertion(tree: &mut LargeSmt<Storage>, insertions: usize) -> Result<(), LargeSmtError> {
    println!("Running an insertion benchmark:");

    let size = tree.num_leaves()?;
    let mut insertion_times = Vec::new();

    for i in 0..insertions {
        let test_key = Rpo256::hash(&rand_value::<u64>().to_be_bytes());
<<<<<<< HEAD
        let test_value = [ONE, ONE, ONE, Felt::from_u64((size + i) as u64)];
=======
        let test_value = Word::new([ONE, ONE, ONE, Felt::new((size + i) as u64)]);
>>>>>>> 7d0c2e60

        let now = Instant::now();
        tree.insert(test_key, test_value)?;
        let elapsed = now.elapsed();
        insertion_times.push(elapsed.as_micros());
    }

    println!(
        "The average insertion time measured by {insertions} inserts into an SMT with {size} leaves is {:.0} μs\n",
        // calculate the average
        insertion_times.iter().sum::<u128>() as f64 / (insertions as f64),
    );

    Ok(())
}

pub fn batched_insertion(
    tree: &mut LargeSmt<Storage>,
    insertions: usize,
) -> Result<(), LargeSmtError> {
    println!("Running a batched insertion benchmark:");

    let size = tree.num_leaves()?;

    let new_pairs: Vec<(Word, Word)> = (0..insertions)
        .map(|i| {
            let key = Rpo256::hash(&rand_value::<u64>().to_be_bytes());
<<<<<<< HEAD
            let value = [ONE, ONE, ONE, Felt::from_u64((size + i) as u64)];
=======
            let value = Word::new([ONE, ONE, ONE, Felt::new((size + i) as u64)]);
>>>>>>> 7d0c2e60
            (key, value)
        })
        .collect();

    let now = Instant::now();
    let mutations = tree.compute_mutations(new_pairs)?;
    let compute_elapsed = now.elapsed().as_secs_f64() * 1000_f64; // time in ms

    println!(
        "The average insert-batch computation time measured by a {insertions}-batch into an SMT with {size} leaves over {:.1} ms is {:.0} μs",
        compute_elapsed,
        compute_elapsed * 1000_f64 / insertions as f64, // time in μs
    );

    let now = Instant::now();
    tree.apply_mutations(mutations)?;
    let apply_elapsed = now.elapsed().as_secs_f64() * 1000_f64; // time in ms

    println!(
        "The average insert-batch application time measured by a {insertions}-batch into an SMT with {size} leaves over {:.1} ms is {:.0} μs",
        apply_elapsed,
        apply_elapsed * 1000_f64 / insertions as f64, // time in μs
    );

    println!(
        "The average batch insertion time measured by a {insertions}-batch into an SMT with {size} leaves totals to {:.1} ms",
        (compute_elapsed + apply_elapsed),
    );

    println!();

    Ok(())
}

pub fn batched_update(
    tree: &mut LargeSmt<Storage>,
    entries: &[(Word, Word)],
    updates: usize,
) -> Result<(), LargeSmtError> {
    const REMOVAL_PROBABILITY: f64 = 0.2;

    println!("Running a batched update benchmark:");

    let size = tree.num_leaves()?;
    let mut rng = rng();

    let new_pairs =
<<<<<<< HEAD
        entries
            .into_iter()
            .choose_multiple(&mut rng, updates)
            .into_iter()
            .map(|(key, _)| {
                let value = if rng.random_bool(REMOVAL_PROBABILITY) {
                    EMPTY_WORD
                } else {
                    [ONE, ONE, ONE, Felt::from_u64(rng.random())]
                };

                (key, value)
            });
=======
        entries.iter().choose_multiple(&mut rng, updates).into_iter().map(|&(key, _)| {
            let value = if rng.random_bool(REMOVAL_PROBABILITY) {
                EMPTY_WORD
            } else {
                Word::new([ONE, ONE, ONE, Felt::new(rng.random())])
            };

            (key, value)
        });
>>>>>>> 7d0c2e60

    assert_eq!(new_pairs.len(), updates);

    let now = Instant::now();
    let mutations = tree.compute_mutations(new_pairs)?;
    let compute_elapsed = now.elapsed().as_secs_f64() * 1000_f64; // time in ms

    let now = Instant::now();
    tree.apply_mutations(mutations)?;
    let apply_elapsed = now.elapsed().as_secs_f64() * 1000_f64; // time in ms

    println!(
        "The average update-batch computation time measured by a {updates}-batch into an SMT with {size} leaves over {:.1} ms is {:.0} μs",
        compute_elapsed,
        compute_elapsed * 1000_f64 / updates as f64, // time in μs
    );

    println!(
        "The average update-batch application time measured by a {updates}-batch into an SMT with {size} leaves over {:.1} ms is {:.0} μs",
        apply_elapsed,
        apply_elapsed * 1000_f64 / updates as f64, // time in μs
    );

    println!(
        "The average batch update time measured by a {updates}-batch into an SMT with {size} leaves totals to {:.1} ms",
        (compute_elapsed + apply_elapsed),
    );

    println!();

    Ok(())
}

/// Runs the proof generation benchmark for the [`Smt`].
pub fn proof_generation(tree: &mut LargeSmt<Storage>) -> Result<(), LargeSmtError> {
    const NUM_PROOFS: usize = 100;

    println!("Running a proof generation benchmark:");

    let mut opening_times = Vec::new();
    let size = tree.num_leaves()?;

<<<<<<< HEAD
    for i in 0..NUM_PROOFS {
        let test_key = Rpo256::hash(&rand_value::<u64>().to_be_bytes());
        let test_value = [ONE, ONE, ONE, Felt::from_u64((size + i) as u64)];
        tree.insert(test_key, test_value);
=======
    // fetch keys already in the tree to be opened
    let keys = tree
        .leaves()?
        .take(NUM_PROOFS)
        .map(|(_, leaf)| leaf.entries()[0].0)
        .collect::<Vec<_>>();
>>>>>>> 7d0c2e60

    for key in keys {
        let now = Instant::now();
        let _proof = tree.open(&key);
        opening_times.push(now.elapsed().as_micros());
    }

    println!(
        "The average proving time measured by {NUM_PROOFS} value proofs in an SMT with {size} leaves in {:.0} μs",
        // calculate the average
        opening_times.iter().sum::<u128>() as f64 / (NUM_PROOFS as f64),
    );

    Ok(())
}

fn get_storage(database_path: Option<PathBuf>, open: bool, kind: StorageKind) -> Storage {
    match kind {
        StorageKind::Memory => Box::new(MemoryStorage::new()),
        StorageKind::Rocksdb => {
            #[cfg(feature = "rocksdb")]
            {
                let path = database_path
                    .unwrap_or_else(|| std::env::temp_dir().join("miden_crypto_benchmark"));
                println!("Using database path: {}", path.display());
                if !open {
                    // delete the folder if it exists as we are creating a new database
                    if path.exists() {
                        std::fs::remove_dir_all(path.clone()).unwrap();
                    }
                    std::fs::create_dir_all(path.clone())
                        .expect("Failed to create database directory");
                }
                let db = RocksDbStorage::open(
                    RocksDbConfig::new(path).with_cache_size(1 << 30).with_max_open_files(2048),
                )
                .expect("Failed to open database");
                Box::new(db)
            }
            #[cfg(not(feature = "rocksdb"))]
            {
                eprintln!("rocksdb feature not enabled; falling back to memory storage");
                Box::new(MemoryStorage::new())
            }
        },
    }
}<|MERGE_RESOLUTION|>--- conflicted
+++ resolved
@@ -71,13 +71,8 @@
     // prepare the `leaves` vector for tree creation
     let mut entries = Vec::new();
     for i in 0..tree_size {
-<<<<<<< HEAD
         let key = rand_value::<RpoDigest>();
         let value = [ONE, ONE, ONE, Felt::from_u64(i as u64)];
-=======
-        let key = rand_value::<Word>();
-        let value = Word::new([ONE, ONE, ONE, Felt::new(i as u64)]);
->>>>>>> 7d0c2e60
         entries.push((key, value));
     }
 
@@ -133,11 +128,7 @@
 
     for i in 0..insertions {
         let test_key = Rpo256::hash(&rand_value::<u64>().to_be_bytes());
-<<<<<<< HEAD
         let test_value = [ONE, ONE, ONE, Felt::from_u64((size + i) as u64)];
-=======
-        let test_value = Word::new([ONE, ONE, ONE, Felt::new((size + i) as u64)]);
->>>>>>> 7d0c2e60
 
         let now = Instant::now();
         tree.insert(test_key, test_value)?;
@@ -165,11 +156,7 @@
     let new_pairs: Vec<(Word, Word)> = (0..insertions)
         .map(|i| {
             let key = Rpo256::hash(&rand_value::<u64>().to_be_bytes());
-<<<<<<< HEAD
             let value = [ONE, ONE, ONE, Felt::from_u64((size + i) as u64)];
-=======
-            let value = Word::new([ONE, ONE, ONE, Felt::new((size + i) as u64)]);
->>>>>>> 7d0c2e60
             (key, value)
         })
         .collect();
@@ -217,7 +204,6 @@
     let mut rng = rng();
 
     let new_pairs =
-<<<<<<< HEAD
         entries
             .into_iter()
             .choose_multiple(&mut rng, updates)
@@ -231,17 +217,6 @@
 
                 (key, value)
             });
-=======
-        entries.iter().choose_multiple(&mut rng, updates).into_iter().map(|&(key, _)| {
-            let value = if rng.random_bool(REMOVAL_PROBABILITY) {
-                EMPTY_WORD
-            } else {
-                Word::new([ONE, ONE, ONE, Felt::new(rng.random())])
-            };
-
-            (key, value)
-        });
->>>>>>> 7d0c2e60
 
     assert_eq!(new_pairs.len(), updates);
 
@@ -284,19 +259,12 @@
     let mut opening_times = Vec::new();
     let size = tree.num_leaves()?;
 
-<<<<<<< HEAD
-    for i in 0..NUM_PROOFS {
-        let test_key = Rpo256::hash(&rand_value::<u64>().to_be_bytes());
-        let test_value = [ONE, ONE, ONE, Felt::from_u64((size + i) as u64)];
-        tree.insert(test_key, test_value);
-=======
     // fetch keys already in the tree to be opened
     let keys = tree
         .leaves()?
         .take(NUM_PROOFS)
         .map(|(_, leaf)| leaf.entries()[0].0)
         .collect::<Vec<_>>();
->>>>>>> 7d0c2e60
 
     for key in keys {
         let now = Instant::now();
