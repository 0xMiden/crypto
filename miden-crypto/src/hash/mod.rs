//! Cryptographic hash functions used by the Miden protocol.

use super::{Felt, Word, ZERO};

/// Blake3 hash function.
pub mod blake;

/// Keccak hash function.
pub mod keccak;

/// Poseidon2 hash function.
pub mod poseidon2 {
    pub use super::algebraic_sponge::poseidon2::Poseidon2;
}

/// Rescue Prime Optimized (RPO) hash function.
pub mod rpo {
    pub use super::algebraic_sponge::rescue::Rpo256;
}

/// Rescue Prime Extended (RPX) hash function.
pub mod rpx {
    pub use super::algebraic_sponge::rescue::Rpx256;
}

pub mod algebraic_sponge;

// RE-EXPORTS
// ================================================================================================
<<<<<<< HEAD
pub use winter_crypto::{Digest, ElementHasher, Hasher};
=======

pub use winter_crypto::{Digest, ElementHasher, Hasher};

/// Extension trait for Hasher to provide iterator-based hashing.
pub trait HasherExt: Hasher {
    /// Hashes an iterator of byte slices.
    ///
    /// This method allows for more efficient hashing by avoiding the need to
    /// allocate a contiguous buffer when the input data is already available
    /// as discrete slices.
    fn hash_iter<'a>(&self, slices: impl Iterator<Item = &'a [u8]>) -> Self::Digest;
}
>>>>>>> 5c8cf9bf
<|MERGE_RESOLUTION|>--- conflicted
+++ resolved
@@ -27,10 +27,6 @@
 
 // RE-EXPORTS
 // ================================================================================================
-<<<<<<< HEAD
-pub use winter_crypto::{Digest, ElementHasher, Hasher};
-=======
-
 pub use winter_crypto::{Digest, ElementHasher, Hasher};
 
 /// Extension trait for Hasher to provide iterator-based hashing.
@@ -41,5 +37,4 @@
     /// allocate a contiguous buffer when the input data is already available
     /// as discrete slices.
     fn hash_iter<'a>(&self, slices: impl Iterator<Item = &'a [u8]>) -> Self::Digest;
-}
->>>>>>> 5c8cf9bf
+}