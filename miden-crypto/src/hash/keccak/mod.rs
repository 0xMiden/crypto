--- conflicted
+++ resolved
@@ -7,22 +7,15 @@
 
 use p3_field::BasedVectorSpace;
 use sha3::Digest as Sha3Digest;
-<<<<<<< HEAD
 use winter_crypto::{Digest, Hasher};
 
+use super::{Felt, HasherExt};
 use crate::{
-    Felt, PrimeField64,
+    PrimeField64,
     utils::{
         ByteReader, ByteWriter, Deserializable, DeserializationError, HexParseError, Serializable,
         bytes_to_hex_string, hex_to_bytes,
     },
-=======
-
-use super::{Digest, ElementHasher, Felt, FieldElement, Hasher, HasherExt};
-use crate::utils::{
-    ByteReader, ByteWriter, Deserializable, DeserializationError, HexParseError, Serializable,
-    bytes_to_hex_string, hex_to_bytes,
->>>>>>> 5c8cf9bf
 };
 
 #[cfg(test)]
