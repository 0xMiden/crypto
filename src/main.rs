--- conflicted
+++ resolved
@@ -46,16 +46,7 @@
     println!("Running a construction benchmark:");
     let now = Instant::now();
     let tree = Smt::with_entries(entries)?;
-<<<<<<< HEAD
-    let elapsed = now.elapsed();
-    println!(
-        "Constructed a SMT with {} key-value pairs in {:.1} seconds",
-        size,
-        elapsed.as_secs_f32(),
-    );
-=======
     let elapsed = now.elapsed().as_secs_f32();
->>>>>>> 589839fe
 
     println!("Constructed a SMT with {size} key-value pairs in {elapsed:.1} seconds");
     println!("Number of leaf nodes: {}\n", tree.leaves().count());
@@ -70,15 +61,9 @@
     println!("Running an insertion benchmark:");
 
     let size = tree.num_leaves();
-
     let mut insertion_times = Vec::new();
 
-<<<<<<< HEAD
-    const N: u64 = 100;
-    for i in 0..N {
-=======
     for i in 0..NUM_INSERTIONS {
->>>>>>> 589839fe
         let test_key = Rpo256::hash(&rand_value::<u64>().to_be_bytes());
         let test_value = [ONE, ONE, ONE, Felt::new((size + i) as u64)];
 
@@ -89,16 +74,9 @@
     }
 
     println!(
-<<<<<<< HEAD
-        "An average insertion time measured by {N} inserts into a SMT with {size} key-value pairs is {:.1} ms\n",
-        // calculate the average by dividing by 100 and convert to milliseconds by multiplying by
-        // 1000. As a result, we can only multiply by 10
-        insertion_times.iter().sum::<f32>() * 10_f32,
-=======
         "An average insertion time measured by {NUM_INSERTIONS} inserts into an SMT with {size} leaves is {:.0} μs\n",
         // calculate the average
         insertion_times.iter().sum::<u128>() as f64 / (NUM_INSERTIONS as f64),
->>>>>>> 589839fe
     );
 
     Ok(())
@@ -184,29 +162,6 @@
     let apply_elapsed = now.elapsed().as_secs_f64() * 1000_f64; // time in ms
 
     println!(
-<<<<<<< HEAD
-        "An average batch computation time measured by a 1k-batch into an SMT with {} key-value pairs over {:.1} ms is {:.3} ms",
-        size,
-        compute_elapsed.as_secs_f32() * 1000f32,
-        // Dividing by the number of iterations, 1000, and then multiplying by 1000 to get
-        // milliseconds, cancels out.
-        compute_elapsed.as_secs_f32(),
-    );
-
-    println!(
-        "An average batch application time measured by a 1k-batch into an SMT with {} key-value pairs over {:.1} ms is {:.3} ms",
-        size,
-        apply_elapsed.as_secs_f32() * 1000f32,
-        // Dividing by the number of iterations, 1000, and then multiplying by 1000 to get
-        // milliseconds, cancels out.
-        apply_elapsed.as_secs_f32(),
-    );
-
-    println!(
-        "An average batch insertion time measured by a 1k-batch into an SMT with {} key-value pairs totals to {:.1} ms",
-        size,
-        (compute_elapsed + apply_elapsed).as_secs_f32() * 1000f32,
-=======
         "An average update-batch computation time measured by a {NUM_UPDATES}-batch into an SMT with {size} leaves over {:.1} ms is {:.0} μs",
         compute_elapsed,
         compute_elapsed * 1000_f64 / NUM_UPDATES as f64, // time in μs
@@ -221,7 +176,6 @@
     println!(
         "An average batch update time measured by a 1k-batch into an SMT with {size} leaves totals to {:.1} ms",
         (compute_elapsed + apply_elapsed),
->>>>>>> 589839fe
     );
 
     println!();
@@ -236,15 +190,9 @@
     println!("Running a proof generation benchmark:");
 
     let mut insertion_times = Vec::new();
-
-<<<<<<< HEAD
-    const N: u64 = 100;
-    for i in 0..N {
-=======
     let size = tree.num_leaves();
 
     for i in 0..NUM_PROOFS {
->>>>>>> 589839fe
         let test_key = Rpo256::hash(&rand_value::<u64>().to_be_bytes());
         let test_value = [ONE, ONE, ONE, Felt::new((size + i) as u64)];
         tree.insert(test_key, test_value);
@@ -255,16 +203,9 @@
     }
 
     println!(
-<<<<<<< HEAD
-        "An average proving time measured by {N} value proofs in a SMT with {size} key-value pairs is {:.1} μs",
-        // calculate the average by dividing by 100 and convert to microseconds by multiplying by
-        // 1000000. As a result, we can only multiply by 10000
-        insertion_times.iter().sum::<f32>() * 10000_f32,
-=======
         "An average proving time measured by {NUM_PROOFS} value proofs in an SMT with {size} leaves in {:.0} μs",
         // calculate the average
         insertion_times.iter().sum::<u128>() as f64 / (NUM_PROOFS as f64),
->>>>>>> 589839fe
     );
 
     Ok(())
