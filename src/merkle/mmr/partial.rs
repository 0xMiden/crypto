use alloc::{
    collections::{BTreeMap, BTreeSet},
    vec::Vec,
};

<<<<<<< HEAD
=======
use winter_utils::{Deserializable, Serializable};

>>>>>>> e34900c7
use super::{MmrDelta, MmrProof, Rpo256, RpoDigest};
use crate::merkle::{
    mmr::{leaf_to_corresponding_tree, nodes_in_forest},
    InOrderIndex, InnerNodeInfo, MerklePath, MmrError, MmrPeaks,
};

// TYPE ALIASES
// ================================================================================================

type NodeMap = BTreeMap<InOrderIndex, RpoDigest>;

// PARTIAL MERKLE MOUNTAIN RANGE
// ================================================================================================
/// Partially materialized Merkle Mountain Range (MMR), used to efficiently store and update the
/// authentication paths for a subset of the elements in a full MMR.
///
/// This structure store only the authentication path for a value, the value itself is stored
/// separately.
#[derive(Debug, Clone, PartialEq, Eq)]
pub struct PartialMmr {
    /// The version of the MMR.
    ///
    /// This value serves the following purposes:
    ///
    /// - The forest is a counter for the total number of elements in the MMR.
    /// - Since the MMR is an append-only structure, every change to it causes a change to the
    ///   `forest`, so this value has a dual purpose as a version tag.
    /// - The bits in the forest also corresponds to the count and size of every perfect binary
    ///   tree that composes the MMR structure, which server to compute indexes and perform
    ///   validation.
    pub(crate) forest: usize,

    /// The MMR peaks.
    ///
    /// The peaks are used for two reasons:
    ///
    /// 1. It authenticates the addition of an element to the [PartialMmr], ensuring only valid
    ///    elements are tracked.
    /// 2. During a MMR update peaks can be merged by hashing the left and right hand sides. The
    ///    peaks are used as the left hand.
    ///
    /// All the peaks of every tree in the MMR forest. The peaks are always ordered by number of
    /// leaves, starting from the peak with most children, to the one with least.
    pub(crate) peaks: Vec<RpoDigest>,

    /// Authentication nodes used to construct merkle paths for a subset of the MMR's leaves.
    ///
    /// This does not include the MMR's peaks nor the tracked nodes, only the elements required to
    /// construct their authentication paths. This property is used to detect when elements can be
    /// safely removed, because they are no longer required to authenticate any element in the
    /// [PartialMmr].
    ///
    /// The elements in the MMR are referenced using a in-order tree index. This indexing scheme
    /// permits for easy computation of the relative nodes (left/right children, sibling, parent),
    /// which is useful for traversal. The indexing is also stable, meaning that merges to the
    /// trees in the MMR can be represented without rewrites of the indexes.
    pub(crate) nodes: NodeMap,

    /// Flag indicating if the odd element should be tracked.
    ///
    /// This flag is necessary because the sibling of the odd doesn't exist yet, so it can not be
    /// added into `nodes` to signal the value is being tracked.
    pub(crate) track_latest: bool,
}

impl PartialMmr {
    // CONSTRUCTORS
    // --------------------------------------------------------------------------------------------

    /// Returns a new [PartialMmr] instantiated from the specified peaks.
    pub fn from_peaks(peaks: MmrPeaks) -> Self {
        let forest = peaks.num_leaves();
        let peaks = peaks.into();
        let nodes = BTreeMap::new();
        let track_latest = false;

        Self { forest, peaks, nodes, track_latest }
    }

    /// Returns a new [PartialMmr] instantiated from the specified components.
    ///
    /// This constructor does not check the consistency between peaks and nodes. If the specified
    /// peaks are nodes are inconsistent, the returned partial MMR may exhibit undefined behavior.
    pub fn from_parts(peaks: MmrPeaks, nodes: NodeMap, track_latest: bool) -> Self {
        let forest = peaks.num_leaves();
        let peaks = peaks.into();

        Self { forest, peaks, nodes, track_latest }
    }

    // PUBLIC ACCESSORS
    // --------------------------------------------------------------------------------------------

    /// Returns the current `forest` of this [PartialMmr].
    ///
    /// This value corresponds to the version of the [PartialMmr] and the number of leaves in the
    /// underlying MMR.
    pub fn forest(&self) -> usize {
        self.forest
    }

    /// Returns the number of leaves in the underlying MMR for this [PartialMmr].
    pub fn num_leaves(&self) -> usize {
        self.forest
    }

    /// Returns the peaks of the MMR for this [PartialMmr].
    pub fn peaks(&self) -> MmrPeaks {
        // expect() is OK here because the constructor ensures that MMR peaks can be constructed
        // correctly
        MmrPeaks::new(self.forest, self.peaks.clone()).expect("invalid MMR peaks")
    }

    /// Returns true if this partial MMR tracks an authentication path for the leaf at the
    /// specified position.
    pub fn is_tracked(&self, pos: usize) -> bool {
        if pos >= self.forest {
            return false;
        } else if pos == self.forest - 1 && self.forest & 1 != 0 {
            // if the number of leaves in the MMR is odd and the position is for the last leaf
            // whether the leaf is tracked is defined by the `track_latest` flag
            return self.track_latest;
        }

        let leaf_index = InOrderIndex::from_leaf_pos(pos);
        self.is_tracked_node(&leaf_index)
    }

    /// Given a leaf position, returns the Merkle path to its corresponding peak, or None if this
    /// partial MMR does not track an authentication paths for the specified leaf.
    ///
    /// Note: The leaf position is the 0-indexed number corresponding to the order the leaves were
    /// added, this corresponds to the MMR size _prior_ to adding the element. So the 1st element
    /// has position 0, the second position 1, and so on.
    ///
    /// # Errors
    /// Returns an error if the specified position is greater-or-equal than the number of leaves
    /// in the underlying MMR.
    pub fn open(&self, pos: usize) -> Result<Option<MmrProof>, MmrError> {
        let tree_bit =
            leaf_to_corresponding_tree(pos, self.forest).ok_or(MmrError::InvalidPosition(pos))?;
        let depth = tree_bit as usize;

        let mut nodes = Vec::with_capacity(depth);
        let mut idx = InOrderIndex::from_leaf_pos(pos);

        while let Some(node) = self.nodes.get(&idx.sibling()) {
            nodes.push(*node);
            idx = idx.parent();
        }

        // If there are nodes then the path must be complete, otherwise it is a bug
        debug_assert!(nodes.is_empty() || nodes.len() == depth);

        if nodes.len() != depth {
            // The requested `pos` is not being tracked.
            Ok(None)
        } else {
            Ok(Some(MmrProof {
                forest: self.forest,
                position: pos,
                merkle_path: MerklePath::new(nodes),
            }))
        }
    }

    // ITERATORS
    // --------------------------------------------------------------------------------------------

    /// Returns an iterator nodes of all authentication paths of this [PartialMmr].
    pub fn nodes(&self) -> impl Iterator<Item = (&InOrderIndex, &RpoDigest)> {
        self.nodes.iter()
    }

    /// Returns an iterator over inner nodes of this [PartialMmr] for the specified leaves.
    ///
    /// The order of iteration is not defined. If a leaf is not presented in this partial MMR it
    /// is silently ignored.
    pub fn inner_nodes<'a, I: Iterator<Item = (usize, RpoDigest)> + 'a>(
        &'a self,
        mut leaves: I,
    ) -> impl Iterator<Item = InnerNodeInfo> + 'a {
        let stack = if let Some((pos, leaf)) = leaves.next() {
            let idx = InOrderIndex::from_leaf_pos(pos);
            vec![(idx, leaf)]
        } else {
            Vec::new()
        };

        InnerNodeIterator {
            nodes: &self.nodes,
            leaves,
            stack,
            seen_nodes: BTreeSet::new(),
        }
    }

    // STATE MUTATORS
    // --------------------------------------------------------------------------------------------

    /// Adds a new peak and optionally track it. Returns a vector of the authentication nodes
    /// inserted into this [PartialMmr] as a result of this operation.
    ///
    /// When `track` is `true` the new leaf is tracked.
    pub fn add(&mut self, leaf: RpoDigest, track: bool) -> Vec<(InOrderIndex, RpoDigest)> {
        self.forest += 1;
        let merges = self.forest.trailing_zeros() as usize;
        let mut new_nodes = Vec::with_capacity(merges);

        let peak = if merges == 0 {
            self.track_latest = track;
            leaf
        } else {
            let mut track_right = track;
            let mut track_left = self.track_latest;

            let mut right = leaf;
            let mut right_idx = forest_to_rightmost_index(self.forest);

            for _ in 0..merges {
                let left = self.peaks.pop().expect("Missing peak");
                let left_idx = right_idx.sibling();

                if track_right {
                    let old = self.nodes.insert(left_idx, left);
                    new_nodes.push((left_idx, left));

                    debug_assert!(
                        old.is_none(),
                        "Idx {:?} already contained an element {:?}",
                        left_idx,
                        old
                    );
                };
                if track_left {
                    let old = self.nodes.insert(right_idx, right);
                    new_nodes.push((right_idx, right));

                    debug_assert!(
                        old.is_none(),
                        "Idx {:?} already contained an element {:?}",
                        right_idx,
                        old
                    );
                };

                // Update state for the next iteration.
                // --------------------------------------------------------------------------------

                // This layer is merged, go up one layer.
                right_idx = right_idx.parent();

                // Merge the current layer. The result is either the right element of the next
                // merge, or a new peak.
                right = Rpo256::merge(&[left, right]);

                // This iteration merged the left and right nodes, the new value is always used as
                // the next iteration's right node. Therefore the tracking flags of this iteration
                // have to be merged into the right side only.
                track_right = track_right || track_left;

                // On the next iteration, a peak will be merged. If any of its children are tracked,
                // then we have to track the left side
                track_left = self.is_tracked_node(&right_idx.sibling());
            }
            right
        };

        self.peaks.push(peak);

        new_nodes
    }

    /// Adds the authentication path represented by [MerklePath] if it is valid.
    ///
    /// The `leaf_pos` refers to the global position of the leaf in the MMR, these are 0-indexed
    /// values assigned in a strictly monotonic fashion as elements are inserted into the MMR,
    /// this value corresponds to the values used in the MMR structure.
    ///
    /// The `leaf` corresponds to the value at `leaf_pos`, and `path` is the authentication path for
    /// that element up to its corresponding Mmr peak. The `leaf` is only used to compute the root
    /// from the authentication path to valid the data, only the authentication data is saved in
    /// the structure. If the value is required it should be stored out-of-band.
    pub fn track(
        &mut self,
        leaf_pos: usize,
        leaf: RpoDigest,
        path: &MerklePath,
    ) -> Result<(), MmrError> {
        // Checks there is a tree with same depth as the authentication path, if not the path is
        // invalid.
        let tree = 1 << path.depth();
        if tree & self.forest == 0 {
            return Err(MmrError::UnknownPeak);
        };

        if leaf_pos + 1 == self.forest
            && path.depth() == 0
            && self.peaks.last().map_or(false, |v| *v == leaf)
        {
            self.track_latest = true;
            return Ok(());
        }

        // ignore the trees smaller than the target (these elements are position after the current
        // target and don't affect the target leaf_pos)
        let target_forest = self.forest ^ (self.forest & (tree - 1));
        let peak_pos = (target_forest.count_ones() - 1) as usize;

        // translate from mmr leaf_pos to merkle path
        let path_idx = leaf_pos - (target_forest ^ tree);

        // Compute the root of the authentication path, and check it matches the current version of
        // the PartialMmr.
        let computed = path.compute_root(path_idx as u64, leaf).map_err(MmrError::MerkleError)?;
        if self.peaks[peak_pos] != computed {
            return Err(MmrError::InvalidPeak);
        }

        let mut idx = InOrderIndex::from_leaf_pos(leaf_pos);
        for leaf in path.nodes() {
            self.nodes.insert(idx.sibling(), *leaf);
            idx = idx.parent();
        }

        Ok(())
    }

    /// Removes a leaf of the [PartialMmr] and the unused nodes from the authentication path.
    ///
    /// Note: `leaf_pos` corresponds to the position in the MMR and not on an individual tree.
    pub fn untrack(&mut self, leaf_pos: usize) {
        let mut idx = InOrderIndex::from_leaf_pos(leaf_pos);

        self.nodes.remove(&idx.sibling());

        // `idx` represent the element that can be computed by the authentication path, because
        // these elements can be computed they are not saved for the authentication of the current
        // target. In other words, if the idx is present it was added for the authentication of
        // another element, and no more elements should be removed otherwise it would remove that
        // element's authentication data.
        while !self.nodes.contains_key(&idx) {
            idx = idx.parent();
            self.nodes.remove(&idx.sibling());
        }
    }

    /// Applies updates to this [PartialMmr] and returns a vector of new authentication nodes
    /// inserted into the partial MMR.
    pub fn apply(&mut self, delta: MmrDelta) -> Result<Vec<(InOrderIndex, RpoDigest)>, MmrError> {
        if delta.forest < self.forest {
            return Err(MmrError::InvalidPeaks);
        }

        let mut inserted_nodes = Vec::new();

        if delta.forest == self.forest {
            if !delta.data.is_empty() {
                return Err(MmrError::InvalidUpdate);
            }

            return Ok(inserted_nodes);
        }

        // find the tree merges
        let changes = self.forest ^ delta.forest;
        let largest = 1 << changes.ilog2();
        let merges = self.forest & (largest - 1);

        debug_assert!(
            !self.track_latest || (merges & 1) == 1,
            "if there is an odd element, a merge is required"
        );

        // count the number elements needed to produce largest from the current state
        let (merge_count, new_peaks) = if merges != 0 {
            let depth = largest.trailing_zeros();
            let skipped = merges.trailing_zeros();
            let computed = merges.count_ones() - 1;
            let merge_count = depth - skipped - computed;

            let new_peaks = delta.forest & (largest - 1);

            (merge_count, new_peaks)
        } else {
            (0, changes)
        };

        // verify the delta size
        if (delta.data.len() as u32) != merge_count + new_peaks.count_ones() {
            return Err(MmrError::InvalidUpdate);
        }

        // keeps track of how many data elements from the update have been consumed
        let mut update_count = 0;

        if merges != 0 {
            // starts at the smallest peak and follows the merged peaks
            let mut peak_idx = forest_to_root_index(self.forest);

            // match order of the update data while applying it
            self.peaks.reverse();

            // set to true when the data is needed for authentication paths updates
            let mut track = self.track_latest;
            self.track_latest = false;

            let mut peak_count = 0;
            let mut target = 1 << merges.trailing_zeros();
            let mut new = delta.data[0];
            update_count += 1;

            while target < largest {
                // check if either the left or right subtrees have saved for authentication paths.
                // If so, turn tracking on to update those paths.
                if target != 1 && !track {
                    track = self.is_tracked_node(&peak_idx);
                }

                // update data only contains the nodes from the right subtrees, left nodes are
                // either previously known peaks or computed values
                let (left, right) = if target & merges != 0 {
                    let peak = self.peaks[peak_count];
                    let sibling_idx = peak_idx.sibling();

                    // if the sibling peak is tracked, add this peaks to the set of
                    // authentication nodes
                    if self.is_tracked_node(&sibling_idx) {
                        self.nodes.insert(peak_idx, new);
                        inserted_nodes.push((peak_idx, new));
                    }
                    peak_count += 1;
                    (peak, new)
                } else {
                    let update = delta.data[update_count];
                    update_count += 1;
                    (new, update)
                };

                if track {
                    let sibling_idx = peak_idx.sibling();
                    if peak_idx.is_left_child() {
                        self.nodes.insert(sibling_idx, right);
                        inserted_nodes.push((sibling_idx, right));
                    } else {
                        self.nodes.insert(sibling_idx, left);
                        inserted_nodes.push((sibling_idx, left));
                    }
                }

                peak_idx = peak_idx.parent();
                new = Rpo256::merge(&[left, right]);
                target <<= 1;
            }

            debug_assert!(peak_count == (merges.count_ones() as usize));

            // restore the peaks order
            self.peaks.reverse();
            // remove the merged peaks
            self.peaks.truncate(self.peaks.len() - peak_count);
            // add the newly computed peak, the result of the merges
            self.peaks.push(new);
        }

        // The rest of the update data is composed of peaks. None of these elements can contain
        // tracked elements because the peaks were unknown, and it is not possible to add elements
        // for tacking without authenticating it to a peak.
        self.peaks.extend_from_slice(&delta.data[update_count..]);
        self.forest = delta.forest;

        debug_assert!(self.peaks.len() == (self.forest.count_ones() as usize));

        Ok(inserted_nodes)
    }

    // HELPER METHODS
    // --------------------------------------------------------------------------------------------

    /// Returns true if this [PartialMmr] tracks authentication path for the node at the specified
    /// index.
    fn is_tracked_node(&self, node_index: &InOrderIndex) -> bool {
        if node_index.is_leaf() {
            self.nodes.contains_key(&node_index.sibling())
        } else {
            let left_child = node_index.left_child();
            let right_child = node_index.right_child();
            self.nodes.contains_key(&left_child) | self.nodes.contains_key(&right_child)
        }
    }
}

// CONVERSIONS
// ================================================================================================

impl From<MmrPeaks> for PartialMmr {
    fn from(peaks: MmrPeaks) -> Self {
        Self::from_peaks(peaks)
    }
}

impl From<PartialMmr> for MmrPeaks {
    fn from(partial_mmr: PartialMmr) -> Self {
        // Safety: the [PartialMmr] maintains the constraints the number of true bits in the forest
        // matches the number of peaks, as required by the [MmrPeaks]
        MmrPeaks::new(partial_mmr.forest, partial_mmr.peaks).unwrap()
    }
}

impl From<&MmrPeaks> for PartialMmr {
    fn from(peaks: &MmrPeaks) -> Self {
        Self::from_peaks(peaks.clone())
    }
}

impl From<&PartialMmr> for MmrPeaks {
    fn from(partial_mmr: &PartialMmr) -> Self {
        // Safety: the [PartialMmr] maintains the constraints the number of true bits in the forest
        // matches the number of peaks, as required by the [MmrPeaks]
        MmrPeaks::new(partial_mmr.forest, partial_mmr.peaks.clone()).unwrap()
    }
}

// ITERATORS
// ================================================================================================

/// An iterator over every inner node of the [PartialMmr].
pub struct InnerNodeIterator<'a, I: Iterator<Item = (usize, RpoDigest)>> {
    nodes: &'a NodeMap,
    leaves: I,
    stack: Vec<(InOrderIndex, RpoDigest)>,
    seen_nodes: BTreeSet<InOrderIndex>,
}

impl<'a, I: Iterator<Item = (usize, RpoDigest)>> Iterator for InnerNodeIterator<'a, I> {
    type Item = InnerNodeInfo;

    fn next(&mut self) -> Option<Self::Item> {
        while let Some((idx, node)) = self.stack.pop() {
            let parent_idx = idx.parent();
            let new_node = self.seen_nodes.insert(parent_idx);

            // if we haven't seen this node's parent before, and the node has a sibling, return
            // the inner node defined by the parent of this node, and move up the branch
            if new_node {
                if let Some(sibling) = self.nodes.get(&idx.sibling()) {
                    let (left, right) = if parent_idx.left_child() == idx {
                        (node, *sibling)
                    } else {
                        (*sibling, node)
                    };
                    let parent = Rpo256::merge(&[left, right]);
                    let inner_node = InnerNodeInfo { value: parent, left, right };

                    self.stack.push((parent_idx, parent));
                    return Some(inner_node);
                }
            }

            // the previous leaf has been processed, try to process the next leaf
            if let Some((pos, leaf)) = self.leaves.next() {
                let idx = InOrderIndex::from_leaf_pos(pos);
                self.stack.push((idx, leaf));
            }
        }

        None
    }
}

impl Serializable for PartialMmr {
    fn write_into<W: winter_utils::ByteWriter>(&self, target: &mut W) {
        self.forest.write_into(target);
        self.peaks.write_into(target);
        self.nodes.write_into(target);
        target.write_bool(self.track_latest);
    }
}

impl Deserializable for PartialMmr {
    fn read_from<R: winter_utils::ByteReader>(
        source: &mut R,
    ) -> Result<Self, winter_utils::DeserializationError> {
        let forest = usize::read_from(source)?;
        let peaks = Vec::<RpoDigest>::read_from(source)?;
        let nodes = NodeMap::read_from(source)?;
        let track_latest = source.read_bool()?;

        Ok(Self { forest, peaks, nodes, track_latest })
    }
}

// UTILS
// ================================================================================================

/// Given the description of a `forest`, returns the index of the root element of the smallest tree
/// in it.
fn forest_to_root_index(forest: usize) -> InOrderIndex {
    // Count total size of all trees in the forest.
    let nodes = nodes_in_forest(forest);

    // Add the count for the parent nodes that separate each tree. These are allocated but
    // currently empty, and correspond to the nodes that will be used once the trees are merged.
    let open_trees = (forest.count_ones() - 1) as usize;

    // Remove the count of the right subtree of the target tree, target tree root index comes
    // before the subtree for the in-order tree walk.
    let right_subtree_count = ((1u32 << forest.trailing_zeros()) - 1) as usize;

    let idx = nodes + open_trees - right_subtree_count;

    InOrderIndex::new(idx.try_into().unwrap())
}

/// Given the description of a `forest`, returns the index of the right most element.
fn forest_to_rightmost_index(forest: usize) -> InOrderIndex {
    // Count total size of all trees in the forest.
    let nodes = nodes_in_forest(forest);

    // Add the count for the parent nodes that separate each tree. These are allocated but
    // currently empty, and correspond to the nodes that will be used once the trees are merged.
    let open_trees = (forest.count_ones() - 1) as usize;

    let idx = nodes + open_trees;

    InOrderIndex::new(idx.try_into().unwrap())
}

// TESTS
// ================================================================================================

#[cfg(test)]
mod tests {
    use alloc::{collections::BTreeSet, vec::Vec};

<<<<<<< HEAD
=======
    use winter_utils::{Deserializable, Serializable};

>>>>>>> e34900c7
    use super::{
        forest_to_rightmost_index, forest_to_root_index, InOrderIndex, MmrPeaks, PartialMmr,
        RpoDigest,
    };
    use crate::merkle::{int_to_node, MerkleStore, Mmr, NodeIndex};

    const LEAVES: [RpoDigest; 7] = [
        int_to_node(0),
        int_to_node(1),
        int_to_node(2),
        int_to_node(3),
        int_to_node(4),
        int_to_node(5),
        int_to_node(6),
    ];

    #[test]
    fn test_forest_to_root_index() {
        fn idx(pos: usize) -> InOrderIndex {
            InOrderIndex::new(pos.try_into().unwrap())
        }

        // When there is a single tree in the forest, the index is equivalent to the number of
        // leaves in that tree, which is `2^n`.
        assert_eq!(forest_to_root_index(0b0001), idx(1));
        assert_eq!(forest_to_root_index(0b0010), idx(2));
        assert_eq!(forest_to_root_index(0b0100), idx(4));
        assert_eq!(forest_to_root_index(0b1000), idx(8));

        assert_eq!(forest_to_root_index(0b0011), idx(5));
        assert_eq!(forest_to_root_index(0b0101), idx(9));
        assert_eq!(forest_to_root_index(0b1001), idx(17));
        assert_eq!(forest_to_root_index(0b0111), idx(13));
        assert_eq!(forest_to_root_index(0b1011), idx(21));
        assert_eq!(forest_to_root_index(0b1111), idx(29));

        assert_eq!(forest_to_root_index(0b0110), idx(10));
        assert_eq!(forest_to_root_index(0b1010), idx(18));
        assert_eq!(forest_to_root_index(0b1100), idx(20));
        assert_eq!(forest_to_root_index(0b1110), idx(26));
    }

    #[test]
    fn test_forest_to_rightmost_index() {
        fn idx(pos: usize) -> InOrderIndex {
            InOrderIndex::new(pos.try_into().unwrap())
        }

        for forest in 1..256 {
            assert!(forest_to_rightmost_index(forest).inner() % 2 == 1, "Leaves are always odd");
        }

        assert_eq!(forest_to_rightmost_index(0b0001), idx(1));
        assert_eq!(forest_to_rightmost_index(0b0010), idx(3));
        assert_eq!(forest_to_rightmost_index(0b0011), idx(5));
        assert_eq!(forest_to_rightmost_index(0b0100), idx(7));
        assert_eq!(forest_to_rightmost_index(0b0101), idx(9));
        assert_eq!(forest_to_rightmost_index(0b0110), idx(11));
        assert_eq!(forest_to_rightmost_index(0b0111), idx(13));
        assert_eq!(forest_to_rightmost_index(0b1000), idx(15));
        assert_eq!(forest_to_rightmost_index(0b1001), idx(17));
        assert_eq!(forest_to_rightmost_index(0b1010), idx(19));
        assert_eq!(forest_to_rightmost_index(0b1011), idx(21));
        assert_eq!(forest_to_rightmost_index(0b1100), idx(23));
        assert_eq!(forest_to_rightmost_index(0b1101), idx(25));
        assert_eq!(forest_to_rightmost_index(0b1110), idx(27));
        assert_eq!(forest_to_rightmost_index(0b1111), idx(29));
    }

    #[test]
    fn test_partial_mmr_apply_delta() {
        // build an MMR with 10 nodes (2 peaks) and a partial MMR based on it
        let mut mmr = Mmr::default();
        (0..10).for_each(|i| mmr.add(int_to_node(i)));
        let mut partial_mmr: PartialMmr = mmr.peaks().into();

        // add authentication path for position 1 and 8
        {
            let node = mmr.get(1).unwrap();
            let proof = mmr.open(1).unwrap();
            partial_mmr.track(1, node, &proof.merkle_path).unwrap();
        }

        {
            let node = mmr.get(8).unwrap();
            let proof = mmr.open(8).unwrap();
            partial_mmr.track(8, node, &proof.merkle_path).unwrap();
        }

        // add 2 more nodes into the MMR and validate apply_delta()
        (10..12).for_each(|i| mmr.add(int_to_node(i)));
        validate_apply_delta(&mmr, &mut partial_mmr);

        // add 1 more node to the MMR, validate apply_delta() and start tracking the node
        mmr.add(int_to_node(12));
        validate_apply_delta(&mmr, &mut partial_mmr);
        {
            let node = mmr.get(12).unwrap();
            let proof = mmr.open(12).unwrap();
            partial_mmr.track(12, node, &proof.merkle_path).unwrap();
            assert!(partial_mmr.track_latest);
        }

        // by this point we are tracking authentication paths for positions: 1, 8, and 12

        // add 3 more nodes to the MMR (collapses to 1 peak) and validate apply_delta()
        (13..16).for_each(|i| mmr.add(int_to_node(i)));
        validate_apply_delta(&mmr, &mut partial_mmr);
    }

    fn validate_apply_delta(mmr: &Mmr, partial: &mut PartialMmr) {
        let tracked_leaves = partial
            .nodes
            .iter()
            .filter_map(|(index, _)| if index.is_leaf() { Some(index.sibling()) } else { None })
            .collect::<Vec<_>>();
        let nodes_before = partial.nodes.clone();

        // compute and apply delta
        let delta = mmr.get_delta(partial.forest(), mmr.forest()).unwrap();
        let nodes_delta = partial.apply(delta).unwrap();

        // new peaks were computed correctly
        assert_eq!(mmr.peaks(), partial.peaks());

        let mut expected_nodes = nodes_before;
        for (key, value) in nodes_delta {
            // nodes should not be duplicated
            assert!(expected_nodes.insert(key, value).is_none());
        }

        // new nodes should be a combination of original nodes and delta
        assert_eq!(expected_nodes, partial.nodes);

        // make sure tracked leaves open to the same proofs as in the underlying MMR
        for index in tracked_leaves {
            let index_value: u64 = index.into();
            let pos = index_value / 2;
            let proof1 = partial.open(pos as usize).unwrap().unwrap();
            let proof2 = mmr.open(pos as usize).unwrap();
            assert_eq!(proof1, proof2);
        }
    }

    #[test]
    fn test_partial_mmr_inner_nodes_iterator() {
        // build the MMR
        let mmr: Mmr = LEAVES.into();
        let first_peak = mmr.peaks().peaks()[0];

        // -- test single tree ----------------------------

        // get path and node for position 1
        let node1 = mmr.get(1).unwrap();
        let proof1 = mmr.open(1).unwrap();

        // create partial MMR and add authentication path to node at position 1
        let mut partial_mmr: PartialMmr = mmr.peaks().into();
        partial_mmr.track(1, node1, &proof1.merkle_path).unwrap();

        // empty iterator should have no nodes
        assert_eq!(partial_mmr.inner_nodes([].iter().cloned()).next(), None);

        // build Merkle store from authentication paths in partial MMR
        let mut store: MerkleStore = MerkleStore::new();
        store.extend(partial_mmr.inner_nodes([(1, node1)].iter().cloned()));

        let index1 = NodeIndex::new(2, 1).unwrap();
        let path1 = store.get_path(first_peak, index1).unwrap().path;

        assert_eq!(path1, proof1.merkle_path);

        // -- test no duplicates --------------------------

        // build the partial MMR
        let mut partial_mmr: PartialMmr = mmr.peaks().into();

        let node0 = mmr.get(0).unwrap();
        let proof0 = mmr.open(0).unwrap();

        let node2 = mmr.get(2).unwrap();
        let proof2 = mmr.open(2).unwrap();

        partial_mmr.track(0, node0, &proof0.merkle_path).unwrap();
        partial_mmr.track(1, node1, &proof1.merkle_path).unwrap();
        partial_mmr.track(2, node2, &proof2.merkle_path).unwrap();

        // make sure there are no duplicates
        let leaves = [(0, node0), (1, node1), (2, node2)];
        let mut nodes = BTreeSet::new();
        for node in partial_mmr.inner_nodes(leaves.iter().cloned()) {
            assert!(nodes.insert(node.value));
        }

        // and also that the store is still be built correctly
        store.extend(partial_mmr.inner_nodes(leaves.iter().cloned()));

        let index0 = NodeIndex::new(2, 0).unwrap();
        let index1 = NodeIndex::new(2, 1).unwrap();
        let index2 = NodeIndex::new(2, 2).unwrap();

        let path0 = store.get_path(first_peak, index0).unwrap().path;
        let path1 = store.get_path(first_peak, index1).unwrap().path;
        let path2 = store.get_path(first_peak, index2).unwrap().path;

        assert_eq!(path0, proof0.merkle_path);
        assert_eq!(path1, proof1.merkle_path);
        assert_eq!(path2, proof2.merkle_path);

        // -- test multiple trees -------------------------

        // build the partial MMR
        let mut partial_mmr: PartialMmr = mmr.peaks().into();

        let node5 = mmr.get(5).unwrap();
        let proof5 = mmr.open(5).unwrap();

        partial_mmr.track(1, node1, &proof1.merkle_path).unwrap();
        partial_mmr.track(5, node5, &proof5.merkle_path).unwrap();

        // build Merkle store from authentication paths in partial MMR
        let mut store: MerkleStore = MerkleStore::new();
        store.extend(partial_mmr.inner_nodes([(1, node1), (5, node5)].iter().cloned()));

        let index1 = NodeIndex::new(2, 1).unwrap();
        let index5 = NodeIndex::new(1, 1).unwrap();

        let second_peak = mmr.peaks().peaks()[1];

        let path1 = store.get_path(first_peak, index1).unwrap().path;
        let path5 = store.get_path(second_peak, index5).unwrap().path;

        assert_eq!(path1, proof1.merkle_path);
        assert_eq!(path5, proof5.merkle_path);
    }

    #[test]
    fn test_partial_mmr_add_without_track() {
        let mut mmr = Mmr::default();
        let empty_peaks = MmrPeaks::new(0, vec![]).unwrap();
        let mut partial_mmr = PartialMmr::from_peaks(empty_peaks);

        for el in (0..256).map(int_to_node) {
            mmr.add(el);
            partial_mmr.add(el, false);

            assert_eq!(mmr.peaks(), partial_mmr.peaks());
            assert_eq!(mmr.forest(), partial_mmr.forest());
        }
    }

    #[test]
    fn test_partial_mmr_add_with_track() {
        let mut mmr = Mmr::default();
        let empty_peaks = MmrPeaks::new(0, vec![]).unwrap();
        let mut partial_mmr = PartialMmr::from_peaks(empty_peaks);

        for i in 0..256 {
            let el = int_to_node(i);
            mmr.add(el);
            partial_mmr.add(el, true);

            assert_eq!(mmr.peaks(), partial_mmr.peaks());
            assert_eq!(mmr.forest(), partial_mmr.forest());

            for pos in 0..i {
                let mmr_proof = mmr.open(pos as usize).unwrap();
                let partialmmr_proof = partial_mmr.open(pos as usize).unwrap().unwrap();
                assert_eq!(mmr_proof, partialmmr_proof);
            }
        }
    }

    #[test]
    fn test_partial_mmr_add_existing_track() {
        let mut mmr = Mmr::from((0..7).map(int_to_node));

        // derive a partial Mmr from it which tracks authentication path to leaf 5
        let mut partial_mmr = PartialMmr::from_peaks(mmr.peaks());
        let path_to_5 = mmr.open(5).unwrap().merkle_path;
        let leaf_at_5 = mmr.get(5).unwrap();
        partial_mmr.track(5, leaf_at_5, &path_to_5).unwrap();

        // add a new leaf to both Mmr and partial Mmr
        let leaf_at_7 = int_to_node(7);
        mmr.add(leaf_at_7);
        partial_mmr.add(leaf_at_7, false);

        // the openings should be the same
        assert_eq!(mmr.open(5).unwrap(), partial_mmr.open(5).unwrap().unwrap());
    }

    #[test]
    fn test_partial_mmr_serialization() {
        let mmr = Mmr::from((0..7).map(int_to_node));
        let forest_size = mmr.forest();
        let partial_mmr = PartialMmr::from_peaks(mmr.peaks(forest_size).unwrap());

        let bytes = partial_mmr.to_bytes();
        let decoded = PartialMmr::read_from_bytes(&bytes).unwrap();

        assert_eq!(partial_mmr, decoded);
    }
}<|MERGE_RESOLUTION|>--- conflicted
+++ resolved
@@ -3,11 +3,8 @@
     vec::Vec,
 };
 
-<<<<<<< HEAD
-=======
 use winter_utils::{Deserializable, Serializable};
 
->>>>>>> e34900c7
 use super::{MmrDelta, MmrProof, Rpo256, RpoDigest};
 use crate::merkle::{
     mmr::{leaf_to_corresponding_tree, nodes_in_forest},
@@ -643,11 +640,8 @@
 mod tests {
     use alloc::{collections::BTreeSet, vec::Vec};
 
-<<<<<<< HEAD
-=======
     use winter_utils::{Deserializable, Serializable};
 
->>>>>>> e34900c7
     use super::{
         forest_to_rightmost_index, forest_to_root_index, InOrderIndex, MmrPeaks, PartialMmr,
         RpoDigest,
