--- conflicted
+++ resolved
@@ -47,14 +47,9 @@
 #[cfg_attr(feature = "serde", derive(serde::Deserialize, serde::Serialize))]
 pub struct Smt {
     root: RpoDigest,
-<<<<<<< HEAD
+    // pub(super) for use in PartialSmt.
+    pub(super) leaves: Leaves,
     inner_nodes: InnerNodes,
-    leaves: Leaves,
-=======
-    // pub(super) for use in PartialSmt.
-    pub(super) leaves: BTreeMap<u64, SmtLeaf>,
-    inner_nodes: BTreeMap<NodeIndex, InnerNode>,
->>>>>>> 12d0eefe
 }
 
 impl Smt {
